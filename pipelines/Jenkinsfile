pipeline {

  environment { // MARK: Environment Variables
    NPM_TOKEN            = credentials('npmjs-access-token')
    EMAIL_ADDRESS        = credentials('email_builds')

    OWNER_REPOSITORY     = "etendosoftware"
    GITHUB_URL           = "https://github.com"
    GITHUB_SSH_URL       = "git@github.com:etendosoftware"

    SUCCESS              = "SUCCESS"
    FAILED               = "FAILED"
    UNSTABLE             = "UNSTABLE"

    COMMIT_INPROGRESS_STATUS = "pending"
    COMMIT_SUCCESS_STATUS    = "success"
    COMMIT_FAILED_STATUS     = "failure"

    CONTEXT_BUILD = "New UI Tests"

    ACCESS_TOKEN = credentials('access_token_github')

    NODE_VERSION = "18"

    REPOSITORY_NAME = "com.etendorx.workspace-ui"
  }

  agent { // MARK: Agent
    kubernetes {
      inheritFrom 'jenkins-node-app'
      defaultContainer 'jnlp'
      yaml """
apiVersion: v1
kind: Pod
metadata:
  name: jenkins-node-app
  namespace: jenkins2025
  labels:
    app.kubernetes.io/name: jenkins-node-app
spec:
  volumes:
    - name: rsa-keys
      configMap:
        name: rsa-keys
        defaultMode: 384
    - name: docker-sock
      hostPath:
        path: /var/run/docker.sock
        type: ''
  containers:
    - name: compiler
      image: etendo/compiler_jenkins:1.0.7-jdk.17.0.13
      ports:
        - name: ssh
          containerPort: 22
          protocol: TCP
        - name: visualvm
          containerPort: 8000
          protocol: TCP
      resources:
        limits:
          cpu: 3072m
          memory: 4000Mi
        requests:
          cpu: 1048m
          memory: 2000Mi
      volumeMounts:
        - name: rsa-keys
          mountPath: /root/.ssh/
        - name: docker-sock
          mountPath: /var/run/docker.sock
      securityContext:
        readOnlyRootFilesystem: false
      terminationMessagePath: /dev/termination-log
      terminationMessagePolicy: File
      imagePullPolicy: IfNotPresent
  restartPolicy: Always
  terminationGracePeriodSeconds: 30
  dnsPolicy: ClusterFirst
  serviceAccountName: default
  serviceAccount: default
  securityContext: {}
    """
    }
  }

  stages {
    stage('Building Environment') { // MARK: Building Environment
      steps {
        container('compiler') {
          script {

            sh "./pipelines/utils/repo-update-scripts/build-update-github.sh ${REPOSITORY_NAME} ${COMMIT_INPROGRESS_STATUS} \"Starting Build\" ${ACCESS_TOKEN} ${GIT_COMMIT} ${BUILD_URL} \"${CONTEXT_BUILD}\""
            try {
              withCredentials([sshUserPrivateKey(credentialsId: 'my-credentials', keyFileVariable: 'keyfile')]) {
                sh "GIT_SSH_COMMAND=\"ssh -i ${keyfile} -o \"UserKnownHostsFile=/dev/null\" -o \"StrictHostKeyChecking=no\"\" git clone ${GITHUB_SSH_URL}/${REPOSITORY_NAME}.git"
              }
              
              echo "-------------------------- Building Environment --------------------------"
              sh """
                curl -sL https://deb.nodesource.com/setup_${NODE_VERSION}.x | bash -
                apt-get install -y nodejs
                npm install -g pnpm
                npm config set registry \"https://registry.npmjs.org/\"
                npm config set //registry.npmjs.org/:_authToken ${NPM_TOKEN}
              """

              echo "-------------------------- Checking out the repository to GIT_COMMIT --------------------------"
              sh """
                cd ${REPOSITORY_NAME}
                git checkout ${GIT_COMMIT}
              """

              echo "-------------------------- Installing Dependencies --------------------------"
              sh """
                cd ${REPOSITORY_NAME}
                pnpm install
                pnpm add -D -w istanbul-lib-coverage istanbul-lib-report istanbul-reports
              """
              echo "-------------------------- Building Project --------------------------"
              sh """
                cd ${REPOSITORY_NAME}
                pnpm build
              """
              echo "-------------------------- Build Successful --------------------------"
              
              echo "-------------------------- Getting Commit Information --------------------------"
              def rootDir = pwd()
              def infoCommit = load "${rootDir}/pipelines/utils/infoCommits.groovy"
              env.URL_ORG_GITHUB = "${GITHUB_URL}/${OWNER_REPOSITORY}"
              def commitInfoTemplate = infoCommit.generateCommitInfo(env.URL_ORG_GITHUB, null, REPOSITORY_NAME, true, REPOSITORY_NAME)
              env.COMMIT_INFO_TEMPLATE = "${commitInfoTemplate}"
              echo "${env.COMMIT_INFO_TEMPLATE}"

              currentBuild.result = SUCCESS
            } catch (Exception e) {
              env.MAIL_SUBJECT = "Environment Building Failed"
              env.ERROR_MESSAGE = "Environment Building Failed"
              echo "Exception occurred: " + e.toString()
              echo "-------------------------- ${env.ERROR_MESSAGE} --------------------------"
              currentBuild.result = FAILED
              error(env.ERROR_MESSAGE)
            }
          }
        }
      }
    }

    stage('Running Tests') { // MARK: Running Tests
      when {
        expression {
          currentBuild.result == SUCCESS
        }
      }
      steps {
        container('compiler') {
          script {
            try {
              sh "./pipelines/utils/repo-update-scripts/build-update-github.sh ${REPOSITORY_NAME} ${COMMIT_INPROGRESS_STATUS} \"Running Tests\" ${ACCESS_TOKEN} ${GIT_COMMIT} ${BUILD_URL} \"${CONTEXT_BUILD}\""
              env.STATUSTEST = "1"
              echo "-------------------------- Running Tests --------------------------"
              sh """
                cd ${REPOSITORY_NAME}
                pnpm test:mainui:coverage
                pnpm test:api-client:coverage
                pnpm test:component-library:coverage
              """
              sh """
                cd ${REPOSITORY_NAME}
                node pipelines/utils/merge-coverage.cjs
              """
              echo "-------------------------- Tests Succesful --------------------------"
              currentBuild.result = SUCCESS
            } catch (Exception e) {
              env.ERROR_MESSAGE = "Failed Tests"
              echo "Exception occurred: " + e.toString()
              echo "-------------------------- ${env.ERROR_MESSAGE} --------------------------"
              currentBuild.result = UNSTABLE
              unstable(env.ERROR_MESSAGE)
            }
          }
        }
      }
    }

    stage('Check data-testid') { // MARK: Check added data-testid attributes
      when {
        expression {
          currentBuild.result == SUCCESS
        }
      }
      steps {
        container('compiler') {
          script {
            try {
              sh "./pipelines/utils/repo-update-scripts/build-update-github.sh ${REPOSITORY_NAME} ${COMMIT_INPROGRESS_STATUS} \"Checking data-testid\" ${ACCESS_TOKEN} ${GIT_COMMIT} ${BUILD_URL} \"${CONTEXT_BUILD}\""
              echo "-------------------------- Checking data-testid --------------------------"
              // Apply codemod and format; if this produces any git changes, mark UNSTABLE
              def shellScript = '''set -e
cd ''' + env.REPOSITORY_NAME + '''
# Apply data-testid codemod (writes files)
pnpm run apply:data-testid || true
# Run formatter to restore project style
pnpm run format:fix || true

# If there are any changes in git working tree, exit with code 2 to indicate UNSTABLE
PORCELAIN=$(git status --porcelain)

# List of paths to ignore from the check. Edit this list to add/remove omitted entries.
OMIT_PATTERNS=(
  "package.json"
  "pnpm-lock.yaml"
  "coverage-merged/"
)

# Build a regex alternation like: package.json|pnpm-lock.yaml|coverage-merged/
OMIT_REGEX=$(printf "%s|" "\${OMIT_PATTERNS[@]}" | sed 's/|$//')

# Filter out allowed/expected changes (lockfiles, package manifests, coverage outputs)
# Note: escape $ so Groovy doesn't attempt to interpolate the shell variables inside the Jenkinsfile string
FILTERED=$(printf "%s\n" "\$PORCELAIN" | grep -Ev "(^[[:space:]]*[AM][[:space:]]+(\${OMIT_REGEX})$|^[[:space:]]*\\?\\?[[:space:]]+(\${OMIT_REGEX}))" || true)
if [ -n "$FILTERED" ]; then
  echo "Uncommitted changes detected after applying codemod and formatting (excluding: ${OMIT_PATTERNS[*]}):"
  printf "%s\n" "$FILTERED"
  exit 2
fi
exit 0
'''

              // Run the prepared script using bash so bash-specific features (arrays, pipefail) work.
              // Use a heredoc to pass the script contents to bash to avoid /bin/sh (dash) errors.
              def status = sh(script: "bash -e -o pipefail <<'BASH'\n${shellScript}\nBASH", returnStatus: true)

              if (status == 0) {
                echo "-------------------------- data-testid check & format are clean --------------------------"
                currentBuild.result = SUCCESS
              } else if (status == 2) {
                env.ERROR_MESSAGE = "Data-testid check produced uncommitted changes"
                echo "-------------------------- ${env.ERROR_MESSAGE} --------------------------"
                currentBuild.result = UNSTABLE
                unstable(env.ERROR_MESSAGE)
              } else {
                env.ERROR_MESSAGE = "Data-testid check failed with status ${status}"
                echo "Exception occurred: status ${status}"
                echo "-------------------------- ${env.ERROR_MESSAGE} --------------------------"
                currentBuild.result = FAILED
                error(env.ERROR_MESSAGE)
              }
            } catch (Exception e) {
              env.MAIL_SUBJECT = "Data-testid check failed"
              env.ERROR_MESSAGE = "Data-testid check failed"
              echo "Exception occurred: " + e.toString()
              echo "-------------------------- ${env.ERROR_MESSAGE} --------------------------"
              currentBuild.result = FAILED
              error(env.ERROR_MESSAGE)
            }
          }
        }
      }
    }

    stage('UI/Storybook Tests') { // MARK: STORYBOOK
        when {
            expression {
                false
            }
        }
        steps {
            container('compiler') {
                timeout(time: 25, unit: 'MINUTES') {
                    sh """
                    cd ${REPOSITORY_NAME}

                    pnpm run storybook -- --host 127.0.0.1 --port 6006 --quiet &
                    SB_PID=\$!
                    trap "kill \$SB_PID || true" EXIT

                    # 2) (Opcional) Instalar browsers de Playwright si tu imagen no los trae
                    pnpm dlx playwright install --with-deps chromium

                    # 3) Esperar a que el server esté listo
                    pnpm dlx wait-on --timeout 180000 http://127.0.0.1:6006/index.json

                    # 4) Ejecutar el runner desde el paquete de storybook
                    cd packages/storybook
                    pnpm test-storybook --ci --url http://127.0.0.1:6006 --maxWorkers=2 
                    """
                }
            }
        }
    }

    stage('Run Sonarqube Analysis') { // MARK: Run Sonarqube Analysis
      when {
        expression {
          currentBuild.result == SUCCESS
        }
      }
      environment {
          scannerHome = tool 'etendo-sonar-scanner';
          JAVA_HOME = '/usr/lib/jvm/jdk-17.0.13'
      }
      steps {
        container('compiler') {
          script {
            try {
              sh "./pipelines/utils/repo-update-scripts/build-update-github.sh ${REPOSITORY_NAME} ${COMMIT_INPROGRESS_STATUS} \"Running SonarQube Analysis\" ${ACCESS_TOKEN} ${GIT_COMMIT} ${BUILD_URL} \"${CONTEXT_BUILD}\""
              echo "-------------------------- Running SonarQube Analysis --------------------------"
              withSonarQubeEnv(credentialsId: 'sonar-token-access', installationName: 'SonarQubeServer') {
                sh """
                  cd ${REPOSITORY_NAME}
                  ${scannerHome}/bin/sonar-scanner \
                  -Dsonar.branch.name=${GIT_BRANCH} \
                  -Dsonar.javascript.lcov.reportPaths=coverage-merged/lcov.info
                """
              }
              echo "-------------------------- SonarQube Analysis Succesful --------------------------"
            } catch (Exception e) {
              env.MAIL_SUBJECT = "Failed SonarQube Analysis"
              env.ERROR_MESSAGE = "Failed SonarQube Analysis"
              echo "Exception occurred: " + e.toString()
              echo "-------------------------- ${env.ERROR_MESSAGE} --------------------------"
              currentBuild.result = FAILED
              unstable(env.ERROR_MESSAGE)
            }
          }
        }
      }
    }
    stage('Compare Coverage with Main Branch') { // MARK: Coverage Comparison
      when {
        expression {
          currentBuild.result == SUCCESS
        }
      }
      steps {
        container('compiler') {
          script {
            try {
              sh "./pipelines/utils/repo-update-scripts/build-update-github.sh ${REPOSITORY_NAME} ${COMMIT_INPROGRESS_STATUS} \"Comparing Coverage\" ${ACCESS_TOKEN} ${GIT_COMMIT} ${BUILD_URL} \"${CONTEXT_BUILD}\""
              echo "-------------------------- Comparing Coverage with Main Branch --------------------------"

              def sonarPropertiesFile = "${REPOSITORY_NAME}/sonar-project.properties"
              def sonarProjectKey = sh(script: "grep 'sonar.projectKey' ${sonarPropertiesFile} | cut -d '=' -f2", returnStdout: true).trim()
              echo "SonarQube Project Key: ${sonarProjectKey}"
              def branchCurrent = "${GIT_BRANCH}"
              def branchMain = "main"

              def getCoverageWithRetry = { branch, checkCommit ->
                int maxRetries = 4
                int attempt = 0
                float coverage = -1
                while (attempt < maxRetries) {
                  def analysisResp = sh(
                    script: "curl -s -u ${SONAR_TOKEN}: \"${SONAR_SERVER}/api/project_analyses/search?project=${sonarProjectKey}&branch=${branch}\"",
                    returnStdout: true
                  ).trim()
                  def analysisJson = readJSON text: analysisResp
                  def lastAnalysis = analysisJson?.analyses ? analysisJson.analyses[0] : null
                  def lastRevision = lastAnalysis?.revision ?: null
                  if (!checkCommit || (lastRevision && lastRevision == GIT_COMMIT)) {
                    def response = sh(
                      script: "curl -s -u ${SONAR_TOKEN}: \"${SONAR_SERVER}/api/measures/component?component=${sonarProjectKey}&branch=${branch}&metricKeys=coverage\"",
                      returnStdout: true
                    ).trim()
                    echo "SonarQube coverage API response for branch '${branch}': ${response}"
                    def json = readJSON text: response
                    def measures = json?.component?.measures ?: []
                    def covStr = measures.find { it.metric == 'coverage' }?.value
<<<<<<< HEAD
                    if (covStr && covStr != "0") {
=======
                    if (covStr && covStr != "0" && covStr != "0.0") {
>>>>>>> 278d353b
                      coverage = covStr.toFloat()
                      break
                    } else {
                      echo "Coverage is 0 or not available for branch '${branch}' (attempt ${attempt + 1}/${maxRetries}), waiting 40 seconds before retrying..."
                      sleep(time: 40, unit: 'SECONDS')
                    }
                  } else if (checkCommit) {
                    echo "Latest analysis for branch '${branch}' does not match current commit (expected: ${GIT_COMMIT}, got: ${lastRevision}). Waiting 40 seconds before retrying..."
                    sleep(time: 40, unit: 'SECONDS')
                  }
                  attempt++
                }
                if (coverage == -1) {
                  if (checkCommit) {
                    error("Could not retrieve coverage for branch '${branch}' and commit '${GIT_COMMIT}' after ${maxRetries} attempts.")
                  } else {
                    error("Could not retrieve coverage for branch '${branch}' after ${maxRetries} attempts.")
                  }
                }
                return coverage
              }

              // Only check commit on PR branches
              def prBranchPattern = /^(feature|hotfix)\//
              def checkCommitCurrent = branchCurrent ==~ prBranchPattern
              def coverageCurrent = getCoverageWithRetry(branchCurrent, checkCommitCurrent)
              def coverageMain = getCoverageWithRetry(branchMain, false)

              echo "Current branch coverage: ${coverageCurrent}%"
              echo "Main branch coverage: ${coverageMain}%"

              if (coverageCurrent < coverageMain) {
                env.ERROR_MESSAGE = "Coverage (${coverageCurrent}%) is lower than main branch (${coverageMain}%)"
                echo "-------------------------- ${env.ERROR_MESSAGE} --------------------------"
                currentBuild.result = FAILED
                error(env.ERROR_MESSAGE)
              } else {
                echo "-------------------------- Coverage is OK --------------------------"
                currentBuild.result = SUCCESS
              }
            } catch (Exception e) {
              env.MAIL_SUBJECT = "Coverage comparison failed"
              echo "Exception occurred: " + e.toString()
              echo "-------------------------- ${env.MAIL_SUBJECT} --------------------------"
              currentBuild.result = FAILED
              error(env.MAIL_SUBJECT)
            }
          }
        }
      }
    }
  }
    
  post { // MARK: Post Actions
    success {
      script {
        sh "./pipelines/utils/repo-update-scripts/build-update-github.sh ${REPOSITORY_NAME} ${COMMIT_SUCCESS_STATUS} \"Successful Tests\" ${ACCESS_TOKEN} ${GIT_COMMIT} ${BUILD_URL} \"${CONTEXT_BUILD}\""
      }
    }

    unstable {
      script {
        sh "./pipelines/utils/repo-update-scripts/build-update-github.sh ${REPOSITORY_NAME} ${COMMIT_FAILED_STATUS} \"Failed Tests\" ${ACCESS_TOKEN} ${GIT_COMMIT} ${BUILD_URL} \"${CONTEXT_BUILD}\""
      }
      script {
        // Build the email body dynamically with a more descriptive message.
        def bodyHtml = """
          <html>
            <head>
                <style>
                    body { font-family: 'Arial', sans-serif; }
                    .header { font-size: 18px; font-weight: bold; color: #b33; }
                    .section { margin-top: 12px; }
                    pre { background:#f6f6f6; padding:10px; border-radius:4px; }
                </style>
            </head>
            <body>
              <p><em>${new Date()}</em></p>
              <hr />

              <h2 class=\"header\">🚨 BUILD UNSTABLE: Attention required</h2>

              ${env.COMMIT_INFO_TEMPLATE}

              <div class=\"section\">
                <strong>Summary:</strong>
                <p>The CI ran automated code checks and one or more quick-fix codemods (data-testid + formatting). The pipeline attempted to apply them automatically; however, there are local changes that were not committed in the PR, so the build is marked <strong>UNSTABLE</strong> to request author action.</p>
              </div>

              <div class=\"section\">
                <strong>Cause:</strong>
                <p>${env.ERROR_MESSAGE ?: 'Checks reported issues (see build logs).'}</p>
              </div>

        """

        // If the error mentions the data-testid check include explicit repair steps and docs link
        if (env.ERROR_MESSAGE?.toString()?.toLowerCase()?.contains('data-testid')) {
          bodyHtml += """

            <div class=\"section\">
              <strong>What happened:</strong>
              <p>The repository enforces a deterministic <code>data-testid</code> attribute across React components. An automated transformer adds these attributes; if your branch is missing them, the pipeline will attempt to add them and then require you to commit the changes.</p>
            </div>

            <div class=\"section\">
              <strong>How to fix locally:</strong>
              <pre>
# 1) Run the dry-check (shows what would change):
pnpm run check:data-testid

# 2) Apply the codemod and format the repo:
pnpm run apply:data-testid
pnpm run format:fix

# 3) Review and commit the changes:
git add -A
git commit -m "Apply add-data-testid codemod and format"
              </pre>
            </div>

            <div class=\"section\">
              <strong>Documentation:</strong>
              <p>See the project guide: <a href=\"${GITHUB_URL}/${OWNER_REPOSITORY}/${REPOSITORY_NAME}/blob/${GIT_BRANCH}/docs/data-testid-check.md\">docs/data-testid-check.md</a></p>
            </div>
          """
        }

        bodyHtml += """

              <div class=\"section\">
                <strong>Notes:</strong>
                <ul>
                  <li>The build is UNSTABLE to avoid blocking merges but still signal that work is needed.</li>
                  <li>If you prefer, you can run <code>pnpm run apply:data-testid:commit</code> to apply and commit automatically (use with caution).</li>
                </ul>
              </div>
              <p>To more information on the failing run visit: ${env.BUILD_URL}</p>
              <p class=\"footer\"><em>Best regards,<br>#EtendoBot 🤖</em></p>
              <hr />
            </body>
          </html>
        """

        mail to: EMAIL_ADDRESS,
              subject: "🚨 Build UNSTABLE: '${REPOSITORY_NAME}' - ${currentBuild.fullDisplayName}",
              mimeType: "text/html",
              body: bodyHtml
      }
    }
    
    failure {
      script {
        sh "./pipelines/utils/repo-update-scripts/build-update-github.sh ${REPOSITORY_NAME} ${COMMIT_FAILED_STATUS} \"Build Failed\" ${ACCESS_TOKEN} ${GIT_COMMIT} ${BUILD_URL} \"${CONTEXT_BUILD}\""
      }
      mail to: EMAIL_ADDRESS,
      subject: "🚫 ${env.MAIL_SUBJECT} in '${REPOSITORY_NAME}' - ${currentBuild.fullDisplayName}",
      mimeType: "text/html",
      body:  """
        <html>
          <head>
              <style>
                  body { font-family: 'Arial', sans-serif; }
                  .header { font-size: 16px; font-weight: bold; color: #333; }
              </style>
          </head>
          <body>
            <p><em>${new Date()}</em></p>
            <p>__________________________________________________________</p>

            <h2 class="header">🚫 BUILD FAILED 🚫</h2>

            ${env.COMMIT_INFO_TEMPLATE}

            <p><strong>${env.ERROR_MESSAGE}.</strong><br>To more information on the failing run visit: ${env.BUILD_URL}</p>

            <p class="footer"><em>Best regards,<br>#EtendoBot 🤖</em></p>
            <p>__________________________________________________________</p>
          </body>
        </html>
      """
    }
  }
}<|MERGE_RESOLUTION|>--- conflicted
+++ resolved
@@ -367,11 +367,7 @@
                     def json = readJSON text: response
                     def measures = json?.component?.measures ?: []
                     def covStr = measures.find { it.metric == 'coverage' }?.value
-<<<<<<< HEAD
-                    if (covStr && covStr != "0") {
-=======
                     if (covStr && covStr != "0" && covStr != "0.0") {
->>>>>>> 278d353b
                       coverage = covStr.toFloat()
                       break
                     } else {
