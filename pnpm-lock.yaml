--- conflicted
+++ resolved
@@ -123,50 +123,7 @@
         version: 5.0.10
       typescript:
         specifier: ^5.2.2
-<<<<<<< HEAD
         version: 5.8.3
-=======
-        version: 5.5.4
-
-  packages/EtendoHookBinder:
-    devDependencies:
-      '@types/jest':
-        specifier: ^29.5.14
-        version: 29.5.14
-      '@types/node':
-        specifier: ^22.7.8
-        version: 22.7.8
-      '@types/react':
-        specifier: 18.3.1
-        version: 18.3.1
-      '@types/react-dom':
-        specifier: 18.3.1
-        version: 18.3.1
-      '@typescript-eslint/parser':
-        specifier: ^8.33.1
-        version: 8.33.1(eslint@9.28.0(jiti@2.4.2))(typescript@5.5.4)
-      eslint:
-        specifier: ^9.28.0
-        version: 9.28.0(jiti@2.4.2)
-      eslint-plugin-jest:
-        specifier: ^28.8.3
-        version: 28.8.3(@typescript-eslint/eslint-plugin@7.17.0(@typescript-eslint/parser@8.33.1(eslint@9.28.0(jiti@2.4.2))(typescript@5.5.4))(eslint@9.28.0(jiti@2.4.2))(typescript@5.5.4))(eslint@9.28.0(jiti@2.4.2))(jest@29.7.0(@types/node@22.7.8)(babel-plugin-macros@3.1.0)(ts-node@10.9.2(@types/node@22.7.8)(typescript@5.5.4)))(typescript@5.5.4)
-      eslint-plugin-react-hooks:
-        specifier: ^5.2.0
-        version: 5.2.0(eslint@9.28.0(jiti@2.4.2))
-      jest:
-        specifier: ^29.7.0
-        version: 29.7.0(@types/node@22.7.8)(babel-plugin-macros@3.1.0)(ts-node@10.9.2(@types/node@22.7.8)(typescript@5.5.4))
-      jest-environment-jsdom:
-        specifier: ^29.7.0
-        version: 29.7.0
-      ts-jest:
-        specifier: ^29.2.5
-        version: 29.2.5(@babel/core@7.24.9)(@jest/transform@29.7.0)(@jest/types@29.6.3)(babel-jest@29.7.0(@babel/core@7.24.9))(jest@29.7.0(@types/node@22.7.8)(babel-plugin-macros@3.1.0)(ts-node@10.9.2(@types/node@22.7.8)(typescript@5.5.4)))(typescript@5.5.4)
-      typescript:
-        specifier: ^5.4.4
-        version: 5.5.4
->>>>>>> cab8a5b4
 
   packages/MainUI:
     dependencies:
@@ -218,14 +175,7 @@
     devDependencies:
       '@svgr/webpack':
         specifier: ^8.1.0
-<<<<<<< HEAD
         version: 8.1.0(typescript@5.8.3)
-=======
-        version: 8.1.0(typescript@5.5.4)
-      '@tanstack/eslint-plugin-query':
-        specifier: ^5.59.1
-        version: 5.59.7(eslint@9.28.0(jiti@2.4.2))(typescript@5.5.4)
->>>>>>> cab8a5b4
       '@types/node':
         specifier: ^22.7.8
         version: 22.15.29
@@ -235,25 +185,12 @@
       '@types/react-dom':
         specifier: 18.3.1
         version: 18.3.1
-      '@typescript-eslint/parser':
-        specifier: ^8.33.1
-        version: 8.33.1(eslint@9.28.0(jiti@2.4.2))(typescript@5.5.4)
       '@vitejs/plugin-react':
         specifier: ^4.2.1
         version: 4.5.0(vite@5.4.19(@types/node@22.15.29)(lightningcss@1.30.1))
       babel-plugin-inline-react-svg:
         specifier: ^2.0.2
-<<<<<<< HEAD
         version: 2.0.2(@babel/core@7.27.4)
-=======
-        version: 2.0.2(@babel/core@7.24.9)
-      eslint:
-        specifier: ^9.28.0
-        version: 9.28.0(jiti@2.4.2)
-      eslint-plugin-react-hooks:
-        specifier: ^5.2.0
-        version: 5.2.0(eslint@9.28.0(jiti@2.4.2))
->>>>>>> cab8a5b4
       svg-inline-loader:
         specifier: ^0.8.2
         version: 0.8.2
@@ -275,6 +212,18 @@
       '@types/react-dom':
         specifier: 18.3.1
         version: 18.3.1
+      '@typescript-eslint/parser':
+        specifier: ^8.33.1
+        version: 8.33.1(eslint@9.28.0(jiti@2.4.2))(typescript@5.5.4)
+      eslint:
+        specifier: ^9.28.0
+        version: 9.28.0(jiti@2.4.2)
+      eslint-plugin-jest:
+        specifier: ^28.8.3
+        version: 28.8.3(@typescript-eslint/eslint-plugin@7.17.0(@typescript-eslint/parser@8.33.1(eslint@9.28.0(jiti@2.4.2))(typescript@5.5.4))(eslint@9.28.0(jiti@2.4.2))(typescript@5.5.4))(eslint@9.28.0(jiti@2.4.2))(jest@29.7.0(@types/node@22.7.8)(babel-plugin-macros@3.1.0)(ts-node@10.9.2(@types/node@22.7.8)(typescript@5.5.4)))(typescript@5.5.4)
+      eslint-plugin-react-hooks:
+        specifier: ^5.2.0
+        version: 5.2.0(eslint@9.28.0(jiti@2.4.2))
       jest:
         specifier: ^29.7.0
         version: 29.7.0(@types/node@22.15.29)(babel-plugin-macros@3.1.0)(ts-node@10.9.2(@types/node@22.15.29)(typescript@5.8.3))
@@ -286,7 +235,92 @@
         version: 29.3.4(@babel/core@7.27.4)(@jest/transform@29.7.0)(@jest/types@29.6.3)(babel-jest@29.7.0(@babel/core@7.27.4))(jest@29.7.0(@types/node@22.15.29)(babel-plugin-macros@3.1.0)(ts-node@10.9.2(@types/node@22.15.29)(typescript@5.8.3)))(typescript@5.8.3)
       typescript:
         specifier: ^5.4.4
-        version: 5.8.3
+        version: 5.5.4
+
+  packages/MainUI:
+    dependencies:
+      '@emotion/cache':
+        specifier: ^11.13.1
+        version: 11.13.1
+      '@emotion/react':
+        specifier: ^11.11.4
+        version: 11.13.0(@types/react@18.3.1)(react@18.3.1)
+      '@emotion/styled':
+        specifier: ^11.11.5
+        version: 11.13.0(@emotion/react@11.13.0(@types/react@18.3.1)(react@18.3.1))(@types/react@18.3.1)(react@18.3.1)
+      '@mui/icons-material':
+        specifier: ^5.15.19
+        version: 5.16.5(@mui/material@5.16.5(@emotion/react@11.13.0(@types/react@18.3.1)(react@18.3.1))(@emotion/styled@11.13.0(@emotion/react@11.13.0(@types/react@18.3.1)(react@18.3.1))(@types/react@18.3.1)(react@18.3.1))(@types/react@18.3.1)(react-dom@18.3.1(react@18.3.1))(react@18.3.1))(@types/react@18.3.1)(react@18.3.1)
+      '@mui/material':
+        specifier: ^5.15.19
+        version: 5.16.5(@emotion/react@11.13.0(@types/react@18.3.1)(react@18.3.1))(@emotion/styled@11.13.0(@emotion/react@11.13.0(@types/react@18.3.1)(react@18.3.1))(@types/react@18.3.1)(react@18.3.1))(@types/react@18.3.1)(react-dom@18.3.1(react@18.3.1))(react@18.3.1)
+      '@next/bundle-analyzer':
+        specifier: ^15.3.2
+        version: 15.3.2
+      '@tailwindcss/postcss':
+        specifier: ^4.0.8
+        version: 4.0.9
+      '@tanstack/react-query':
+        specifier: ^5.59.0
+        version: 5.59.15(react@18.3.1)
+      '@workspaceui/componentlibrary':
+        specifier: workspace:componentlibrary
+        version: link:../ComponentLibrary
+      '@workspaceui/etendohookbinder':
+        specifier: workspace:etendohookbinder
+        version: link:../EtendoHookBinder
+      framer-motion:
+        specifier: ^12.10.1
+        version: 12.10.1(@emotion/is-prop-valid@1.3.0)(react-dom@18.3.1(react@18.3.1))(react@18.3.1)
+      next:
+        specifier: ^15.0.1
+        version: 15.0.1(@babel/core@7.24.9)(react-dom@18.3.1(react@18.3.1))(react@18.3.1)
+      postcss:
+        specifier: ^8.5.3
+        version: 8.5.3
+      react-hook-form:
+        specifier: ^7.53.2
+        version: 7.53.2(react@18.3.1)
+      tailwindcss:
+        specifier: ^4.0.8
+        version: 4.0.9
+    devDependencies:
+      '@svgr/webpack':
+        specifier: ^8.1.0
+        version: 8.1.0(typescript@5.5.4)
+      '@tanstack/eslint-plugin-query':
+        specifier: ^5.59.1
+        version: 5.59.7(eslint@9.28.0(jiti@2.4.2))(typescript@5.5.4)
+      '@types/node':
+        specifier: ^22.7.8
+        version: 22.7.8
+      '@types/react':
+        specifier: 18.3.1
+        version: 18.3.1
+      '@types/react-dom':
+        specifier: 18.3.1
+        version: 18.3.1
+      '@typescript-eslint/parser':
+        specifier: ^8.33.1
+        version: 8.33.1(eslint@9.28.0(jiti@2.4.2))(typescript@5.5.4)
+      '@vitejs/plugin-react':
+        specifier: ^4.2.1
+        version: 4.3.1(vite@5.3.5(@types/node@22.7.8)(lightningcss@1.29.1))
+      babel-plugin-inline-react-svg:
+        specifier: ^2.0.2
+        version: 2.0.2(@babel/core@7.24.9)
+      eslint:
+        specifier: ^9.28.0
+        version: 9.28.0(jiti@2.4.2)
+      eslint-plugin-react-hooks:
+        specifier: ^5.2.0
+        version: 5.2.0(eslint@9.28.0(jiti@2.4.2))
+      svg-inline-loader:
+        specifier: ^0.8.2
+        version: 0.8.2
+      typescript:
+        specifier: ^5.2.2
+        version: 5.5.4
 
   packages/storybook:
     dependencies:
@@ -365,14 +399,10 @@
         version: 4.5.0(vite@5.4.19(@types/node@22.15.29)(lightningcss@1.30.1))
       chromatic:
         specifier: ^11.5.4
-<<<<<<< HEAD
-        version: 11.29.0
-=======
         version: 11.5.6
       eslint-plugin-storybook:
         specifier: ^0.8.0
         version: 0.8.0(eslint@9.28.0(jiti@2.4.2))(typescript@5.5.4)
->>>>>>> cab8a5b4
       storybook:
         specifier: ^8.1.10
         version: 8.6.14(prettier@3.5.3)
@@ -1477,8 +1507,6 @@
     resolution: {integrity: sha512-CCZCDJuduB9OUkFkY2IgppNZMi2lBQgD2qzwXkEia16cge2pijY/aXi96CJMquDMn3nJdlPV1A5KrJEXwfLNzQ==}
     engines: {node: ^12.0.0 || ^14.0.0 || >=16.0.0}
 
-<<<<<<< HEAD
-=======
   '@eslint/config-array@0.20.0':
     resolution: {integrity: sha512-fxlS1kkIjx8+vy2SjuCB94q3htSNrufYTXubwiBFeaQHbH6Ipi43gFJq2zCMt6PHhImH3Xmr0NksKDvchWlpQQ==}
     engines: {node: ^18.18.0 || ^20.9.0 || >=21.1.0}
@@ -1491,17 +1519,10 @@
     resolution: {integrity: sha512-qIbV0/JZr7iSDjqAc60IqbLdsj9GDt16xQtWD+B78d/HAlvysGdZZ6rpJHGAc2T0FQx1X6thsSPdnoiGKdNtdg==}
     engines: {node: ^18.18.0 || ^20.9.0 || >=21.1.0}
 
->>>>>>> cab8a5b4
   '@eslint/eslintrc@2.1.4':
     resolution: {integrity: sha512-269Z39MS6wVJtsoUl10L60WdkhJVdPG24Q4eZTH3nnF6lpvSShEK3wQjDX9JRWAUPvPh7COouPpU9IrqaZFvtQ==}
     engines: {node: ^12.22.0 || ^14.17.0 || >=16.0.0}
 
-<<<<<<< HEAD
-  '@eslint/js@8.57.1':
-    resolution: {integrity: sha512-d9zaMRSTIKDLhctzH12MtXvJKSSUhaHcjV+2Z+GK+EEY7XKpP5yR4x+N3TAcHTcu963nIr+TMcCb4DBCYX1z6Q==}
-    engines: {node: ^12.22.0 || ^14.17.0 || >=16.0.0}
-
-=======
   '@eslint/eslintrc@3.3.1':
     resolution: {integrity: sha512-gtF186CXhIl1p4pJNGZw8Yc6RlshoePRvE0X91oPGb3vZ8pM3qOS9W9NGPat9LziaBV7XrJWGylNQXkGcnM3IQ==}
     engines: {node: ^18.18.0 || ^20.9.0 || >=21.1.0}
@@ -1522,7 +1543,6 @@
     resolution: {integrity: sha512-0J+zgWxHN+xXONWIyPWKFMgVuJoZuGiIFu8yxk7RJjxkzpGmyja5wRFqZIVtjDVOQpV+Rw0iOAjYPE2eQyjr0w==}
     engines: {node: ^18.18.0 || ^20.9.0 || >=21.1.0}
 
->>>>>>> cab8a5b4
   '@fast-csv/format@4.3.5':
     resolution: {integrity: sha512-8iRn6QF3I8Ak78lNAa+Gdl5MJJBM5vRHivFtMRUWINdevNo00K7OXxS2PshawLKTejVwieIlPmK5YlLu6w4u8A==}
 
@@ -2762,8 +2782,6 @@
       typescript:
         optional: true
 
-<<<<<<< HEAD
-=======
   '@typescript-eslint/parser@8.33.1':
     resolution: {integrity: sha512-qwxv6dq682yVvgKKp2qWwLgRbscDAYktPptK4JPojCwwi3R9cwrvIxS4lvBpzmcqzR4bdn54Z0IG1uHFskW4dA==}
     engines: {node: ^18.18.0 || ^20.9.0 || >=21.1.0}
@@ -2781,13 +2799,10 @@
     resolution: {integrity: sha512-VXuvVvZeQCQb5Zgf4HAxc04q5j+WrNAtNh9OwCsCgpKqESMTu3tF/jhZ3xG6T4NZwWl65Bg8KuS2uEvhSfLl0w==}
     engines: {node: ^12.22.0 || ^14.17.0 || >=16.0.0}
 
->>>>>>> cab8a5b4
   '@typescript-eslint/scope-manager@6.21.0':
     resolution: {integrity: sha512-OwLUIWZJry80O99zvqXVEioyniJMa+d2GrqpUTqi5/v5D5rOrppJVBPa0yKCblcigC0/aYAzxxqQ1B+DS2RYsg==}
     engines: {node: ^16.0.0 || >=18.0.0}
 
-<<<<<<< HEAD
-=======
   '@typescript-eslint/scope-manager@7.17.0':
     resolution: {integrity: sha512-0P2jTTqyxWp9HiKLu/Vemr2Rg1Xb5B7uHItdVZ6iAenXmPo4SZ86yOPCJwMqpCyaMiEHTNqizHfsbmCFT1x9SA==}
     engines: {node: ^18.18.0 || >=20.0.0}
@@ -2820,13 +2835,10 @@
     resolution: {integrity: sha512-87NVngcbVXUahrRTqIK27gD2t5Cu1yuCXxbLcFtCzZGlfyVWWh8mLHkoxzjsB6DDNnvdL+fW8MiwPEJyGJQDgQ==}
     engines: {node: ^12.22.0 || ^14.17.0 || >=16.0.0}
 
->>>>>>> cab8a5b4
   '@typescript-eslint/types@6.21.0':
     resolution: {integrity: sha512-1kFmZ1rOm5epu9NZEZm1kckCDGj5UJEf7P1kliH4LKu/RkwpsfqqGmY2OOcUs18lSlQBKLDYBOGxRVtrMN5lpg==}
     engines: {node: ^16.0.0 || >=18.0.0}
 
-<<<<<<< HEAD
-=======
   '@typescript-eslint/types@7.17.0':
     resolution: {integrity: sha512-a29Ir0EbyKTKHnZWbNsrc/gqfIBqYPwj3F2M+jWE/9bqfEHg0AMtXzkbUkOG6QgEScxh2+Pz9OXe11jHDnHR7A==}
     engines: {node: ^18.18.0 || >=20.0.0}
@@ -2848,7 +2860,6 @@
       typescript:
         optional: true
 
->>>>>>> cab8a5b4
   '@typescript-eslint/typescript-estree@6.21.0':
     resolution: {integrity: sha512-6npJTkZcO+y2/kr+z0hc4HwNfrrP4kNYh57ek7yCNlrBjWQ1Y0OS7jiZTkgumrvkX5HkEKXFZkkdFNkaW2wmUQ==}
     engines: {node: ^16.0.0 || >=18.0.0}
@@ -2858,8 +2869,6 @@
       typescript:
         optional: true
 
-<<<<<<< HEAD
-=======
   '@typescript-eslint/typescript-estree@7.17.0':
     resolution: {integrity: sha512-72I3TGq93t2GoSBWI093wmKo0n6/b7O4j9o8U+f65TVD0FS6bI2180X5eGEr8MA8PhKMvYe9myZJquUT2JkCZw==}
     engines: {node: ^18.18.0 || >=20.0.0}
@@ -2906,18 +2915,12 @@
     resolution: {integrity: sha512-07ny+LHRzQXepkGg6w0mFY41fVUNBrL2Roj/++7V1txKugfjm/Ci/qSND03r2RhlJhJYMcTn9AhhSSqQp0Ysyw==}
     engines: {node: ^12.22.0 || ^14.17.0 || >=16.0.0}
 
->>>>>>> cab8a5b4
   '@typescript-eslint/visitor-keys@6.21.0':
     resolution: {integrity: sha512-JJtkDduxLi9bivAB+cYOVMtbkqdPOhZ+ZI5LC47MIRrDV4Yn2o+ZnW10Nkmr28xRpSpdJ6Sm42Hjf2+REYXm0A==}
     engines: {node: ^16.0.0 || >=18.0.0}
 
-<<<<<<< HEAD
   '@ungap/structured-clone@1.3.0':
     resolution: {integrity: sha512-WmoN8qaIAo7WTYWbAZuG8PYEhn5fkz7dZrqTBZ7dtt//lL2Gwms1IcnQ5yHqjDfX8Ft5j4YzDM23f87zBfDe9g==}
-=======
-  '@typescript-eslint/visitor-keys@7.17.0':
-    resolution: {integrity: sha512-RVGC9UhPOCsfCdI9pU++K4nD7to+jTcMIbXTSOcrLqUEW6gF2pU1UUbYJKc9cvcRSK1UDeMJ7pdMxf4bhMpV/A==}
-    engines: {node: ^18.18.0 || >=20.0.0}
 
   '@typescript-eslint/visitor-keys@8.10.0':
     resolution: {integrity: sha512-k8nekgqwr7FadWk548Lfph6V3r9OVqjzAIVskE7orMZR23cGJjAOVazsZSJW+ElyjfTM4wx/1g88Mi70DDtG9A==}
@@ -2929,10 +2932,9 @@
 
   '@ungap/structured-clone@1.2.0':
     resolution: {integrity: sha512-zuVdFrMJiuCDQUMCzQaD6KL28MjnqqN8XnAqiEq9PNm/hCPTSGfrXCOfwj1ow4LFb/tNymJPwsNbVePc1xFqrQ==}
->>>>>>> cab8a5b4
-
-  '@vitejs/plugin-react@4.5.0':
-    resolution: {integrity: sha512-JuLWaEqypaJmOJPLWwO335Ig6jSgC1FTONCWAxnqcQthLTK/Yc9aH6hr9z/87xciejbQcnP3GnA1FWUSWeXaeg==}
+
+  '@vitejs/plugin-react@4.3.1':
+    resolution: {integrity: sha512-m/V2syj5CuVnaxcUJOQRel/Wr31FFXRFlnOoq1TVtkCxsY5veGMTEmpWHndrhB2U8ScHtCQB1e+4hWYExQc6Lg==}
     engines: {node: ^14.18.0 || >=16.0.0}
     peerDependencies:
       vite: ^4.2.0 || ^5.0.0 || ^6.0.0
@@ -3694,8 +3696,6 @@
     engines: {node: '>=6.0'}
     hasBin: true
 
-<<<<<<< HEAD
-=======
   eslint-plugin-jest@28.8.3:
     resolution: {integrity: sha512-HIQ3t9hASLKm2IhIOqnu+ifw7uLZkIlR7RYNv7fMcEi/p0CIiJmfriStQS2LDkgtY4nyLbIZAD+JL347Yc2ETQ==}
     engines: {node: ^16.10.0 || ^18.12.0 || >=20.0.0}
@@ -3725,7 +3725,6 @@
     resolution: {integrity: sha512-2NxwbF/hZ0KpepYN0cNbo+FN6XoK7GaHlQhgx/hIZl6Va0bF45RQOOwhLIy8lQDbuCiadSLCBnH2CFYquit5bw==}
     engines: {node: '>=8.0.0'}
 
->>>>>>> cab8a5b4
   eslint-scope@7.2.2:
     resolution: {integrity: sha512-dOt21O7lTMhDM+X9mB4GX+DZrZtCUJPL/wlcTqxyrx5IvO0IYtILdtrQGQp+8n5S0gwSVmOf9NQrjMOgfQZlIg==}
     engines: {node: ^12.22.0 || ^14.17.0 || >=16.0.0}
@@ -3740,8 +3739,6 @@
     deprecated: This version is no longer supported. Please see https://eslint.org/version-support for other options.
     hasBin: true
 
-<<<<<<< HEAD
-=======
   eslint@9.28.0:
     resolution: {integrity: sha512-ocgh41VhRlf9+fVpe7QKzwLj9c92fDiqOj8Y3Sd4/ZmVA4Btx4PlUYPq4pp9JDyupkf1upbEXecxL2mwNV7jPQ==}
     engines: {node: ^18.18.0 || ^20.9.0 || >=21.1.0}
@@ -3756,7 +3753,6 @@
     resolution: {integrity: sha512-0QYC8b24HWY8zjRnDTL6RiHfDbAWn63qb4LMj1Z4b076A4une81+z03Kg7l7mn/48PUTqoLptSXez8oknU8Clg==}
     engines: {node: ^18.18.0 || ^20.9.0 || >=21.1.0}
 
->>>>>>> cab8a5b4
   espree@9.6.1:
     resolution: {integrity: sha512-oruZaFkjorTpF32kDSI5/75ViwGeZginGGy2NoOSg3Q9bnwlnmDm4HLnkl0RE3n+njDXR037aY1+x58Z/zFdwQ==}
     engines: {node: ^12.22.0 || ^14.17.0 || >=16.0.0}
@@ -7044,22 +7040,13 @@
   '@esbuild/win32-x64@0.25.5':
     optional: true
 
-<<<<<<< HEAD
-  '@eslint-community/eslint-utils@4.7.0(eslint@8.57.1)':
-    dependencies:
-      eslint: 8.57.1
-=======
   '@eslint-community/eslint-utils@4.4.0(eslint@9.28.0(jiti@2.4.2))':
     dependencies:
       eslint: 9.28.0(jiti@2.4.2)
->>>>>>> cab8a5b4
       eslint-visitor-keys: 3.4.3
 
   '@eslint-community/regexpp@4.12.1': {}
 
-<<<<<<< HEAD
-  '@eslint/eslintrc@2.1.4':
-=======
   '@eslint/config-array@0.20.0':
     dependencies:
       '@eslint/object-schema': 2.1.6
@@ -7075,21 +7062,6 @@
       '@types/json-schema': 7.0.15
 
   '@eslint/eslintrc@2.1.4':
-    dependencies:
-      ajv: 6.12.6
-      debug: 4.3.5
-      espree: 9.6.1
-      globals: 13.24.0
-      ignore: 5.3.1
-      import-fresh: 3.3.0
-      js-yaml: 4.1.0
-      minimatch: 3.1.2
-      strip-json-comments: 3.1.1
-    transitivePeerDependencies:
-      - supports-color
-
-  '@eslint/eslintrc@3.3.1':
->>>>>>> cab8a5b4
     dependencies:
       ajv: 6.12.6
       debug: 4.4.1
@@ -7103,9 +7075,20 @@
     transitivePeerDependencies:
       - supports-color
 
-<<<<<<< HEAD
-  '@eslint/js@8.57.1': {}
-=======
+  '@eslint/eslintrc@3.3.1':
+    dependencies:
+      ajv: 6.12.6
+      debug: 4.3.5
+      espree: 10.3.0
+      globals: 14.0.0
+      ignore: 5.3.1
+      import-fresh: 3.3.0
+      js-yaml: 4.1.0
+      minimatch: 3.1.2
+      strip-json-comments: 3.1.1
+    transitivePeerDependencies:
+      - supports-color
+
   '@eslint/js@8.57.0': {}
 
   '@eslint/js@9.28.0': {}
@@ -7116,7 +7099,6 @@
     dependencies:
       '@eslint/core': 0.14.0
       levn: 0.4.1
->>>>>>> cab8a5b4
 
   '@fast-csv/format@4.3.5':
     dependencies:
@@ -7790,11 +7772,7 @@
 
   '@rollup/pluginutils@5.1.4(rollup@4.41.1)':
     dependencies:
-<<<<<<< HEAD
-      '@types/estree': 1.0.7
-=======
       '@types/estree': 1.0.6
->>>>>>> cab8a5b4
       estree-walker: 2.0.2
       picomatch: 4.0.2
     optionalDependencies:
@@ -8261,12 +8239,6 @@
   '@tailwindcss/postcss@4.1.8':
     dependencies:
       '@alloc/quick-lru': 5.2.0
-<<<<<<< HEAD
-      '@tailwindcss/node': 4.1.8
-      '@tailwindcss/oxide': 4.1.8
-      postcss: 8.5.4
-      tailwindcss: 4.1.8
-=======
       '@tailwindcss/node': 4.0.9
       '@tailwindcss/oxide': 4.0.9
       lightningcss: 1.29.1
@@ -8280,7 +8252,6 @@
     transitivePeerDependencies:
       - supports-color
       - typescript
->>>>>>> cab8a5b4
 
   '@tanstack/match-sorter-utils@8.15.1':
     dependencies:
@@ -8377,11 +8348,7 @@
 
   '@types/estree-jsx@1.0.5':
     dependencies:
-<<<<<<< HEAD
-      '@types/estree': 1.0.7
-=======
       '@types/estree': 1.0.6
->>>>>>> cab8a5b4
 
   '@types/estree@1.0.7': {}
 
@@ -8465,9 +8432,6 @@
     dependencies:
       '@types/yargs-parser': 21.0.3
 
-<<<<<<< HEAD
-  '@typescript-eslint/parser@6.21.0(eslint@8.57.1)(typescript@5.8.3)':
-=======
   '@typescript-eslint/eslint-plugin@7.17.0(@typescript-eslint/parser@8.33.1(eslint@9.28.0(jiti@2.4.2))(typescript@5.5.4))(eslint@9.28.0(jiti@2.4.2))(typescript@5.5.4)':
     dependencies:
       '@eslint-community/regexpp': 4.12.1
@@ -8488,24 +8452,15 @@
     optional: true
 
   '@typescript-eslint/parser@6.21.0(eslint@8.57.0)(typescript@5.5.4)':
->>>>>>> cab8a5b4
     dependencies:
       '@typescript-eslint/scope-manager': 6.21.0
       '@typescript-eslint/types': 6.21.0
       '@typescript-eslint/typescript-estree': 6.21.0(typescript@5.8.3)
       '@typescript-eslint/visitor-keys': 6.21.0
-<<<<<<< HEAD
       debug: 4.4.1
       eslint: 8.57.1
     optionalDependencies:
       typescript: 5.8.3
-    transitivePeerDependencies:
-      - supports-color
-=======
-      debug: 4.3.5
-      eslint: 8.57.0
-    optionalDependencies:
-      typescript: 5.5.4
     transitivePeerDependencies:
       - supports-color
 
@@ -8534,18 +8489,12 @@
     dependencies:
       '@typescript-eslint/types': 5.62.0
       '@typescript-eslint/visitor-keys': 5.62.0
->>>>>>> cab8a5b4
 
   '@typescript-eslint/scope-manager@6.21.0':
     dependencies:
       '@typescript-eslint/types': 6.21.0
       '@typescript-eslint/visitor-keys': 6.21.0
 
-<<<<<<< HEAD
-  '@typescript-eslint/types@6.21.0': {}
-
-  '@typescript-eslint/typescript-estree@6.21.0(typescript@5.8.3)':
-=======
   '@typescript-eslint/scope-manager@7.17.0':
     dependencies:
       '@typescript-eslint/types': 7.17.0
@@ -8605,7 +8554,6 @@
       - supports-color
 
   '@typescript-eslint/typescript-estree@6.21.0(typescript@5.5.4)':
->>>>>>> cab8a5b4
     dependencies:
       '@typescript-eslint/types': 6.21.0
       '@typescript-eslint/visitor-keys': 6.21.0
@@ -8616,9 +8564,37 @@
       semver: 7.7.2
       ts-api-utils: 1.4.3(typescript@5.8.3)
     optionalDependencies:
-<<<<<<< HEAD
       typescript: 5.8.3
-=======
+    transitivePeerDependencies:
+      - supports-color
+
+  '@typescript-eslint/typescript-estree@7.17.0(typescript@5.5.4)':
+    dependencies:
+      '@typescript-eslint/types': 7.17.0
+      '@typescript-eslint/visitor-keys': 7.17.0
+      debug: 4.3.5
+      globby: 11.1.0
+      is-glob: 4.0.3
+      minimatch: 9.0.5
+      semver: 7.6.3
+      ts-api-utils: 1.3.0(typescript@5.5.4)
+    optionalDependencies:
+      typescript: 5.5.4
+    transitivePeerDependencies:
+      - supports-color
+    optional: true
+
+  '@typescript-eslint/typescript-estree@8.10.0(typescript@5.5.4)':
+    dependencies:
+      '@typescript-eslint/types': 8.10.0
+      '@typescript-eslint/visitor-keys': 8.10.0
+      debug: 4.3.5
+      fast-glob: 3.3.2
+      is-glob: 4.0.3
+      minimatch: 9.0.5
+      semver: 7.6.3
+      ts-api-utils: 1.3.0(typescript@5.5.4)
+    optionalDependencies:
       typescript: 5.5.4
     transitivePeerDependencies:
       - supports-color
@@ -8673,25 +8649,23 @@
       '@typescript-eslint/types': 8.10.0
       '@typescript-eslint/typescript-estree': 8.10.0(typescript@5.5.4)
       eslint: 9.28.0(jiti@2.4.2)
->>>>>>> cab8a5b4
     transitivePeerDependencies:
       - supports-color
+      - typescript
+
+  '@typescript-eslint/visitor-keys@5.62.0':
+    dependencies:
+      '@typescript-eslint/types': 5.62.0
+      eslint-visitor-keys: 3.4.3
 
   '@typescript-eslint/visitor-keys@6.21.0':
     dependencies:
       '@typescript-eslint/types': 6.21.0
       eslint-visitor-keys: 3.4.3
 
-<<<<<<< HEAD
   '@ungap/structured-clone@1.3.0': {}
-=======
-  '@typescript-eslint/visitor-keys@7.17.0':
-    dependencies:
-      '@typescript-eslint/types': 7.17.0
-      eslint-visitor-keys: 3.4.3
-    optional: true
-
-  '@typescript-eslint/visitor-keys@8.10.0':
+
+  '@vitejs/plugin-react@4.5.0(vite@5.4.19(@types/node@22.15.29)(lightningcss@1.30.1))':
     dependencies:
       '@typescript-eslint/types': 8.10.0
       eslint-visitor-keys: 3.4.3
@@ -8702,14 +8676,12 @@
       eslint-visitor-keys: 4.2.0
 
   '@ungap/structured-clone@1.2.0': {}
->>>>>>> cab8a5b4
-
-  '@vitejs/plugin-react@4.5.0(vite@5.4.19(@types/node@22.15.29)(lightningcss@1.30.1))':
-    dependencies:
-      '@babel/core': 7.27.4
-      '@babel/plugin-transform-react-jsx-self': 7.27.1(@babel/core@7.27.4)
-      '@babel/plugin-transform-react-jsx-source': 7.27.1(@babel/core@7.27.4)
-      '@rolldown/pluginutils': 1.0.0-beta.9
+
+  '@vitejs/plugin-react@4.3.1(vite@5.3.5(@types/node@22.7.8)(lightningcss@1.29.1))':
+    dependencies:
+      '@babel/core': 7.24.9
+      '@babel/plugin-transform-react-jsx-self': 7.24.7(@babel/core@7.24.9)
+      '@babel/plugin-transform-react-jsx-source': 7.24.7(@babel/core@7.24.9)
       '@types/babel__core': 7.20.5
       react-refresh: 0.17.0
       vite: 5.4.19(@types/node@22.15.29)(lightningcss@1.30.1)
@@ -9549,8 +9521,6 @@
     optionalDependencies:
       source-map: 0.6.1
 
-<<<<<<< HEAD
-=======
   eslint-plugin-jest@28.8.3(@typescript-eslint/eslint-plugin@7.17.0(@typescript-eslint/parser@8.33.1(eslint@9.28.0(jiti@2.4.2))(typescript@5.5.4))(eslint@9.28.0(jiti@2.4.2))(typescript@5.5.4))(eslint@9.28.0(jiti@2.4.2))(jest@29.7.0(@types/node@22.7.8)(babel-plugin-macros@3.1.0)(ts-node@10.9.2(@types/node@22.7.8)(typescript@5.5.4)))(typescript@5.5.4):
     dependencies:
       '@typescript-eslint/utils': 8.10.0(eslint@9.28.0(jiti@2.4.2))(typescript@5.5.4)
@@ -9582,7 +9552,6 @@
       esrecurse: 4.3.0
       estraverse: 4.3.0
 
->>>>>>> cab8a5b4
   eslint-scope@7.2.2:
     dependencies:
       esrecurse: 4.3.0
@@ -9592,11 +9561,7 @@
 
   eslint@8.57.1:
     dependencies:
-<<<<<<< HEAD
-      '@eslint-community/eslint-utils': 4.7.0(eslint@8.57.1)
-=======
       '@eslint-community/eslint-utils': 4.4.0(eslint@8.57.0)
->>>>>>> cab8a5b4
       '@eslint-community/regexpp': 4.12.1
       '@eslint/eslintrc': 2.1.4
       '@eslint/js': 8.57.1
@@ -9607,11 +9572,7 @@
       ajv: 6.12.6
       chalk: 4.1.2
       cross-spawn: 7.0.6
-<<<<<<< HEAD
-      debug: 4.4.1
-=======
       debug: 4.3.5
->>>>>>> cab8a5b4
       doctrine: 3.0.0
       escape-string-regexp: 4.0.0
       eslint-scope: 7.2.2
@@ -9641,9 +9602,6 @@
     transitivePeerDependencies:
       - supports-color
 
-<<<<<<< HEAD
-  espree@9.6.1:
-=======
   eslint@9.28.0(jiti@2.4.2):
     dependencies:
       '@eslint-community/eslint-utils': 4.4.0(eslint@9.28.0(jiti@2.4.2))
@@ -9687,7 +9645,6 @@
       - supports-color
 
   espree@10.3.0:
->>>>>>> cab8a5b4
     dependencies:
       acorn: 8.14.1
       acorn-jsx: 5.3.2(acorn@8.14.1)
@@ -9711,11 +9668,7 @@
 
   estree-walker@3.0.3:
     dependencies:
-<<<<<<< HEAD
-      '@types/estree': 1.0.7
-=======
       '@types/estree': 1.0.6
->>>>>>> cab8a5b4
 
   esutils@2.0.3: {}
 
