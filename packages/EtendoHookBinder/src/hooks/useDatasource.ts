--- conflicted
+++ resolved
@@ -11,11 +11,7 @@
   const startRow = (page - 1) * pageSize;
   const endRow = page * pageSize - 1;
 
-<<<<<<< HEAD
   const { response } = await Datasource.get(entity, {
-=======
-  const { response } = await Datasource.get(entity, tabId, {
->>>>>>> 19f9f17f
     ...JSON.parse(_params),
     startRow,
     endRow,
