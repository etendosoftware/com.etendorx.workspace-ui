export type WindowId = string;

export interface CachedData<T> {
  updatedAt: number;
  value: T;
}

export interface CacheStore<T> extends Map<string, CachedData<T>> {}

export interface Criteria {
  fieldName: string;
  operator: string;
  value?: string;
}

export interface DatasourceParams {
  windowId?: string;
  columns?: string[];
  startRow?: number;
  endRow?: number;
  sortBy?: string;
  criteria?: Criteria[];
  operationType?: 'fetch' | 'add' | 'update' | 'remove';
  isSorting?: boolean;
  isImplicitFilterApplied?: boolean;
  operator?: 'and' | 'or';
}

export interface DatasourceOptions {
  columns?: string[];
  sortBy?: string;
  criteria?: Criteria[];
  operationType?: 'fetch' | 'add' | 'update' | 'remove';
  isSorting?: boolean;
  isImplicitFilterApplied?: boolean;
  operator?: 'and' | 'or';
  pageSize?: number;
}

export interface GridProps {
  sort: number;
  autoExpand: boolean;
  editorProps: {
    displayField: string;
    valueField: string;
  };
  displaylength: number;
  fkField: boolean;
  selectOnClick: boolean;
  canSort: boolean;
  canFilter: boolean;
  showHover: boolean;
  filterEditorProperties: {
    keyProperty: string;
  };
  showIf: string;
}

export interface Field {
  process: string;
  shownInStatusBar: boolean;
  displayed: boolean;
  startnewline: boolean;
  showInGridView: boolean;
  fieldGroup$_identifier: string;
  fieldGroup: string;
  column: Record<string, string>;
  name: string;
  id: string;
  title: string;
  required: boolean;
  hasDefaultValue: boolean;
  columnName: string;
  inpName: string;
  refColumnName: string;
  targetEntity: string;
  gridProps: GridProps;
  type: string; // Consider specifying possible values if known
  selector?: Record<string, string>;
  refList: Array<{ id: string; label: string; value: string }>;
  referencedEntity: string;
  referencedWindowId: string;
  referencedTabId: string;
  fieldName: string;
}

export interface Column {
  fieldGroup?: string;
  header: string;
  id: string;
  accessorFn: (v: Record<string, unknown>) => unknown;
  columnName: string;
  isMandatory?: boolean;
  name: string;
  reference?: string;
  _identifier: string;
  [key: string]: unknown;
}

export interface MappedField {
  name: string;
  label: string;
  type: FieldType;
  referencedTable?: string;
  required?: boolean;
}

export type FieldType = 'text' | 'number' | 'date' | 'boolean' | 'select' | 'search' | 'tabledir' | 'quantity' | 'list';

export interface MappedTab {
  id: string;
  name: string;
  fields: Record<string, MappedField>;
}

export interface MappedData {
  id: string;
  name: string;
  tabs: MappedTab[];
  fields?: MappedField[];
}

export interface ViewStandardProperties extends Record<string, unknown> {}

export interface WindowMetadataProperties {
  windowId: string;
  multiDocumentEnabled: boolean;
  viewProperties: {
    fields: Field[];
    tabTitle: string;
    entity: string;
    statusBarFields: unknown[];
    iconToolbarButtons: unknown[];
    actionToolbarButtons: unknown[];
    isDeleteableTable: boolean;
    tabId: string;
    moduleId: string;
    showCloneButton: boolean;
    askToCloneChildren: boolean;
    standardProperties: ViewStandardProperties;
    showParentButtons: boolean;
    buttonsHaveSessionLogic: boolean;
    initialPropertyToColumns: unknown[]; // Define if known
  };
}

export interface Tab {
  uIPattern: 'STD' | 'SR';
  windowId: string;
  name: string;
  title: string;
  parentColumns: string[];
  id: string;
  entityName: string;
  fields: Record<string, Field>;
  level: number;
  _identifier: string;
}

export interface WindowMetadata {
  id: string;
  name: string;
  superClass?: string;
  properties: WindowMetadataProperties;
  tabs: Tab[];
  window$_identifier: string;
}

export interface RecordPayload extends Record<string, string> {
  _entity_name: string;
}

export interface Menu {
  _identifier: string;
  _entityName: string;
  $ref: string;
  recordTime: number;
  children?: Menu[];
  icon?: string | null;
  id: string;
  name: string;
  windowId?: string;
  window?: Window | null;
  action?: Action[keyof Action] | null;
  isSearchResult?: boolean;
  path?: string[];
  fullPath?: string;
}

export enum Action {
  OBUIAPPOpenView = 'OBUIAPP_OpenView',
  OBUIAPPProcess = 'OBUIAPP_Process',
  P = 'P',
  R = 'R',
  W = 'W',
  X = 'X',
}

export interface Window {
  _identifier: string;
  _entityName: string;
  $ref: string;
  recordTime: number;
  id: string;
  name: string;
  windowType: keyof typeof WindowType;
}

export enum WindowType {
  M = 'M',
  Q = 'Q',
  T = 'T',
}

export interface LoginResponse {
  status: string;
  token: string;
  roleList: Array<{
    id: string;
    name: string;
    orgList: Array<{
      id: string;
      name: string;
      warehouseList: Array<{
        id: string;
        name: string;
      }>;
    }>;
  }>;
}

export interface SessionResponse {
  user: {
    id: string;
    name: string;
    username: string;
    defaultRole: string;
    defaultWarehouse: string;
    defaultWarehouse$_identifier: string;
  };
  role: {
    id: string;
    name: string;
  };
}

export interface DefaultConfiguration {
  language?: string;
  client?: string;
  organization?: string;
  defaultRole?: string;
  defaultWarehouse?: string;
}

export interface Role {
  id: string;
  name: string;
  orgList: Array<{
    id: string;
    name: string;
    warehouseList: Array<{
      id: string;
      name: string;
    }>;
  }>;
}

export interface Warehouse {
  id: string;
  name: string;
}

export interface ToolbarButton {
  id: string;
  name: string;
  action: string;
  enabled: boolean;
  visible: boolean;
}

export interface ToolbarMetadata {
  buttons: ToolbarButton[];
  isNew: boolean;
  gridId: string | null;
  action: string;
}

export interface FieldInfo {
  fieldGroup$_identifier?: string;
}

export interface BaseFieldDefinition<T> {
  value: T;
  type: FieldType;
  label: string;
  name: string;
  section?: string;
  required?: boolean;
  initialValue?: T;
  original: {
    refList: Array<{ id: string; label: string; value: string }>;
    referencedEntity: string;
    referencedWindowId: string;
    referencedTabId: string;
    fieldName: string;
  } & Field;
}

export type SelectOption = { id: string; title: string; value: string };
export type FieldDefinition =
  | BaseFieldDefinition<string>
  | BaseFieldDefinition<number>
  | BaseFieldDefinition<boolean>
  | BaseFieldDefinition<Date>
  | BaseFieldDefinition<string[]>
<<<<<<< HEAD
  | BaseFieldDefinition<SelectOption>;

type EntityKey = string;
type EntityValue = string | number | boolean | symbol;

export interface Entity {
  [key: EntityKey]: EntityValue;
}
=======
  | BaseFieldDefinition<{ id: string; title: string; value: string }>;
>>>>>>> 82944129
<|MERGE_RESOLUTION|>--- conflicted
+++ resolved
@@ -313,15 +313,11 @@
   | BaseFieldDefinition<boolean>
   | BaseFieldDefinition<Date>
   | BaseFieldDefinition<string[]>
-<<<<<<< HEAD
   | BaseFieldDefinition<SelectOption>;
 
 type EntityKey = string;
 type EntityValue = string | number | boolean | symbol;
 
-export interface Entity {
+export interface EntityData {
   [key: EntityKey]: EntityValue;
-}
-=======
-  | BaseFieldDefinition<{ id: string; title: string; value: string }>;
->>>>>>> 82944129
+}