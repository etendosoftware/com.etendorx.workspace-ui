--- conflicted
+++ resolved
@@ -56,10 +56,7 @@
 }
 
 export interface Field {
-<<<<<<< HEAD
   entity: string;
-=======
->>>>>>> 19f9f17f
   fieldGroup$_identifier: string;
   fieldGroup: string;
   column: Record<string, string>;
