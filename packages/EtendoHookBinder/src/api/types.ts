export type WindowId = string;

export interface CachedData<T> {
  updatedAt: number;
  value: T;
}

export interface CacheStore<T> extends Map<string, CachedData<T>> {}

export interface Criteria {
  fieldName: string;
  operator: string;
  value?: string;
}

export interface DatasourceParams {
  windowId?: string;
  columns?: string[];
  startRow?: number;
  endRow?: number;
  sortBy?: string;
  criteria?: Criteria[];
  operationType?: 'fetch' | 'add' | 'update' | 'remove';
  isSorting?: boolean;
  isImplicitFilterApplied?: boolean;
  operator?: 'and' | 'or';
}

export interface DatasourceOptions {
  columns?: string[];
  sortBy?: string;
  criteria?: Criteria[];
  operationType?: 'fetch' | 'add' | 'update' | 'remove';
  isSorting?: boolean;
  isImplicitFilterApplied?: boolean;
  operator?: 'and' | 'or';
}

export interface GridProps {
  sort: number;
  autoExpand: boolean;
  editorProps: {
    displayField: string;
    valueField: string;
  };
  displaylength: number;
  fkField: boolean;
  selectOnClick: boolean;
  canSort: boolean;
  canFilter: boolean;
  showHover: boolean;
  filterEditorProperties: {
    keyProperty: string;
  };
  showIf: string;
}

export interface Field {
<<<<<<< HEAD
=======
  entity: string;
>>>>>>> aae40e25
  fieldGroup$_identifier: string;
  fieldGroup: string;
  column: Record<string, string>;
  name: string;
  id: string;
  title: string;
  required: boolean;
  hasDefaultValue: boolean;
  columnName: string;
  inpColumnName: string;
  refColumnName: string;
  targetEntity: string;
  gridProps: GridProps;
  type: string; // Consider specifying possible values if known
}

export interface Column {
  fieldGroup?: string;
  header: string;
  id: string;
  accessorFn: (v: Record<string, unknown>) => unknown;
  columnName: string;
  isMandatory?: boolean;
  name: string;
  reference?: string;
  _identifier: string;
  [key: string]: unknown;
}

export interface MappedField {
  name: string;
  label: string;
  type: FieldType;
  referencedTable?: string;
  required?: boolean;
}

export type FieldType =
  | 'text'
  | 'number'
  | 'date'
  | 'boolean'
  | 'select'
  | 'tabledir';

export interface MappedTab {
  id: string;
  name: string;
  fields: Record<string, MappedField>;
}

export interface MappedData {
  id: string;
  name: string;
  tabs: MappedTab[];
  fields?: MappedField[];
}

export interface ViewStandardProperties extends Record<string, unknown> {}

export interface WindowMetadataProperties {
  windowId: string;
  multiDocumentEnabled: boolean;
  viewProperties: {
    fields: Field[];
    tabTitle: string;
    entity: string;
    statusBarFields: unknown[];
    iconToolbarButtons: unknown[];
    actionToolbarButtons: unknown[];
    isDeleteableTable: boolean;
    tabId: string;
    moduleId: string;
    showCloneButton: boolean;
    askToCloneChildren: boolean;
    standardProperties: ViewStandardProperties;
    showParentButtons: boolean;
    buttonsHaveSessionLogic: boolean;
    initialPropertyToColumns: unknown[]; // Define if known
  };
}

export interface Tab {
  parentColumns: string[];
  id: string;
  entityName: string;
  fields: Record<string, Field>;
  level: number;
  _identifier: string;
}

export interface WindowMetadata {
  id: string;
  name: string;
  superClass?: string;
  properties: WindowMetadataProperties;
  tabs: Tab[];
}

export interface WindowMetadataMap extends Record<string, WindowMetadata> {}

export enum OptionType {
  Process = 'process',
  ProcessDefinition = 'processDefinition',
  ProcessManual = 'processManual',
  Tab = 'tab',
  URL = 'url',
}

export enum UIPattern {
  A = 'A',
  OBUIAPPPickAndExecute = 'OBUIAPP_PickAndExecute',
  OBUIAPPReport = 'OBUIAPP_Report',
}

export interface RecordPayload extends Record<string, string> {
  _entity_name: string;
}

export interface Menu {
  _identifier: string;
  _entityName: string;
  $ref: string;
  recordTime: number;
  children?: Menu[];
  icon?: string | null;
  id: string;
  name: string;
  windowId?: string;
  window?: Window | null;
  action?: Action[keyof Action] | null;
}

export enum Action {
  OBUIAPPOpenView = 'OBUIAPP_OpenView',
  OBUIAPPProcess = 'OBUIAPP_Process',
  P = 'P',
  R = 'R',
  W = 'W',
  X = 'X',
}

export interface Window {
  _identifier: string;
  _entityName: string;
  $ref: string;
  recordTime: number;
  id: string;
  name: string;
  windowType: keyof typeof WindowType;
}

export enum WindowType {
  M = 'M',
  Q = 'Q',
  T = 'T',
}<|MERGE_RESOLUTION|>--- conflicted
+++ resolved
@@ -56,10 +56,6 @@
 }
 
 export interface Field {
-<<<<<<< HEAD
-=======
-  entity: string;
->>>>>>> aae40e25
   fieldGroup$_identifier: string;
   fieldGroup: string;
   column: Record<string, string>;
