--- conflicted
+++ resolved
@@ -31,11 +31,7 @@
   }
 
   public static async getWindow(windowId: Etendo.WindowId): Promise<Etendo.WindowMetadata> {
-<<<<<<< HEAD
-    const cached = Metadata.cache.get(`window-${windowId}`);
-=======
     const cached = Metadata.cache.get<Etendo.WindowMetadata>(`window-${windowId}`);
->>>>>>> ec3bf3ad
 
     if (cached) {
       return cached;
@@ -45,8 +41,7 @@
   }
 
   public static getColumns(tabId: string): Etendo.Column[] {
-<<<<<<< HEAD
-    return Metadata.cache.get(`tab-${tabId}`)?.fields ?? [];
+    return Metadata.cache.get<{ fields: Etendo.Column[] }>(`tab-${tabId}`)?.fields ?? [];
   }
 
   public static async getSession() {
@@ -59,15 +54,8 @@
   }
 
   public static async getMenu(forceRefresh: boolean = false): Promise<Menu[]> {
-    const cached = Metadata.cache.get('OBMenu');
+    const cached = Metadata.cache.get<Menu[]>('OBMenu');
     const roleId = localStorage.getItem('currentRoleId');
-=======
-    return Metadata.cache.get<{ fields: Etendo.Column[] }>(`tab-${tabId}`)?.fields ?? [];
-  }
-
-  public static async getMenu(): Promise<Menu[]> {
-    const cached = Metadata.cache.get<Menu[]>('OBMenu');
->>>>>>> ec3bf3ad
 
     if (!forceRefresh && cached && cached.length && roleId === this.currentRoleId) {
       return cached;
@@ -85,7 +73,7 @@
   }
 
   public static getCachedMenu(): Menu[] {
-    return Metadata.cache.get('OBMenu') ?? [];
+    return Metadata.cache.get<Menu[]>('OBMenu') ?? [];
   }
 
   public static clearMenuCache() {
