--- conflicted
+++ resolved
@@ -1,6 +1,3 @@
-<<<<<<< HEAD
-import React from 'react';
-=======
 /*
  *************************************************************************
  * The contents of this file are subject to the Etendo License
@@ -19,7 +16,6 @@
  */
 
 import React, { Suspense } from 'react';
->>>>>>> 86b22dcd
 import { ThemeProvider } from '@mui/material/styles';
 import CssBaseline from '@mui/material/CssBaseline';
 import { theme } from '@workspaceui/componentlibrary/src/theme';
