--- conflicted
+++ resolved
@@ -1,8 +1,3 @@
-<<<<<<< HEAD
-import { mergeConfig } from 'vite';
-import path from 'path';
-import type { StorybookConfig } from '@storybook/react-vite';
-=======
 /*
  *************************************************************************
  * The contents of this file are subject to the Etendo License
@@ -20,8 +15,9 @@
  *************************************************************************
  */
 
-const { mergeConfig } = require('vite');
->>>>>>> 86b22dcd
+import { mergeConfig } from 'vite';
+import path from 'path';
+import type { StorybookConfig } from '@storybook/react-vite';
 
 const config: StorybookConfig = {
   stories: ['../src/**/*.mdx', '../src/**/*.stories.@(js|jsx|mjs|ts|tsx)'],
