--- conflicted
+++ resolved
@@ -17,11 +17,9 @@
     "@mui/icons-material": "^5.15.19",
     "@mui/material": "^5.15.19",
     "esbuild": "0.21.5",
-<<<<<<< HEAD
     "react": "^18.2.0",
     "react-dom": "^18.2.0",
-=======
->>>>>>> daa9366c
+
     "react-markdown": "^9.0.1",
     "vite-plugin-svgr": "^4.2.0"
   },
