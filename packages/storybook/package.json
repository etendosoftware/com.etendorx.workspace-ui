--- conflicted
+++ resolved
@@ -17,11 +17,8 @@
     "@emotion/styled": "^11.11.5",
     "@mui/icons-material": "^5.15.19",
     "@mui/material": "^5.15.19",
-<<<<<<< HEAD
     "react-markdown": "^9.0.1"
-=======
     "vite-plugin-svgr": "^4.2.0"
->>>>>>> 3b4b0a44
   },
   "devDependencies": {
     "@chromatic-com/storybook": "^1.5.0",
