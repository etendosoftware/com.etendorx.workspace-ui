--- conflicted
+++ resolved
@@ -1,19 +1,14 @@
 import { defineConfig } from 'vite';
 import react from '@vitejs/plugin-react';
-<<<<<<< HEAD
 import svgr from 'vite-plugin-svgr';
-=======
->>>>>>> 26e4c901
 
 export default defineConfig({
-<<<<<<< HEAD
   plugins: [
     react(),
     svgr({
       include: '**/*.svg',
     }),
   ],
-=======
   plugins: [react()],
   optimizeDeps: {
     include: ['@mui/material']
@@ -23,5 +18,4 @@
       external: ['@mui/material']
     }
   }
->>>>>>> 26e4c901
 });