<<<<<<< HEAD
import React, { memo, useCallback, useEffect, useMemo } from 'react';
=======
import React, { memo, useCallback, useMemo } from 'react';
>>>>>>> b361d83e
import { Box, Link } from '@mui/material';
import { useStyle } from '../styles';
import { FieldLabelProps, FieldValue, FormFieldGroupProps } from '../types';
import TableDirSelector from './TableDirSelector';
import BooleanSelector from './BooleanSelector';
import NumberSelector from './NumberSelector';
import DateSelector from './DateSelector';
import SelectSelector from './SelectSelector';
import QuantitySelector from './QuantitySelector';
import ListSelector from './ListSelector';
import TextInputBase from '../../Input/TextInput/TextInputBase';
import SearchSelector from './SearchSelector';
import { useFormContext } from 'react-hook-form';

const FieldLabel: React.FC<FieldLabelProps> = ({ isEntityReference, label, required, onLinkClick }) => {
  const { styles, sx } = useStyle();

  return (
    <Box sx={styles.labelWrapper}>
      {isEntityReference ? (
        <Link onClick={onLinkClick} sx={sx.linkStyles}>
          {label}
        </Link>
      ) : (
        <span style={styles.labelText}>{label}</span>
      )}
      {required && <span style={styles.requiredAsterisk}>*</span>}
      <span style={styles.dottedSpacing} />
    </Box>
  );
};

<<<<<<< HEAD
const RenderField = ({ field, onChange, readOnly }: FormFieldGroupProps) => {
  const methods = useFormContext(); // retrieve all hook methods
  const { formState } = methods;

  useEffect(() => {
    console.debug(field.original?.fieldName);
  }, [field.original?.fieldName]);

  useEffect(() => {
    console.debug(formState);
  }, [formState]);

  switch (field.type) {
    case 'boolean':
      return <BooleanSelector label={field.label} readOnly={readOnly} />;
    case 'number':
      return (
        <NumberSelector name={field.label} value={field.value as number} onChange={onChange} readOnly={readOnly} />
      );
    case 'date':
      return <DateSelector name={field.name} value={field.value as string} onChange={onChange} readOnly={readOnly} />;
    case 'select':
      return <SelectSelector name={field.name} title={field.label} onChange={onChange} readOnly={readOnly} />;
    case 'search':
      return (
        <SearchSelector
          field={field}
          value={field.value}
          label={field.label}
          entity={field.original?.referencedEntity || ''}
          onChange={onChange}
        />
      );
    case 'tabledir':
      return (
        <TableDirSelector
          value={field.value}
          label={field.label}
          entity={field.original?.referencedEntity || ''}
          onChange={onChange}
        />
      );
    case 'quantity':
      return (
        <QuantitySelector
          value={field.value}
          maxLength={field.original?.column?.length}
          min={field.original?.column?.minValue ?? null}
          max={field.original?.column?.maxValue ?? null}
          onChange={value => onChange(field.label, value)}
          readOnly={readOnly}
        />
      );
    case 'list':
      return <ListSelector field={field} onChange={onChange} readOnly={readOnly} />;
    default:
      return (
        <TextInputBase
          margin="normal"
          onRightIconClick={() => alert('Icon clicked')}
          value={field.value as string}
          setValue={(value: FieldValue) => onChange(field.label, value)}
          placeholder={field.value ? String(field.value) : undefined}
          disabled={readOnly}
        />
      );
  }
};

const FormFieldGroup: React.FC<FormFieldGroupProps> = memo(({ field, onChange, readOnly }) => {
=======
const FormFieldGroup: React.FC<FormFieldGroupProps> = memo(({ field, onChange, readOnly, renderFieldValue }) => {
  const value = useMemo(
    () => (renderFieldValue ? renderFieldValue(field) : field.value ?? ''),
    [renderFieldValue, field],
  );
>>>>>>> b361d83e
  const { styles, sx } = useStyle();

  const isEntityReference = useMemo(() => ['tabledir', 'search'].includes(field.type), [field.type]);

  const handleLinkClick = useCallback(() => {
    if (isEntityReference && typeof field.value === 'object' && 'id' in field.value) {
      const recordId = field.value.id;
      const windowId = field.original?.referencedWindowId;
      const tabId = field.original?.referencedTabId;
      location.href = `/window/${windowId}/${tabId}/${recordId}`;
    }
<<<<<<< HEAD
  }, [field.original?.referencedTabId, field.original?.referencedWindowId, field.value, isEntityReference]);
=======
  }, [field]);

  const renderField = useCallback(() => {
    switch (field.type) {
      case 'boolean':
        return <BooleanSelector label={field.label} readOnly={readOnly} />;
      case 'number':
        return <NumberSelector name={field.label} value={Number(value)} onChange={onChange} readOnly={readOnly} />;
      case 'date':
        return <DateSelector name={field.name} value={value as string} onChange={onChange} readOnly={readOnly} />;
      case 'select':
        return <SelectSelector name={field.name} title={field.label} onChange={onChange} readOnly={readOnly} />;
      case 'tabledir':
        return (
          <TableDirSelector
            value={value}
            label={field.label}
            entity={field.original?.referencedEntity || ''}
            onChange={onChange}
          />
        );
      case 'quantity':
        return (
          <QuantitySelector
            value={value}
            maxLength={field.original?.column?.length}
            min={field.original?.column?.minValue ?? null}
            max={field.original?.column?.maxValue ?? null}
            onChange={value => onChange(field.label, value)}
            readOnly={readOnly}
          />
        );
      case 'list':
        return <ListSelector field={field} onChange={onChange} readOnly={readOnly} />;
      default:
        return (
          <TextInputBase
            onRightIconClick={() => alert('Icon clicked')}
            value={value as string}
            setValue={(value: FieldValue) => onChange(field.label, value)}
            placeholder={field.value ? String(field.value) : undefined}
            disabled={readOnly}
          />
        );
    }
  }, [field, onChange, readOnly, value]);
>>>>>>> b361d83e

  return (
    <Box style={styles.fieldContainer}>
      <Box sx={sx.labelBox}>
        <FieldLabel
          label={field.label}
          required={field.required}
          fieldType={field.type}
          isEntityReference={isEntityReference}
          onLinkClick={handleLinkClick}
          readOnly={readOnly}
        />
      </Box>
      <Box sx={sx.inputBox}>
        <RenderField field={field} readOnly={readOnly} onChange={onChange} />
      </Box>
    </Box>
  );
});

export default FormFieldGroup;<|MERGE_RESOLUTION|>--- conflicted
+++ resolved
@@ -1,8 +1,4 @@
-<<<<<<< HEAD
 import React, { memo, useCallback, useEffect, useMemo } from 'react';
-=======
-import React, { memo, useCallback, useMemo } from 'react';
->>>>>>> b361d83e
 import { Box, Link } from '@mui/material';
 import { useStyle } from '../styles';
 import { FieldLabelProps, FieldValue, FormFieldGroupProps } from '../types';
@@ -35,7 +31,6 @@
   );
 };
 
-<<<<<<< HEAD
 const RenderField = ({ field, onChange, readOnly }: FormFieldGroupProps) => {
   const methods = useFormContext(); // retrieve all hook methods
   const { formState } = methods;
@@ -105,14 +100,11 @@
   }
 };
 
-const FormFieldGroup: React.FC<FormFieldGroupProps> = memo(({ field, onChange, readOnly }) => {
-=======
 const FormFieldGroup: React.FC<FormFieldGroupProps> = memo(({ field, onChange, readOnly, renderFieldValue }) => {
   const value = useMemo(
     () => (renderFieldValue ? renderFieldValue(field) : field.value ?? ''),
     [renderFieldValue, field],
   );
->>>>>>> b361d83e
   const { styles, sx } = useStyle();
 
   const isEntityReference = useMemo(() => ['tabledir', 'search'].includes(field.type), [field.type]);
@@ -124,9 +116,6 @@
       const tabId = field.original?.referencedTabId;
       location.href = `/window/${windowId}/${tabId}/${recordId}`;
     }
-<<<<<<< HEAD
-  }, [field.original?.referencedTabId, field.original?.referencedWindowId, field.value, isEntityReference]);
-=======
   }, [field]);
 
   const renderField = useCallback(() => {
@@ -173,7 +162,6 @@
         );
     }
   }, [field, onChange, readOnly, value]);
->>>>>>> b361d83e
 
   return (
     <Box style={styles.fieldContainer}>
