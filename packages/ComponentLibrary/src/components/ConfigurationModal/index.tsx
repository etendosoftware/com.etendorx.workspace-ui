import { Grid, Link, useTheme } from '@mui/material';
import React, { useEffect, useRef, useState } from 'react';
import { BORDER_SELECT_1, BORDER_SELECT_2, COLUMN_SPACING, FIRST_MARGIN_TOP, useStyle } from './style';
import { IConfigurationModalProps, ISection } from './types';
import checkIconUrl from '../../assets/icons/check-circle-filled.svg?url';
import './style.css';
import IconButton from '../IconButton';
import Menu from '../Menu';

const IconRenderer = ({ icon }: { icon: string | React.ReactNode }): JSX.Element => {
  if (typeof icon === 'string') {
    return <img src={icon} alt="icon" />;
  }
  if (React.isValidElement(icon)) {
    return icon;
  }
  return <span>Invalid icon</span>;
};

const ConfigurationModal: React.FC<IConfigurationModalProps> = ({
  icon,
  tooltipButtonProfile = '',
  title,
  linkTitle,
  sections = [],
  onChangeSelect,
  ...props
}) => {
  const [sectionsState, setSectionsState] = useState<ISection[]>(sections);
  const [isOpenMenu, setIsOpenMenu] = useState<boolean>(false);
  const [hoveredItem, setHoveredItem] = useState<{
    sectionIndex: number;
    imageIndex: number;
  } | null>(null);
  const theme = useTheme();
  const { styles, sx } = useStyle();

  const buttonRef = useRef<HTMLButtonElement | null>(null);

  useEffect(() => {
    setSectionsState(sections);
  }, [sections]);

  const handleClick = () => {
    setIsOpenMenu(true);
  };

  const handleClose = () => {
    setIsOpenMenu(false);
  };

  const handleImageClick = (sectionIndex: number, imageIndex: number) => {
    setSectionsState(prevSections => {
      const newSections = [...prevSections];
      newSections[sectionIndex] = {
        ...newSections[sectionIndex],
        selectedItem: imageIndex,
      };
      return newSections;
    });

    if (onChangeSelect) {
      const selectedItem = sectionsState[sectionIndex].items[imageIndex];
      onChangeSelect(selectedItem.id, sectionIndex, imageIndex);
    }
  };

  const handleMouseEnter = (sectionIndex: number, imageIndex: number) => {
    setHoveredItem({ sectionIndex, imageIndex });
  };

  const handleMouseLeave = () => {
    setHoveredItem(null);
  };

  const addBorder = (selectedImageIndex: number, imageIndex: number, sectionIndex: number) => {
    if (isSelected(selectedImageIndex, imageIndex)) {
      return BORDER_SELECT_2 + theme.palette.dynamicColor.main;
    }
    if (isHovered(sectionIndex, imageIndex)) {
      return BORDER_SELECT_2 + theme.palette.baselineColor.neutral[90];
    }
    return BORDER_SELECT_1 + theme.palette.baselineColor.neutral[30];
  };

  const isSelected = (selectedImageIndex: number, imageIndex: number): boolean => {
    return selectedImageIndex === imageIndex;
  };

  const isHovered = (sectionIndex: number, imageIndex: number): boolean => {
    return hoveredItem !== null && hoveredItem.sectionIndex === sectionIndex && hoveredItem.imageIndex === imageIndex;
  };

  const removeFirstMargin = (index: number): number | string => {
    return index === 0 ? 0 : FIRST_MARGIN_TOP;
  };

  return (
    <>
      <IconButton
        ref={buttonRef}
        onClick={handleClick}
        tooltip={tooltipButtonProfile}
        disabled={true}
        className="w-10 h-10">
        {icon}
      </IconButton>
<<<<<<< HEAD
      <Menu
        {...props}
        anchorEl={anchorEl}
        open={handleOpen()}
        onClose={handleClose}
        MenuListProps={{ sx: menuSyle }}>
=======
      <Menu {...props} anchorRef={buttonRef} open={isOpenMenu} onClose={handleClose}>
>>>>>>> 8d1baa18
        <div style={styles.titleModalContainer}>
          <div style={styles.titleModalImageContainer}>
            {title?.icon && (
              <div style={styles.titleModalImageRadius}>
                <IconRenderer icon={title.icon} />
              </div>
            )}
            <div style={styles.titleModal}>{title?.label}</div>
          </div>
          <Link sx={sx.linkStyles} href={linkTitle?.url}>
            {linkTitle?.label}
          </Link>
        </div>
        <div style={styles.listContainer}>
          {sectionsState.map((section, sectionIndex) => (
            <div
              key={sectionIndex}
              style={{
                ...styles.gridSectionContainer,
                marginTop: removeFirstMargin(sectionIndex),
              }}>
              <div style={styles.title}>{section.name}</div>
              <Grid columnSpacing={COLUMN_SPACING} container>
                {section.items.map(({ id, label, img }, imageIndex) => (
                  <Grid item key={id}>
                    <div
                      onClick={() => handleImageClick(sectionIndex, imageIndex)}
                      onMouseEnter={() => handleMouseEnter(sectionIndex, imageIndex)}
                      onMouseLeave={handleMouseLeave}
                      style={{
                        border: addBorder(section.selectedItem, imageIndex, sectionIndex),
                        ...styles.imgContainer,
                      }}>
                      <IconRenderer icon={img} />
                    </div>
                    <div style={styles.labelIconContainer}>
                      {isSelected(section.selectedItem, imageIndex) && (
                        <img
                          alt="Selected Item Icon"
                          className="fade-in-left"
                          style={styles.labelIcon}
                          src={checkIconUrl}></img>
                      )}
                      <div style={styles.label}>{label}</div>
                    </div>
                  </Grid>
                ))}
              </Grid>
            </div>
          ))}
        </div>
      </Menu>
    </>
  );
};

export default ConfigurationModal;<|MERGE_RESOLUTION|>--- conflicted
+++ resolved
@@ -105,16 +105,7 @@
         className="w-10 h-10">
         {icon}
       </IconButton>
-<<<<<<< HEAD
-      <Menu
-        {...props}
-        anchorEl={anchorEl}
-        open={handleOpen()}
-        onClose={handleClose}
-        MenuListProps={{ sx: menuSyle }}>
-=======
       <Menu {...props} anchorRef={buttonRef} open={isOpenMenu} onClose={handleClose}>
->>>>>>> 8d1baa18
         <div style={styles.titleModalContainer}>
           <div style={styles.titleModalImageContainer}>
             {title?.icon && (
