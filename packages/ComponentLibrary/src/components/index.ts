import {
  Button as ButtonMUI,
  Grid as GridMUI,
  TextField as TextFieldMUI,
  Box as BoxMUI,
} from './MUI';
import DataGridCustom from './DataGrid';
import TabCustom from './Tab';
import TableCustom from './Table';
import TableV2Custom from './TableV2';
import ModalCustom from './Modal';
import ApplyHOC from '../utils/applyHOC';
import TextInputMUI from './Input/TextInput/TextInputAutocomplete';
import SearchInputWithVoiceMUI from './Input/TextInput/TextInputAutocomplete/SearchInputWithVoice';
import TextInputBaseMUI from './Input/TextInput/TextInputBase';
import InputPasswordMUI from './Input/TextInput/TextInputBase/InputPassword';
import ToggleChipMUI from './Toggle/ToggleChip';
import DndModal from './DragModal/DragModal';
import Nav from './Nav/Nav';
import ProfileModal from './ProfileModal/ProfileModal';
import WaterfallModal from './Waterfall/WaterfallModal';
import ConfigurationModalCustom from './ConfigurationModal';
<<<<<<< HEAD
import SelectCustom from './Input/Select';
=======
import NotificationBase from './NotificationsButton';
import NotificationModalCustom from './NotificationsModal';
import TagMUI from './Tag';
import SecondaryTabsMUI from './SecondaryTabs';
>>>>>>> c7a2ae1d

// ApplyHOC is a higher order component that applies the theme to the component
const Button = ApplyHOC(ButtonMUI);
const Grid = ApplyHOC(GridMUI);
const Box = ApplyHOC(BoxMUI);
const TextField = ApplyHOC(TextFieldMUI);
const DataGrid = ApplyHOC(DataGridCustom);
const Modal = ApplyHOC(ModalCustom);
const Table = ApplyHOC(TableCustom);
const Tab = ApplyHOC(TabCustom);
const TableV2 = ApplyHOC(TableV2Custom);
const TextInput = ApplyHOC(TextInputMUI);
const TextInputBase = ApplyHOC(TextInputBaseMUI);
const InputPassword = ApplyHOC(InputPasswordMUI);
const SearchInputWithVoice = ApplyHOC(SearchInputWithVoiceMUI);
const ToggleChip = ApplyHOC(ToggleChipMUI);
const DragModal = ApplyHOC(DndModal);
const Navbar = ApplyHOC(Nav);
const Profile = ApplyHOC(ProfileModal);
const Waterfall = ApplyHOC(WaterfallModal);
const ConfigurationModal = ApplyHOC(ConfigurationModalCustom);
<<<<<<< HEAD
const Select = ApplyHOC(SelectCustom);
=======
const NotificationButton = ApplyHOC(NotificationBase);
const NotificationModal = ApplyHOC(NotificationModalCustom);
const Tag = ApplyHOC(TagMUI);
const SecondaryTabs = ApplyHOC(SecondaryTabsMUI);
>>>>>>> c7a2ae1d

export {
  Button,
  Grid,
  Box,
  TextField,
  DataGrid,
  Tab,
  Table,
  TableV2,
  Modal,
  TextInput,
  TextInputBase,
  InputPassword,
  SearchInputWithVoice,
  ToggleChip,
  DragModal,
  Navbar,
  Profile,
  Waterfall,
  ConfigurationModal,
<<<<<<< HEAD
  Select,
=======
  NotificationButton,
  NotificationModal,
  Tag,
  SecondaryTabs,
>>>>>>> c7a2ae1d
};<|MERGE_RESOLUTION|>--- conflicted
+++ resolved
@@ -20,14 +20,11 @@
 import ProfileModal from './ProfileModal/ProfileModal';
 import WaterfallModal from './Waterfall/WaterfallModal';
 import ConfigurationModalCustom from './ConfigurationModal';
-<<<<<<< HEAD
 import SelectCustom from './Input/Select';
-=======
 import NotificationBase from './NotificationsButton';
 import NotificationModalCustom from './NotificationsModal';
 import TagMUI from './Tag';
 import SecondaryTabsMUI from './SecondaryTabs';
->>>>>>> c7a2ae1d
 
 // ApplyHOC is a higher order component that applies the theme to the component
 const Button = ApplyHOC(ButtonMUI);
@@ -49,14 +46,11 @@
 const Profile = ApplyHOC(ProfileModal);
 const Waterfall = ApplyHOC(WaterfallModal);
 const ConfigurationModal = ApplyHOC(ConfigurationModalCustom);
-<<<<<<< HEAD
 const Select = ApplyHOC(SelectCustom);
-=======
 const NotificationButton = ApplyHOC(NotificationBase);
 const NotificationModal = ApplyHOC(NotificationModalCustom);
 const Tag = ApplyHOC(TagMUI);
 const SecondaryTabs = ApplyHOC(SecondaryTabsMUI);
->>>>>>> c7a2ae1d
 
 export {
   Button,
@@ -78,12 +72,9 @@
   Profile,
   Waterfall,
   ConfigurationModal,
-<<<<<<< HEAD
   Select,
-=======
   NotificationButton,
   NotificationModal,
   Tag,
   SecondaryTabs,
->>>>>>> c7a2ae1d
 };