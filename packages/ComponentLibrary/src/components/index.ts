// src/components/index.ts
import {
  Button as ButtonMUI,
  Grid as GridMUI,
  TextField as TextFieldMUI,
  Box as BoxMUI,
} from './MUI';
import DataGridCustom from './DataGrid';
import TabCustom from './Tab';
import TableCustom from './Table';
import TableV2Custom from './TableV2';
import ModalCustom from './Modal';
import ApplyHOC from '../utils/applyHOC';
import TextInputMUI from './Input/TextInput/TextInputAutocomplete';
import SearchInputWithVoiceMUI from './Input/TextInput/TextInputAutocomplete/SearchInputWithVoice';
import TextInputBaseMUI from './Input/TextInput/TextInputBase';
import InputPasswordMUI from './Input/TextInput/TextInputBase/InputPassword';
import ToggleChipMUI from './Toggle/ToggleChip';
import DndModal from './DragModal/DragModal';
import Nav from './Nav/Nav';
import ProfileModal from './ProfileModal/ProfileModal';
import WaterfallModal from './Waterfall/WaterfallModal';
import ConfigurationModalCustom from './ConfigurationModal';
<<<<<<< HEAD
import NotificationButton from './NotificationsButton';
=======
import TagMUI from './Tag';
>>>>>>> dd774f19

// ApplyHOC is a higher order component that applies the theme to the component
const Button = ApplyHOC(ButtonMUI);
const Grid = ApplyHOC(GridMUI);
const Box = ApplyHOC(BoxMUI);
const TextField = ApplyHOC(TextFieldMUI);
const DataGrid = ApplyHOC(DataGridCustom);
const Modal = ApplyHOC(ModalCustom);
const Table = ApplyHOC(TableCustom);
const Tab = ApplyHOC(TabCustom);
const TableV2 = ApplyHOC(TableV2Custom);
const TextInput = ApplyHOC(TextInputMUI);
const TextInputBase = ApplyHOC(TextInputBaseMUI);
const InputPassword = ApplyHOC(InputPasswordMUI);
const SearchInputWithVoice = ApplyHOC(SearchInputWithVoiceMUI);
const ToggleChip = ApplyHOC(ToggleChipMUI);
const DragModal = ApplyHOC(DndModal);
const Navbar = ApplyHOC(Nav);
const Profile = ApplyHOC(ProfileModal);
const Waterfall = ApplyHOC(WaterfallModal);
const ConfigurationModal = ApplyHOC(ConfigurationModalCustom);
<<<<<<< HEAD
const NotificationBase = ApplyHOC(NotificationButton);
=======
const Tag = ApplyHOC(TagMUI);
>>>>>>> dd774f19

export {
  Button,
  Grid,
  Box,
  TextField,
  DataGrid,
  Tab,
  Table,
  TableV2,
  Modal,
  TextInput,
  TextInputBase,
  InputPassword,
  SearchInputWithVoice,
  ToggleChip,
  DragModal,
  Navbar,
  Profile,
  Waterfall,
  ConfigurationModal,
<<<<<<< HEAD
  NotificationBase,
=======
  Tag,
>>>>>>> dd774f19
};<|MERGE_RESOLUTION|>--- conflicted
+++ resolved
@@ -21,11 +21,8 @@
 import ProfileModal from './ProfileModal/ProfileModal';
 import WaterfallModal from './Waterfall/WaterfallModal';
 import ConfigurationModalCustom from './ConfigurationModal';
-<<<<<<< HEAD
 import NotificationButton from './NotificationsButton';
-=======
 import TagMUI from './Tag';
->>>>>>> dd774f19
 
 // ApplyHOC is a higher order component that applies the theme to the component
 const Button = ApplyHOC(ButtonMUI);
@@ -47,11 +44,8 @@
 const Profile = ApplyHOC(ProfileModal);
 const Waterfall = ApplyHOC(WaterfallModal);
 const ConfigurationModal = ApplyHOC(ConfigurationModalCustom);
-<<<<<<< HEAD
 const NotificationBase = ApplyHOC(NotificationButton);
-=======
 const Tag = ApplyHOC(TagMUI);
->>>>>>> dd774f19
 
 export {
   Button,
@@ -73,9 +67,6 @@
   Profile,
   Waterfall,
   ConfigurationModal,
-<<<<<<< HEAD
   NotificationBase,
-=======
   Tag,
->>>>>>> dd774f19
 };