// src/components/index.ts
import { Button as ButtonMUI, Grid as GridMUI, TextField as TextFieldMUI, Box as BoxMUI } from './MUI';
import DataGridCustom from './DataGrid';
import TabCustom from './Tab';
import TableCustom from './Table';
import TableV2Custom from './TableV2';
import ModalCustom from './Modal';
import ApplyHOC from '../utils/applyHOC';
import TextInputMUI from './Input/TextInput/TextInputAutocomplete';
import SearchInputWithVoiceMUI from './Input/TextInput/TextInputAutocomplete/SearchInputWithVoice';
import TextInputBaseMUI from './Input/TextInput/TextInputBase';
import InputPasswordMUI from './Input/TextInput/TextInputBase/InputPassword';
import ToggleChip from './Toggle/ToggleChip';
import DndModal from './DragModal/DragModal';
import Nav from './Nav/Nav';
import ProfileModal from './ProfileModal/ProfileModal';
<<<<<<< HEAD
import ConfigurationModalCustom from './ConfigurationModal';
=======
>>>>>>> 0a2454a6

// ApplyHOC is a higher order component that applies the theme to the component
const Button = ApplyHOC(ButtonMUI);
const Grid = ApplyHOC(GridMUI);
const Box = ApplyHOC(BoxMUI);
const TextField = ApplyHOC(TextFieldMUI);
const DataGrid = ApplyHOC(DataGridCustom);
const Modal = ApplyHOC(ModalCustom);
const Table = ApplyHOC(TableCustom);
const Tab = ApplyHOC(TabCustom);
const TableV2 = ApplyHOC(TableV2Custom);
const TextInput = ApplyHOC(TextInputMUI);
const TextInputBase = ApplyHOC(TextInputBaseMUI);
const InputPassword = ApplyHOC(InputPasswordMUI);
const SearchInputWithVoice = ApplyHOC(SearchInputWithVoiceMUI);
const Chip = ApplyHOC(ToggleChip);
const DragModal = ApplyHOC(DndModal);
const Navbar = ApplyHOC(Nav);
const Profile = ApplyHOC(ProfileModal);
<<<<<<< HEAD
const ConfigurationModal = ApplyHOC(ConfigurationModalCustom);

export {
  Button,
  Grid,
  DataGrid,
  Tab,
  Table,
  TableV2,
  Modal,
  Chip,
  DragModal,
  Navbar,
  Profile,
  ConfigurationModal,
=======

export {
    Button,
    Grid,
    Box,
    TextField,
    DataGrid,
    Tab,
    Table,
    TableV2,
    Modal,
    TextInput,
    TextInputBase,
    InputPassword,
    SearchInputWithVoice,
    Chip,
    DragModal,
    Navbar,
    Profile
>>>>>>> 0a2454a6
};<|MERGE_RESOLUTION|>--- conflicted
+++ resolved
@@ -14,10 +14,7 @@
 import DndModal from './DragModal/DragModal';
 import Nav from './Nav/Nav';
 import ProfileModal from './ProfileModal/ProfileModal';
-<<<<<<< HEAD
 import ConfigurationModalCustom from './ConfigurationModal';
-=======
->>>>>>> 0a2454a6
 
 // ApplyHOC is a higher order component that applies the theme to the component
 const Button = ApplyHOC(ButtonMUI);
@@ -37,7 +34,6 @@
 const DragModal = ApplyHOC(DndModal);
 const Navbar = ApplyHOC(Nav);
 const Profile = ApplyHOC(ProfileModal);
-<<<<<<< HEAD
 const ConfigurationModal = ApplyHOC(ConfigurationModalCustom);
 
 export {
@@ -53,7 +49,7 @@
   Navbar,
   Profile,
   ConfigurationModal,
-=======
+};
 
 export {
     Button,
@@ -73,5 +69,4 @@
     DragModal,
     Navbar,
     Profile
->>>>>>> 0a2454a6
 };