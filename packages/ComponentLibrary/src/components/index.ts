--- conflicted
+++ resolved
@@ -19,11 +19,8 @@
 import DndModal from './DragModal/DragModal';
 import Nav from './Nav/Nav';
 import ProfileModal from './ProfileModal/ProfileModal';
-<<<<<<< HEAD
 import WaterfallModal from './Waterfall/WaterfallModal';
-=======
 import ConfigurationModalCustom from './ConfigurationModal';
->>>>>>> 819aff19
 
 // ApplyHOC is a higher order component that applies the theme to the component
 const Button = ApplyHOC(ButtonMUI);
@@ -43,39 +40,27 @@
 const DragModal = ApplyHOC(DndModal);
 const Navbar = ApplyHOC(Nav);
 const Profile = ApplyHOC(ProfileModal);
-<<<<<<< HEAD
 const Waterfall = ApplyHOC(WaterfallModal);
-=======
 const ConfigurationModal = ApplyHOC(ConfigurationModalCustom);
->>>>>>> 819aff19
 
 export {
   Button,
   Grid,
-<<<<<<< HEAD
-=======
   Box,
   TextField,
->>>>>>> 819aff19
   DataGrid,
   Tab,
   Table,
   TableV2,
   Modal,
-<<<<<<< HEAD
-=======
   TextInput,
   TextInputBase,
   InputPassword,
   SearchInputWithVoice,
->>>>>>> 819aff19
   Chip,
   DragModal,
   Navbar,
   Profile,
-<<<<<<< HEAD
   Waterfall,
-=======
   ConfigurationModal,
->>>>>>> 819aff19
 };