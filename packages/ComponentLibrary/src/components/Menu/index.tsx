import { cleanDefaultClasses } from '../../utils/classUtil';
import { useCallback, useEffect, useLayoutEffect, useRef, useState } from 'react';

export interface IMenuProps {
  open: boolean;
  onClose: () => void;
  anchorEl: HTMLElement | null;
  children?: React.ReactElement | React.ReactElement[];
  className?: string;
}

const Menu = ({ open, onClose, anchorEl, className = '', children }: IMenuProps) => {
  const menuRef = useRef<HTMLDivElement>(null);
  const [position, setPosition] = useState({ x: 0, y: 0 });
  const [show, setShow] = useState(open);
  const [isVisible, setIsVisible] = useState(false);

  const calculatePosition = useCallback(() => {
    if (!anchorEl || !menuRef.current) return;
    const rect = anchorEl.getBoundingClientRect();
    const menu = menuRef.current;
    let x = rect.left + window.scrollX;
    let y = rect.bottom + window.scrollY;

    if (x + menu.offsetWidth > window.innerWidth + window.scrollX) {
      x = Math.max(window.scrollX, rect.right - menu.offsetWidth + window.scrollX);
    }
    if (y + menu.offsetHeight > window.innerHeight + window.scrollY) {
      y = Math.max(window.scrollY, rect.top - menu.offsetHeight + window.scrollY);
    }
    setPosition({ x, y });
  }, [anchorEl]);

  useEffect(() => {
    if (open) {
      setShow(true);
    } else {
      setIsVisible(false);
    }
  }, [open]);

  useEffect(() => {
    if (show && open) {
      requestAnimationFrame(() => {
        setIsVisible(true);
      });
    }
  }, [show, open]);

  useLayoutEffect(() => {
    if (show) {
      calculatePosition();
    }
  }, [show, calculatePosition]);

  const onTransitionEnd = (event: React.TransitionEvent<HTMLDivElement>) => {
    if (event.propertyName === 'opacity' && !isVisible) {
      setShow(false);
    }
  };

  useEffect(() => {
    if (!show) return;

    const handleClickOutside = (event: MouseEvent) => {
      const target = event.target as Node;
      if (menuRef.current && !menuRef.current.contains(target)) {
        if (!menuRef.current.contains(document.activeElement)) {
          onClose();
        }
      }
    };

    const handleKeyDown = (event: KeyboardEvent) => {
      if (event.key === 'Escape' || event.key === 'Esc') {
        onClose();
      }
    };

    window.addEventListener('mousedown', handleClickOutside);
    window.addEventListener('resize', calculatePosition);
    window.addEventListener('keydown', handleKeyDown);

    return () => {
      window.removeEventListener('mousedown', handleClickOutside);
      window.removeEventListener('resize', calculatePosition);
      window.removeEventListener('keydown', handleKeyDown);
    };
  }, [onClose, show, calculatePosition]);

  if (!show) return null;

  const DEFAULT_MENU_CLASSES = `fixed z-[999] bg-white shadow-xl shadow-black/40 transition-opacity duration-100 ${
    isVisible ? 'opacity-100 pointer-events-auto' : 'opacity-0 pointer-events-none'
  }`;

  return (
    <div
      ref={menuRef}
<<<<<<< HEAD
      className='fixed z-999 bg-white shadow-xl shadow-black/40 rounded w-48 py-2'
      style={{ top: position.y, left: position.x }}>
=======
      className={cleanDefaultClasses(className, DEFAULT_MENU_CLASSES)}
      style={{ top: position.y, left: position.x }}
      onTransitionEnd={onTransitionEnd}>
>>>>>>> 4280fc05
      {children}
    </div>
  );
};

export default Menu;<|MERGE_RESOLUTION|>--- conflicted
+++ resolved
@@ -1,5 +1,5 @@
+import { useCallback, useEffect, useLayoutEffect, useRef, useState } from 'react';
 import { cleanDefaultClasses } from '../../utils/classUtil';
-import { useCallback, useEffect, useLayoutEffect, useRef, useState } from 'react';
 
 export interface IMenuProps {
   open: boolean;
@@ -97,14 +97,9 @@
   return (
     <div
       ref={menuRef}
-<<<<<<< HEAD
-      className='fixed z-999 bg-white shadow-xl shadow-black/40 rounded w-48 py-2'
-      style={{ top: position.y, left: position.x }}>
-=======
       className={cleanDefaultClasses(className, DEFAULT_MENU_CLASSES)}
       style={{ top: position.y, left: position.x }}
       onTransitionEnd={onTransitionEnd}>
->>>>>>> 4280fc05
       {children}
     </div>
   );
