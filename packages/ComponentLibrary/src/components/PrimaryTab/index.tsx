'use client';

import React, { useCallback, useState, useMemo } from 'react';
import { Tabs, Tab, Box, MenuItem, ListItemIcon } from '@mui/material';
import CheckIcon from '@mui/icons-material/Check';
import type { PrimaryTabsProps } from './types';
import { tabIndicatorProps, useStyle } from './styles';
import IconButton from '../IconButton';
import Menu from '../Menu';
import Tooltip from '../Tooltip';

const PrimaryTabs: React.FC<PrimaryTabsProps> = React.memo(({ tabs, onChange, icon }) => {
  const [selectedTab, setSelectedTab] = useState(tabs[0]?.id || '');
  const [hoveredTab, setHoveredTab] = useState<string | null>(null);
  const [anchorEl, setAnchorEl] = useState<HTMLElement | null>(null);

  const { sx, styles } = useStyle();

  const handleChange = useCallback(
    (event: React.SyntheticEvent, newValue: string) => {
      event.preventDefault();
      setSelectedTab(newValue);
      onChange?.(newValue);
    },
    [onChange],
  );

  const handleMenuOpen = useCallback((event: React.MouseEvent<HTMLButtonElement>) => {
    setAnchorEl(event.currentTarget);
  }, []);

  const handleMenuClose = useCallback(() => {
    setAnchorEl(null);
  }, []);

  const handleMenuItemClick = useCallback(
    (id: string) => {
      setSelectedTab(id);
      onChange?.(id);
      handleMenuClose();
    },
    [handleMenuClose, onChange],
  );

  const handleMouseEnter = useCallback((id: string) => {
    setHoveredTab(id);
  }, []);

  const handleMouseLeave = useCallback(() => {
    setHoveredTab(null);
  }, []);

  const buildTabs = useMemo(
    () =>
      tabs.map((tab) => {
        const isSelected = selectedTab === tab.id;
        const isHovered = hoveredTab === tab.id;

        const showIcon = tab.showInTab !== 'label' && tab.icon && (isSelected || tab.showInTab === 'icon');

        return (
          <Tab
            key={tab.id}
            value={tab.id}
            icon={
              showIcon
                ? React.cloneElement(tab.icon as React.ReactElement, {
                    style: {
                      fill: isSelected ? tab.fill : isHovered ? tab.hoverFill : tab.fill,
                      transition: 'fill 0.3s',
                    },
                  })
                : undefined
            }
            label={tab.showInTab !== 'icon' ? tab.label : undefined}
            iconPosition='start'
            onMouseEnter={() => handleMouseEnter(tab.id)}
            onMouseLeave={handleMouseLeave}
            sx={sx.tab}
            onClick={(event) => {
              event.preventDefault();
              handleChange(event, tab.id);
            }}
          />
        );
      }),
    [tabs, selectedTab, hoveredTab, handleMouseLeave, sx.tab, handleMouseEnter, handleChange],
  );

  return (
    <Box sx={styles.containerBox}>
      <Box sx={styles.tabsContainer}>
        <Tabs
          value={selectedTab}
          onChange={handleChange}
          scrollButtons='auto'
          variant='scrollable'
          TabIndicatorProps={tabIndicatorProps}
          aria-label='primary tabs'
          sx={sx.tabs}>
          {buildTabs}
        </Tabs>
      </Box>
<<<<<<< HEAD
      <IconButton onClick={handleMenuOpen} ref={buttonRef}>
        {icon}
      </IconButton>
      <Menu anchorRef={buttonRef} open={isOpenMenu} onClose={handleMenuClose}>
=======
      <IconButton onClick={handleMenuOpen}>{icon}</IconButton>
      <Menu anchorEl={anchorEl} open={Boolean(anchorEl)} onClose={handleMenuClose}>
>>>>>>> 4280fc05
        {tabs.map((tab) => {
          const isSelected = selectedTab === tab.id;
          return (
            <MenuItem
              key={tab.id}
              onClick={() => handleMenuItemClick(tab.id)}
              sx={() => ({
                ...sx.menuItem,
                ...(isSelected ? sx.selectedMenuItem : {}),
              })}>
              <Box sx={sx.iconBox}>
                {tab.icon &&
                  React.cloneElement(tab.icon as React.ReactElement, {
                    style: { fill: tab.fill, flexShrink: 0 },
                  })}
                <Tooltip title={tab.label}>
                  <span>{tab.label}</span>
                </Tooltip>
              </Box>
              {isSelected && (
                <ListItemIcon
                  sx={{
                    visibility: isSelected ? 'visible' : 'hidden',
                    flexShrink: 0,
                  }}>
                  <CheckIcon sx={{ color: tab.fill }} />
                </ListItemIcon>
              )}
            </MenuItem>
          );
        })}
      </Menu>
    </Box>
  );
});

export default PrimaryTabs;<|MERGE_RESOLUTION|>--- conflicted
+++ resolved
@@ -1,13 +1,13 @@
 'use client';
 
+import CheckIcon from '@mui/icons-material/Check';
+import { Box, ListItemIcon, MenuItem, Tab, Tabs } from '@mui/material';
 import React, { useCallback, useState, useMemo } from 'react';
-import { Tabs, Tab, Box, MenuItem, ListItemIcon } from '@mui/material';
-import CheckIcon from '@mui/icons-material/Check';
-import type { PrimaryTabsProps } from './types';
-import { tabIndicatorProps, useStyle } from './styles';
 import IconButton from '../IconButton';
 import Menu from '../Menu';
 import Tooltip from '../Tooltip';
+import { tabIndicatorProps, useStyle } from './styles';
+import type { PrimaryTabsProps } from './types';
 
 const PrimaryTabs: React.FC<PrimaryTabsProps> = React.memo(({ tabs, onChange, icon }) => {
   const [selectedTab, setSelectedTab] = useState(tabs[0]?.id || '');
@@ -101,15 +101,8 @@
           {buildTabs}
         </Tabs>
       </Box>
-<<<<<<< HEAD
-      <IconButton onClick={handleMenuOpen} ref={buttonRef}>
-        {icon}
-      </IconButton>
-      <Menu anchorRef={buttonRef} open={isOpenMenu} onClose={handleMenuClose}>
-=======
       <IconButton onClick={handleMenuOpen}>{icon}</IconButton>
       <Menu anchorEl={anchorEl} open={Boolean(anchorEl)} onClose={handleMenuClose}>
->>>>>>> 4280fc05
         {tabs.map((tab) => {
           const isSelected = selectedTab === tab.id;
           return (
