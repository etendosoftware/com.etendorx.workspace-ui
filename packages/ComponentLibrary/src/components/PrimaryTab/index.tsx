'use client';

import React, { useCallback, useState, useMemo, useRef } from 'react';
import { Tabs, Tab, Box, MenuItem, ListItemIcon } from '@mui/material';
import CheckIcon from '@mui/icons-material/Check';
import { PrimaryTabsProps } from './types';
import { tabIndicatorProps, useStyle } from './styles';
import IconButton from '../IconButton';
import Menu from '../Menu';
import Tooltip from '../Tooltip';

const PrimaryTabs: React.FC<PrimaryTabsProps> = React.memo(({ tabs, onChange, icon }) => {
  const [selectedTab, setSelectedTab] = useState(tabs[0]?.id || '');
  const [hoveredTab, setHoveredTab] = useState<string | null>(null);
  const [isOpenMenu, setIsOpenMenu] = useState<boolean>(false);
  const { sx, styles } = useStyle();
  const buttonRef = useRef<HTMLButtonElement | null>(null);

  const handleChange = useCallback(
    (event: React.SyntheticEvent, newValue: string) => {
      event.preventDefault();
      setSelectedTab(newValue);
      onChange?.(newValue);
    },
    [onChange],
  );

  const handleMenuOpen = useCallback(() => {
    setIsOpenMenu(true);
  }, []);

  const handleMenuClose = useCallback(() => {
    setIsOpenMenu(false);
  }, []);

  const handleMenuItemClick = useCallback(
    (id: string) => {
      setSelectedTab(id);
      onChange?.(id);
      handleMenuClose();
    },
    [handleMenuClose, onChange],
  );

  const handleMouseEnter = useCallback((id: string) => {
    setHoveredTab(id);
  }, []);

  const handleMouseLeave = useCallback(() => {
    setHoveredTab(null);
  }, []);

  const buildTabs = useMemo(
    () =>
      tabs.map(tab => {
        const isSelected = selectedTab === tab.id;
        const isHovered = hoveredTab === tab.id;

        const showIcon = tab.showInTab !== 'label' && tab.icon && (isSelected || tab.showInTab === 'icon');

        return (
          <Tab
            key={tab.id}
            value={tab.id}
            icon={
              showIcon
                ? React.cloneElement(tab.icon as React.ReactElement, {
                    style: {
                      fill: isSelected ? tab.fill : isHovered ? tab.hoverFill : tab.fill,
                      transition: 'fill 0.3s',
                    },
                  })
                : undefined
            }
            label={tab.showInTab !== 'icon' ? tab.label : undefined}
            iconPosition="start"
            onMouseEnter={() => handleMouseEnter(tab.id)}
            onMouseLeave={handleMouseLeave}
            sx={sx.tab}
            onClick={event => {
              event.preventDefault();
              handleChange(event, tab.id);
            }}
          />
        );
      }),
    [tabs, selectedTab, hoveredTab, handleMouseLeave, sx.tab, handleMouseEnter, handleChange],
  );

  return (
    <Box sx={styles.containerBox}>
      <Box sx={styles.tabsContainer}>
        <Tabs
          value={selectedTab}
          onChange={handleChange}
          scrollButtons="auto"
          variant="scrollable"
          TabIndicatorProps={tabIndicatorProps}
          aria-label="primary tabs"
          sx={sx.tabs}>
          {buildTabs}
        </Tabs>
      </Box>
      <IconButton onClick={handleMenuOpen} ref={buttonRef}>
        {icon}
      </IconButton>
<<<<<<< HEAD
      <Menu
        anchorEl={anchorEl}
        open={Boolean(anchorEl)}
        onClose={handleMenuClose}
        MenuListProps={{ sx: menuStyle }}
      >
=======
      <Menu anchorRef={buttonRef} open={isOpenMenu} onClose={handleMenuClose}>
>>>>>>> 8d1baa18
        {tabs.map(tab => {
          const isSelected = selectedTab === tab.id;
          return (
            <MenuItem
              key={tab.id}
              onClick={() => handleMenuItemClick(tab.id)}
              sx={() => ({
                ...sx.menuItem,
                ...(isSelected ? sx.selectedMenuItem : {}),
              })}>
              <Box sx={sx.iconBox}>
                {tab.icon &&
                  React.cloneElement(tab.icon as React.ReactElement, {
                    style: { fill: tab.fill, flexShrink: 0 },
                  })}
                <Tooltip title={tab.label}>
                  <span>{tab.label}</span>
                </Tooltip>
              </Box>
              {isSelected && (
                <ListItemIcon
                  sx={{
                    visibility: isSelected ? 'visible' : 'hidden',
                    flexShrink: 0,
                  }}>
                  <CheckIcon sx={{ color: tab.fill }} />
                </ListItemIcon>
              )}
            </MenuItem>
          );
        })}
      </Menu>
    </Box>
  );
});

export default PrimaryTabs;<|MERGE_RESOLUTION|>--- conflicted
+++ resolved
@@ -104,16 +104,7 @@
       <IconButton onClick={handleMenuOpen} ref={buttonRef}>
         {icon}
       </IconButton>
-<<<<<<< HEAD
-      <Menu
-        anchorEl={anchorEl}
-        open={Boolean(anchorEl)}
-        onClose={handleMenuClose}
-        MenuListProps={{ sx: menuStyle }}
-      >
-=======
       <Menu anchorRef={buttonRef} open={isOpenMenu} onClose={handleMenuClose}>
->>>>>>> 8d1baa18
         {tabs.map(tab => {
           const isSelected = selectedTab === tab.id;
           return (
