/* eslint-disable @typescript-eslint/no-explicit-any */
'use client';
import React, { useState, useRef, useEffect, useCallback, useMemo, ReactElement } from 'react';
import { Tabs, Tab, Box, MenuItem, Typography } from '@mui/material';
import KeyboardDoubleArrowRightIcon from '@mui/icons-material/KeyboardDoubleArrowRight';
import TabLabel from './components/TabLabel';
import { useStyle } from './styles';
import { SecondaryTabsProps, TabContent } from './types';
import IconButton from '../IconButton';
import Menu from '../Menu';

const tabSize = 150;

const renderIcon = (icon: TabContent['icon'], style: React.CSSProperties | undefined): ReactElement => {
  const safeStyle = style || {};
  if (React.isValidElement<{ style?: React.CSSProperties }>(icon)) {
    return React.cloneElement(icon, {
      style: { ...icon.props.style, ...safeStyle },
    });
  }
  if (typeof icon === 'string') {
    return <Typography style={safeStyle}>{icon}</Typography>;
  }
  if (typeof icon === 'function') {
    return icon({ style: safeStyle });
  }
  return <></>;
};

const SecondaryTabs: React.FC<SecondaryTabsProps> = ({ content, selectedTab, onChange }) => {
  const [visibleCount, setVisibleCount] = useState(5);
  const [isOpenMenu, setIsOpenMenu] = useState<boolean>(false);
  const tabsRef = useRef<HTMLDivElement>(null);
  const { sx } = useStyle();
  const buttonRef = useRef<HTMLButtonElement | null>(null);
  const updateVisibleCount = useCallback(() => {
    if (tabsRef.current) {
      const width = tabsRef.current.clientWidth;
      const tabWidth = tabSize;
      const newVisibleCount = Math.max(1, Math.floor((width - 40) / tabWidth));
      setVisibleCount(newVisibleCount);
    }
  }, []);

  useEffect(() => {
    updateVisibleCount();
    window.addEventListener('resize', updateVisibleCount);
    return () => window.removeEventListener('resize', updateVisibleCount);
  }, [updateVisibleCount]);

  const handleChange = useCallback(
    (event: React.SyntheticEvent, newValue: number) => {
      event.preventDefault();
      onChange(newValue);
      content[newValue].onClick();
    },
    [content, onChange],
  );

  const handleMenu = useCallback(() => {
    setIsOpenMenu(true);
  }, []);

  const handleClose = () => {
    setIsOpenMenu(false);
  };

  const visibleTabs = useMemo(() => content.slice(0, visibleCount), [content, visibleCount]);
  const hiddenTabs = useMemo(() => content.slice(visibleCount), [content, visibleCount]);

  const renderTab = useCallback(
    (tab: TabContent, index: number) => (
      <Tab
        key={index}
        label={
          <TabLabel
            icon={
              <Box component="span" sx={sx.iconContainer}>
                {renderIcon(tab.icon, sx.menuItemIcon)}
              </Box>
            }
            text={tab.label}
            isLoading={tab.isLoading}
            count={tab.numberOfItems}
          />
        }
        iconPosition="start"
        sx={sx.tab}
      />
    ),
    [sx.iconContainer, sx.menuItemIcon, sx.tab],
  );

  return (
    <Box sx={sx.container}>
      <Box ref={tabsRef} sx={sx.tabsContainer}>
        <Tabs value={selectedTab} onChange={handleChange} variant="scrollable" scrollButtons="auto">
          {visibleTabs.map(renderTab)}
        </Tabs>
        {hiddenTabs.length > 0 && (
          <Box sx={sx.rightButtonContainer}>
            <IconButton onClick={handleMenu} ref={buttonRef}>
              <KeyboardDoubleArrowRightIcon />
            </IconButton>
          </Box>
        )}
      </Box>
<<<<<<< HEAD
      <Menu
        anchorEl={anchorEl}
        open={Boolean(anchorEl)}
        onClose={handleClose}
        PaperProps={{ sx: sx.menuPaper }}>
=======
      <Menu anchorRef={buttonRef} open={isOpenMenu} onClose={handleClose}>
>>>>>>> 8d1baa18
        {hiddenTabs.map((tab: TabContent, index: number) => (
          <MenuItem
            key={index}
            onClick={() => {
              onChange(index + visibleCount);
              tab.onClick();
              handleClose();
            }}
            sx={sx.menuItem}>
            {renderIcon(tab.icon, sx.menuItemTypography)}
            {tab.label}
          </MenuItem>
        ))}
      </Menu>
      {content[selectedTab].content}
    </Box>
  );
};

export default SecondaryTabs;<|MERGE_RESOLUTION|>--- conflicted
+++ resolved
@@ -105,15 +105,7 @@
           </Box>
         )}
       </Box>
-<<<<<<< HEAD
-      <Menu
-        anchorEl={anchorEl}
-        open={Boolean(anchorEl)}
-        onClose={handleClose}
-        PaperProps={{ sx: sx.menuPaper }}>
-=======
       <Menu anchorRef={buttonRef} open={isOpenMenu} onClose={handleClose}>
->>>>>>> 8d1baa18
         {hiddenTabs.map((tab: TabContent, index: number) => (
           <MenuItem
             key={index}
