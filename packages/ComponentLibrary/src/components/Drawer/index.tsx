--- conflicted
+++ resolved
@@ -9,7 +9,6 @@
   const [open, setOpen] = useState<boolean>(true);
   const handleHeaderClick = useCallback(() => setOpen(prev => !prev), []);
 
-<<<<<<< HEAD
   const drawerStyle = {
     ...styles.drawerPaper,
     width: open ? '16.25rem' : '3.5rem',
@@ -17,16 +16,6 @@
     transition: 'width 0.5s ease-in-out',
     display: 'flex',
   };
-=======
-  const drawerStyle = useMemo(
-    () => ({
-      ...styles.drawerPaper,
-      width: open ? '16.25rem' : '3.5rem',
-      transition: 'width 0.5s ease-in-out',
-    }),
-    [open],
-  );
->>>>>>> 19f9f17f
 
   return (
     <div style={drawerStyle}>
@@ -36,7 +25,6 @@
         open={open}
         onClick={handleHeaderClick}
       />
-<<<<<<< HEAD
       <Box sx={styles.drawerContent}>
         {items.map(item => (
           <DrawerSection
@@ -47,18 +35,6 @@
           />
         ))}
       </Box>
-=======
-      {Array.isArray(items)
-        ? items.map(item => (
-            <DrawerSection
-              key={item.id}
-              item={item}
-              onClick={onClick}
-              open={open}
-            />
-          ))
-        : null}
->>>>>>> 19f9f17f
     </div>
   );
 };
