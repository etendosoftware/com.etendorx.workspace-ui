import { useCallback, useMemo, useState } from 'react';
import { styles } from './styles';
import DrawerSection from './DrawerSection';
import { DrawerProps } from './types';
import DrawerHeader from './Header';
import { Box } from '..';

const Drawer = ({ items, logo, title, onClick }: DrawerProps) => {
  const [open, setOpen] = useState<boolean>(true);
  const handleHeaderClick = useCallback(() => setOpen(prev => !prev), []);

<<<<<<< HEAD
  const drawerStyle = useMemo(
    () => ({
      ...styles.drawerPaper,
      width: open ? '16.25rem' : '3.5rem',
      transition: 'width 0.5s ease-in-out',
    }),
    [open],
  );
=======
  const drawerStyle = {
    ...styles.drawerPaper,
    width: open ? '16.25rem' : '3.5rem',
    height: '100vh',
    transition: 'width 0.5s ease-in-out',
    display: 'flex',
  };
>>>>>>> aae40e25

  return (
    <div style={drawerStyle}>
      <DrawerHeader
        logo={logo}
        title={title}
        open={open}
        onClick={handleHeaderClick}
      />
<<<<<<< HEAD
      {Array.isArray(items)
        ? items.map(item => (
            <DrawerSection
              key={item.id}
              item={item}
              onClick={onClick}
              open={open}
            />
          ))
        : null}
=======
      <Box sx={styles.drawerContent}>
        {items.map(item => (
          <DrawerSection
            key={item.id}
            item={item}
            onClick={onClick}
            open={open}
          />
        ))}
      </Box>
>>>>>>> aae40e25
    </div>
  );
};

export default Drawer;<|MERGE_RESOLUTION|>--- conflicted
+++ resolved
@@ -9,24 +9,16 @@
   const [open, setOpen] = useState<boolean>(true);
   const handleHeaderClick = useCallback(() => setOpen(prev => !prev), []);
 
-<<<<<<< HEAD
   const drawerStyle = useMemo(
     () => ({
       ...styles.drawerPaper,
       width: open ? '16.25rem' : '3.5rem',
+      height: '100vh',
       transition: 'width 0.5s ease-in-out',
+      display: 'flex',
     }),
     [open],
   );
-=======
-  const drawerStyle = {
-    ...styles.drawerPaper,
-    width: open ? '16.25rem' : '3.5rem',
-    height: '100vh',
-    transition: 'width 0.5s ease-in-out',
-    display: 'flex',
-  };
->>>>>>> aae40e25
 
   return (
     <div style={drawerStyle}>
@@ -36,29 +28,18 @@
         open={open}
         onClick={handleHeaderClick}
       />
-<<<<<<< HEAD
-      {Array.isArray(items)
-        ? items.map(item => (
-            <DrawerSection
-              key={item.id}
-              item={item}
-              onClick={onClick}
-              open={open}
-            />
-          ))
-        : null}
-=======
       <Box sx={styles.drawerContent}>
-        {items.map(item => (
-          <DrawerSection
-            key={item.id}
-            item={item}
-            onClick={onClick}
-            open={open}
-          />
-        ))}
+        {Array.isArray(items)
+          ? items.map(item => (
+              <DrawerSection
+                key={item.id}
+                item={item}
+                onClick={onClick}
+                open={open}
+              />
+            ))
+          : null}
       </Box>
->>>>>>> aae40e25
     </div>
   );
 };
