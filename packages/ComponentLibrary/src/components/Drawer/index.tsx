import { useCallback, useMemo, useState } from 'react';
import { styles } from './styles';
import DrawerSection from './DrawerSection';
import { DrawerProps } from './types';
import DrawerHeader from './Header';
import { Box } from '..';

const Drawer = ({ items, logo, title, onClick }: DrawerProps) => {
  const [open, setOpen] = useState<boolean>(true);
  const handleHeaderClick = useCallback(() => setOpen(prev => !prev), []);

<<<<<<< HEAD
  const drawerStyle = {
    ...styles.drawerPaper,
    width: open ? '16.25rem' : '3.5rem',
    height: '100vh',
    transition: 'width 0.5s ease-in-out',
    display: 'flex',
  };
=======
  const drawerStyle = useMemo(
    () => ({
      ...styles.drawerPaper,
      width: open ? '16.25rem' : '3.5rem',
      transition: 'width 0.5s ease-in-out',
    }),
    [open],
  );
>>>>>>> 19f9f17f

  return (
    <div style={drawerStyle}>
      <DrawerHeader
        logo={logo}
        title={title}
        open={open}
        onClick={handleHeaderClick}
      />
<<<<<<< HEAD
      <Box sx={styles.drawerContent}>
        {items.map(item => (
          <DrawerSection
            key={item.id}
            item={item}
            onClick={onClick}
            open={open}
          />
        ))}
      </Box>
=======
      {Array.isArray(items)
        ? items.map(item => (
            <DrawerSection
              key={item.id}
              item={item}
              onClick={onClick}
              open={open}
            />
          ))
        : null}
>>>>>>> 19f9f17f
    </div>
  );
};

export default Drawer;<|MERGE_RESOLUTION|>--- conflicted
+++ resolved
@@ -1,32 +1,24 @@
-import { useCallback, useMemo, useState } from 'react';
-import { styles } from './styles';
-import DrawerSection from './DrawerSection';
-import { DrawerProps } from './types';
-import DrawerHeader from './Header';
-import { Box } from '..';
+import { useCallback, useMemo, useState } from "react";
+import { styles } from "./styles";
+import DrawerSection from "./DrawerSection";
+import { DrawerProps } from "./types";
+import DrawerHeader from "./Header";
+import { Box } from "..";
 
 const Drawer = ({ items, logo, title, onClick }: DrawerProps) => {
   const [open, setOpen] = useState<boolean>(true);
-  const handleHeaderClick = useCallback(() => setOpen(prev => !prev), []);
+  const handleHeaderClick = useCallback(() => setOpen((prev) => !prev), []);
 
-<<<<<<< HEAD
-  const drawerStyle = {
-    ...styles.drawerPaper,
-    width: open ? '16.25rem' : '3.5rem',
-    height: '100vh',
-    transition: 'width 0.5s ease-in-out',
-    display: 'flex',
-  };
-=======
   const drawerStyle = useMemo(
     () => ({
       ...styles.drawerPaper,
-      width: open ? '16.25rem' : '3.5rem',
-      transition: 'width 0.5s ease-in-out',
+      width: open ? "16.25rem" : "3.5rem",
+      height: "100vh",
+      transition: "width 0.5s ease-in-out",
+      display: "flex",
     }),
-    [open],
+    [open]
   );
->>>>>>> 19f9f17f
 
   return (
     <div style={drawerStyle}>
@@ -36,29 +28,18 @@
         open={open}
         onClick={handleHeaderClick}
       />
-<<<<<<< HEAD
       <Box sx={styles.drawerContent}>
-        {items.map(item => (
-          <DrawerSection
-            key={item.id}
-            item={item}
-            onClick={onClick}
-            open={open}
-          />
-        ))}
+        {Array.isArray(items)
+          ? items.map((item) => (
+              <DrawerSection
+                key={item.id}
+                item={item}
+                onClick={onClick}
+                open={open}
+              />
+            ))
+          : null}
       </Box>
-=======
-      {Array.isArray(items)
-        ? items.map(item => (
-            <DrawerSection
-              key={item.id}
-              item={item}
-              onClick={onClick}
-              open={open}
-            />
-          ))
-        : null}
->>>>>>> 19f9f17f
     </div>
   );
 };
