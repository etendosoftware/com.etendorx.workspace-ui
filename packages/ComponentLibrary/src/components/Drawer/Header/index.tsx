'use client';

import { forwardRef, useCallback } from 'react';
import { MenuOpen } from '@mui/icons-material';
import { Box } from '@mui/material';
<<<<<<< HEAD
import { IconButton } from '../../IconButton';
=======
import IconButton from '../../IconButton';
>>>>>>> 8d1baa18
import { useStyle } from '../styles';
import { DrawerHeaderProps } from '../types';

const DrawerHeader = forwardRef<HTMLDivElement, DrawerHeaderProps>(({ title, logo, open, onClick, tabIndex }, ref) => {
  const { sx } = useStyle();

  const Logo = useCallback(() => {
    if (typeof logo === 'string') {
      return <Box component="img" src={logo} alt={`${title} Logo`} sx={sx.drawerHeaderImg} />;
    }
    return <Box sx={sx.drawerHeaderImg}>{logo}</Box>;
  }, [logo, sx.drawerHeaderImg, title]);

  return (
    <Box sx={sx.drawerHeader} ref={ref}>
      {open ? (
        <div className="w-full">
          <a href="/" className="flex items-center gap-1" title="Etendo">
            <Logo />
            <Box component="span" sx={sx.drawerHeaderTitle}>
              {title}
            </Box>
          </a>
        </div>
      ) : null}
      <IconButton onClick={onClick} className="animated-transform w-9	h-9" tabIndex={tabIndex}>
        <MenuOpen />
      </IconButton>
    </Box>
  );
});

DrawerHeader.displayName = 'DrawerHeader';

export { DrawerHeader };

export default DrawerHeader;<|MERGE_RESOLUTION|>--- conflicted
+++ resolved
@@ -3,11 +3,7 @@
 import { forwardRef, useCallback } from 'react';
 import { MenuOpen } from '@mui/icons-material';
 import { Box } from '@mui/material';
-<<<<<<< HEAD
-import { IconButton } from '../../IconButton';
-=======
 import IconButton from '../../IconButton';
->>>>>>> 8d1baa18
 import { useStyle } from '../styles';
 import { DrawerHeaderProps } from '../types';
 
