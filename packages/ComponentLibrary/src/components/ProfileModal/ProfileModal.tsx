import React, { useState } from 'react';
import Modal from '../Modal';
import UserProfile from './UserProfile';
import ToggleSection from './ToggleButton';
import SelectorList from './ToggleSection';
import {
  MODAL_WIDTH,
  buttonContainerStyles,
  buttonStyles,
  saveButtonStyles,
} from './ProfileModal.styles';
import { Button, IconButton, Tooltip } from '@mui/material';
import { toggleSectionStyles } from './ToggleButton/styles';
import TaskAltIcon from '@mui/icons-material/TaskAlt';
import PersonOutlineIcon from '@mui/icons-material/PersonOutline';
import LockIcon from '@mui/icons-material/Lock';
import { Section } from './ToggleButton/types';
<<<<<<< HEAD
import { Person } from '@mui/icons-material';
import { sx, styles } from '../Waterfall/WaterfallModal.styles';
=======
>>>>>>> 1da6f252
import { ProfileModalProps } from './UserProfile.types';

const sections: Section[] = [
  { id: 'profile', label: 'Perfil', icon: <PersonOutlineIcon /> },
  { id: 'password', label: 'Contraseña', icon: <LockIcon /> },
];

const ProfileModal: React.FC<ProfileModalProps> = ({
  cancelButtonText,
  saveButtonText,
<<<<<<< HEAD
  tooltipModal = 'Account Settings',
  passwordLabel,
  newPasswordLabel,
  confirmPasswordLabel,
  tooltipModal = 'Account Settings',
=======
  passwordLabel,
  newPasswordLabel,
  confirmPasswordLabel,
>>>>>>> 1da6f252
}) => {
  const [currentSection, setCurrentSection] = useState<string>('profile');

  const handleToggle = (selectedSection: string) => {
    setCurrentSection(selectedSection);
  };

  return (
    <Modal
      width={MODAL_WIDTH}
      customTrigger={
        <Tooltip title={tooltipModal} arrow>
          <IconButton style={styles.iconButtonStyles} sx={sx.hoverStyles}>
            <Person sx={sx.iconStyles} />
          </IconButton>
        </Tooltip>
      }>
      <UserProfile />
      <div style={toggleSectionStyles}>
        <ToggleSection
          sections={sections}
          currentSection={currentSection}
          onToggle={handleToggle}
        />
      </div>
      <SelectorList
        section={currentSection}
        passwordLabel={passwordLabel}
        newPasswordLabel={newPasswordLabel}
        confirmPasswordLabel={confirmPasswordLabel}
      />
      <div style={buttonContainerStyles}>
        <Button sx={buttonStyles} variant="contained" color="primary">
          {cancelButtonText}
        </Button>
        <Button
          variant="contained"
          color="primary"
          startIcon={<TaskAltIcon />}
          sx={saveButtonStyles}>
          {saveButtonText}
        </Button>
      </div>
    </Modal>
  );
};

export default ProfileModal;<|MERGE_RESOLUTION|>--- conflicted
+++ resolved
@@ -15,11 +15,8 @@
 import PersonOutlineIcon from '@mui/icons-material/PersonOutline';
 import LockIcon from '@mui/icons-material/Lock';
 import { Section } from './ToggleButton/types';
-<<<<<<< HEAD
 import { Person } from '@mui/icons-material';
 import { sx, styles } from '../Waterfall/WaterfallModal.styles';
-=======
->>>>>>> 1da6f252
 import { ProfileModalProps } from './UserProfile.types';
 
 const sections: Section[] = [
@@ -30,17 +27,10 @@
 const ProfileModal: React.FC<ProfileModalProps> = ({
   cancelButtonText,
   saveButtonText,
-<<<<<<< HEAD
   tooltipModal = 'Account Settings',
   passwordLabel,
   newPasswordLabel,
   confirmPasswordLabel,
-  tooltipModal = 'Account Settings',
-=======
-  passwordLabel,
-  newPasswordLabel,
-  confirmPasswordLabel,
->>>>>>> 1da6f252
 }) => {
   const [currentSection, setCurrentSection] = useState<string>('profile');
 
