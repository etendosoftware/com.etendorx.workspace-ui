import { SxProps, Theme } from '@mui/material';
import { theme } from '../../theme';

export const tableStyles: Record<string, SxProps<Theme>> = {
  topToolbar: {
    display: 'flex',
    justifyContent: 'space-between',
    alignItems: 'center',
    gap: '1rem',
  },
  topToolbarCenter: {
    flex: 1,
    display: 'flex',
    justifyContent: 'flex-start',
    marginLeft: '1rem',
  },
  actionButton: {
    minWidth: 120,
  },
  tableContainer: {
    '& .MuiPaper-root': {
      boxShadow: '0px 4px 10px rgba(0, 0, 0, 0.05)',
    },
  },
  headerCell: {
    fontWeight: 'bold',
    backgroundColor: theme.palette.grey[100],
  },
  rowHover: {
    '&:hover': {
      backgroundColor: theme.palette.action.hover,
    },
  },
  pagination: {
    '& .MuiTablePagination-selectLabel, & .MuiTablePagination-displayedRows': {
      marginBottom: 0,
    },
  },
  tableBodyRow: {
    cursor: 'pointer',
  },
  tableBody: {
    '& tr': {
      backgroundColor: theme.palette.background.paper,
    },
  },
  tableHeadCell: {
    whiteSpace: 'nowrap',
    overflow: 'hidden',
    textOverflow: 'ellipsis',
    borderRight: `1px solid ${theme.palette.divider}`,
    '&:last-child': {
      borderRight: 'none',
    },
    background: theme.palette.baselineColor.transparentNeutral[5],
    fontWeight: 'bold',
    color: theme.palette.text.primary,
  },
  tableBodyCell: {
    borderRight: `1px solid ${theme.palette.divider}`,
  },
  expandColumn: {
    borderRight: 'none',
    background: theme.palette.baselineColor.transparentNeutral[5],
  },
  container: {
    display: 'flex',
    flexDirection: 'column',
    width: '100%',
    flexGrow: 1,
    transition: 'all 0.3s ease',
    padding: '1rem 0 1rem 0',
    gap: '1rem',
  },
  tablePaper: {
    borderRadius: '1rem',
    overflow: 'auto',
    height: '100%',
    transition: 'width 0.5s ease',
  },
  sidebarPaper: {
    right: 4,
    width: '30%',
    position: 'absolute',
    backgroundColor: theme.palette.baselineColor.neutral[10],
    boxShadow: '-4px 0 10px rgba(0, 0, 0, 0.1)',
    padding: '0.5rem',
    borderRadius: '1rem',
    backgroundSize: 'cover',
    backgroundPosition: 'center',
    backgroundRepeat: 'no-repeat',
    overflowY: 'auto',
    display: 'flex',
    height: '48.5rem',
  },
  contentContainer: {
    display: 'flex',
    flexGrow: 1,
    transition: 'all 0.3s ease',
    width: '100%',
    padding: '1rem 0 1rem 0',
  },
};

export const sx: { [key: string]: SxProps<Theme> } = {
  linkStyles: {
    fontSize: '0.875rem',
    fontWeight: '500',
    lineHeight: '1rem',
    color: theme.palette.dynamicColor.main,
    textDecoration: 'none',
    paddingRight: '0.5rem',
    cursor: 'pointer',
    '&:hover': {
      textDecoration: 'underline',
    },
  },
  leftSection: {
    background: theme.palette.baselineColor.neutral[0],
    display: 'flex',
    padding: '0.25rem',
    gap: '0.25rem',
    borderRadius: '6.25rem',
  },
  newLineButton: {
    background: theme.palette.baselineColor.neutral[100],
    width: '9.375rem',
    borderRadius: '6.25rem',
    padding: '0.25rem 0 0.25rem 0.75rem',
    justifyContent: 'flex-start',
    paddingLeft: '0.75rem',
    color: theme.palette.baselineColor.neutral[0],
    '&:hover': {
      border: 'none',
      background: theme.palette.dynamicColor.main,
      borderRadius: '6.25rem',
    },
  },
  sidebarContainer: {
    display: 'flex',
    flexDirection: 'column',
<<<<<<< HEAD
    height: '100%',
=======
    minWidth: '100%'
>>>>>>> 9340289e
  },
  recordContainer: {
    display: 'flex',
    flexDirection: 'column',
  },
  headerContainer: {
    display: 'flex',
    justifyContent: 'space-between',
    padding: '1rem',
    gap: 2,
  },
  recordHeader: {
    height: '2.75rem',
    display: 'flex',
    justifyContent: 'space-between',
    padding: '1rem',
    borderRadius: '1rem 1rem 0 0',
    background: theme.palette.baselineColor.transparentNeutral[5],
  },
  iconContainer: {
    flexShrink: 0,
    height: '3rem',
    width: '3rem',
    background: theme.palette.baselineColor.neutral[0],
    display: 'flex',
    alignItems: 'center',
    justifyContent: 'center',
    borderRadius: '1.5rem',
  },
  identifier: {
    color: theme.palette.baselineColor.transparentNeutral[70],
    fontWeight: 500,
  },
  title: {
    color: theme.palette.baselineColor.neutral[100],
    fontWeight: 600,
    fontSize: '1.25rem',
  },
  contentContainer: {
    flexGrow: 1,
    overflowY: 'auto',
  },
  container: {
    gridContainer: '1rem',
  },
  widgetContainer: {
    color: theme.palette.baselineColor.neutral[0],
    height: '100%',
    minHeight: '8rem',
    background: 'red',
    borderRadius: '1.5rem',
    padding: '1rem',
    display: 'flex',
    gap: '0.75rem',
    flexDirection: 'column',
    boxShadow: `0px 4px 10px 0px ${theme.palette.baselineColor.transparentNeutral[10]}`,
  },
  widgetHeader: {
    width: '100%',
    display: 'flex',
    alignItems: 'center',
    justifyContent: 'space-between',
  },
  widgetBox: {
    borderRadius: '0.25rem',
    display: 'flex',
    maxWidth: '100%',
    maxHeight: '100%',
    alignItems: 'center',
    padding: '0.5rem',
  },
  widgetHeaderIcon: {
    width: '2rem',
    height: '2rem',
    padding: '0.25rem',
    borderRadius: '1rem',
    display: 'flex',
    alignItems: 'center',
    justifyContent: 'center',
    flexWrap: 'nowrap',
  },
  widgetHeaderLeft: {
    display: 'flex',
    alignItems: 'center',
  },
};

export const recordContentStyles: Record<string, SxProps<Theme>> = {
  recordContainer: {
    display: 'flex',
    flexDirection: 'column',
  },
  recordContainerItems: {
    display: 'flex',
    alignItems: 'center',
  },
  recordHeader: {
    height: '2.75rem',
    display: 'flex',
    justifyContent: 'space-between',
    padding: '1rem',
    borderRadius: '1rem 1rem 0 0',
    border: `1px solid ${theme.palette.baselineColor.transparentNeutral[10]}`,
    background: theme.palette.baselineColor.transparentNeutral[5],
  },
  typeBox: {
    display: 'flex',
    alignItems: 'center',
    background: theme.palette.baselineColor.transparentNeutral[5],
    border: `1px solid ${theme.palette.baselineColor.transparentNeutral[10]}`,
    padding: '0 0.5rem 0 0.5rem',
    borderRadius: '1.5rem',
    maxHeight: '2rem',
  },
  identifierBox: {
    marginLeft: '0.5rem',
    minWidth: '2rem',
  },
  title: {
    color: theme.palette.baselineColor.neutral[100],
    fontWeight: 600,
    fontSize: '1.25rem',
  },
  iconButton: {
    background: 'none',
    '&:hover': {
      background: theme.palette.baselineColor.transparentNeutral[5],
    },
  },
  contentContainer: {
    flexGrow: 1,
    overflowY: 'auto',
  },
};

export const resizableTabContainerStyles: Record<string, SxProps<Theme>> = {
  paper: {
    position: 'absolute',
    bottom: 0,
    width: '99.5%',
    borderRadius: '1rem 1rem 0 0',
    transition: 'transform 0.3s ease, height 0.3s ease',
    zIndex: 1000,
  },
  resizer: {
    position: 'absolute',
    top: 0,
    left: '50%',
    transform: 'translateX(-50%)',
    width: '4rem',
    height: '0.5rem',
    backgroundColor: theme.palette.grey[300],
    marginTop: '0.25rem',
    borderRadius: '0.5rem',
    cursor: 'ns-resize',
    '&:hover': {
      backgroundColor: theme.palette.grey[400],
    },
  },
  container: {
    cursor: 'ns-resize',
    overflow: 'auto',
  },
};<|MERGE_RESOLUTION|>--- conflicted
+++ resolved
@@ -139,11 +139,8 @@
   sidebarContainer: {
     display: 'flex',
     flexDirection: 'column',
-<<<<<<< HEAD
+    minWidth: '100%'
     height: '100%',
-=======
-    minWidth: '100%'
->>>>>>> 9340289e
   },
   recordContainer: {
     display: 'flex',
