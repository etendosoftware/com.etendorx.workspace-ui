--- conflicted
+++ resolved
@@ -1,43 +1,22 @@
 import IconButton from '../../IconButton';
 import { ToolbarSectionConfig } from '@workspaceui/storybook/src/stories/Components/Table/types';
 
-<<<<<<< HEAD
 const ToolbarSection: React.FC<ToolbarSectionConfig> = ({ buttons, style, className }) => {
   return (
     <div style={style} className={className}>
-      {buttons.map(({ key, icon, iconText, tooltip, onClick, disabled, fill, hoverFill, width, height, sx }) => (
-        <IconButton
-          key={key}
-          tooltip={tooltip}
-          onClick={onClick}
-          disabled={disabled}
-          fill={fill}
-          hoverFill={hoverFill}
-          width={width}
-          height={height}
-          sx={sx}
-=======
-const ToolbarSection: React.FC<ToolbarSectionConfig> = ({ buttons, style, isItemSelected }) => {
-  return (
-    <Box sx={style}>
-      {buttons.map(({ key, icon, tooltip, onClick, disabled, ref, className, iconText }) => (
+      {buttons.map(({ key, icon, iconText, tooltip, onClick, disabled, ref }) => (
         <IconButton
           key={key}
           ref={ref}
           tooltip={tooltip}
           onClick={onClick}
-          disabled={disabled || isItemSelected === false}
+          disabled={disabled}
           className={className}
->>>>>>> 8d1baa18
           iconText={iconText}>
           {icon}
         </IconButton>
       ))}
-<<<<<<< HEAD
     </div>
-=======
-    </Box>
->>>>>>> 8d1baa18
   );
 };
 
