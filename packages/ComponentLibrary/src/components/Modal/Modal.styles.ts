<<<<<<< HEAD
import { CSSProperties } from 'react';
import { NEUTRAL_50, NEUTAL_50_DARK, NEUTRAL_900 } from '../../colors';
=======
import { CSSProperties } from "react";
import { NEUTRAL_50, NEUTRAL_900 } from "../../colors";
>>>>>>> 9772e5a3

const styles: { [key: string]: CSSProperties } = {
  boxStyles: {
    position: 'absolute',
    width: '18.75rem',
    backgroundColor: NEUTRAL_50,
    border: `1px solid ${NEUTRAL_50}`,
    borderRadius: '0.75em',
    boxShadow: `0px 0.25rem 0.625rem 0px ${NEUTRAL_900}`,
  },
  modalStyles: {
    display: 'flex',
    alignItems: 'center',
    justifyContent: 'center',
  },
};

export default styles;<|MERGE_RESOLUTION|>--- conflicted
+++ resolved
@@ -1,10 +1,6 @@
-<<<<<<< HEAD
-import { CSSProperties } from 'react';
-import { NEUTRAL_50, NEUTAL_50_DARK, NEUTRAL_900 } from '../../colors';
-=======
 import { CSSProperties } from "react";
 import { NEUTRAL_50, NEUTRAL_900 } from "../../colors";
->>>>>>> 9772e5a3
+
 
 const styles: { [key: string]: CSSProperties } = {
   boxStyles: {
