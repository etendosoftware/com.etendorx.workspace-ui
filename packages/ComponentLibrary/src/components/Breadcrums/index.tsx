--- conflicted
+++ resolved
@@ -1,11 +1,5 @@
-<<<<<<< HEAD
 import { Box, Breadcrumbs, Link, MenuItem, Typography, useTheme } from '@mui/material';
 import { type FC, useCallback, useMemo, useState } from 'react';
-=======
-import { FC, useState, useCallback, useMemo } from 'react';
-import { Breadcrumbs, Link, Typography, Box, MenuItem, useTheme } from '@mui/material';
-import NavigateNextIcon from '../../assets/icons/chevron-right.svg';
->>>>>>> 4280fc05
 import ArrowLeftIcon from '../../assets/icons/arrow-left.svg';
 import ChevronDown from '../../assets/icons/chevron-down.svg';
 import NavigateNextIcon from '../../assets/icons/chevron-right.svg';
@@ -96,17 +90,7 @@
               {item.label}
             </Typography>
             {item.actions && item.actions.length > 0 && (
-<<<<<<< HEAD
-              <IconButton
-                onClick={() => {
-                  if (item.actions) {
-                    handleActionMenuOpen(item.actions);
-                  }
-                }}>
-                {' '}
-=======
               <IconButton onClick={(e: React.MouseEvent<HTMLButtonElement>) => handleActionMenuOpen(e, item.actions!)}>
->>>>>>> 4280fc05
                 <ChevronDown fill={theme.palette.baselineColor.neutral[80]} />
               </IconButton>
             )}
@@ -139,40 +123,6 @@
   const renderBreadcrumbItems = useMemo(() => {
     if (items.length <= 2) {
       return items.map((item, index) => renderBreadcrumbItem(item, index === items.length - 1));
-<<<<<<< HEAD
-=======
-    } else {
-      const firstItem = items[0];
-      const lastItem = items[items.length - 1];
-      const middleItems = items.slice(1, -1);
-
-      return (
-        <>
-          {renderBreadcrumbItem(firstItem, false)}
-          {middleItems.length > 0 && (
-            <Box sx={sx.breadcrumbItem}>
-              <IconButton onClick={handleMiddleMenuOpen}>
-                <MoreHorizIcon fill={theme.palette.baselineColor.neutral[80]} />
-              </IconButton>
-              <Menu anchorEl={middleAnchorEl} open={Boolean(middleAnchorEl)} onClose={handleMiddleMenuClose}>
-                {middleItems.map((item) => (
-                  <MenuItem
-                    key={item.id}
-                    onClick={() => {
-                      item.onClick && item.onClick();
-                      handleMiddleMenuClose();
-                    }}
-                    sx={sx.menuItem}>
-                    {item.label}
-                  </MenuItem>
-                ))}
-              </Menu>
-            </Box>
-          )}
-          {renderBreadcrumbItem(lastItem, true)}
-        </>
-      );
->>>>>>> 4280fc05
     }
     const firstItem = items[0];
     const lastItem = items[items.length - 1];
@@ -186,7 +136,7 @@
             <IconButton onClick={handleMiddleMenuOpen}>
               <MoreHorizIcon fill={theme.palette.baselineColor.neutral[80]} />
             </IconButton>
-            <Menu rect={middleRect} open={isOpenMenu} onClose={handleMiddleMenuClose}>
+            <Menu anchorEl={middleAnchorEl} open={Boolean(middleAnchorEl)} onClose={handleMiddleMenuClose}>
               {middleItems.map((item) => (
                 <MenuItem
                   key={item.id}
