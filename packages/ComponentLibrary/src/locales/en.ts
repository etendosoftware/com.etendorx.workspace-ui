const en = {
  common: {
    etendo: 'Etendo',
    cancel: 'Cancel',
    confirm: 'Confirm',
    close: 'Close',
    closing: 'Closing...',
    execute: 'Execute',
    register: 'Register',
    save: 'Save',
    edit: 'Edit',
    loading: 'Loading...',
    loadingFormData: 'Loading form data...',
    retry: 'Retry',
    processes: 'Available Process',
    clear: 'Clear Selection',
    processTitle: 'Title of the process',
    notImplemented: 'This feature is not implemented yet',
<<<<<<< HEAD
    loadMore: 'Load More',
=======
    trueText: 'Yes',
    falseText: 'No',
>>>>>>> dba56e79
  },
  forms: {
    sections: {
      main: 'Main Section',
    },
  },
  status: {
    deleteSuccess: 'has been deleted successfully',
    deleteError: 'Error deleting record',
    deleteConfirmation: 'Are you sure you want to delete',
    multipleDeleteConfirmation: 'Are you sure you want to delete the selected records?',
    selectRecordError: 'Please select a record first',
    saveSuccess: '{{entityType}} has been saved successfully',
    saveError: 'Error saving record',
    noIdError: 'Cannot delete a record without ID',
    noEntityError: 'No entity has been specified',
    httpError: 'HTTP Error: ',
    noRecordsError: 'There is no records selected',
    noRecords: 'Please create a new record',
  },
  errors: {
    networkError: {
      title: 'Could not connect to Etendo',
      description: 'Looks like there is a network issue or rver is down',
    },
    notFound: {
      title: 'Not found',
      description: "We couldn't find the page you're looking for",
    },
    internalServerError: {
      title: 'Something went wrong',
      retry: 'Retry',
    },
    missingRecord: {
      title: 'Record Not Found',
      description: 'The requested record could not be found',
    },
    missingData: {
      title: 'Data Not Found',
      description: 'The requested data could not be found',
    },
    missingMetadata: {
      title: 'Missing Metadata',
      description: 'Required window metadata is not available',
    },
    formData: {
      title: 'Error Loading Form',
      description: 'There was an error loading the form data',
    },
    adaptingData: {
      title: 'Error Processing Data',
      description: 'There was an error processing the form data',
    },
  },
  modal: {
    secondaryButtonLabel: 'Back',
  },
  registerModal: {
    descriptionText: 'Confirm your shipment and save it in the system. 📝📦',
  },
  table: {
    tooltips: {
      search: 'Search',
      views: 'Views',
      filter: 'Filter',
      columns: 'Columns',
      openSidebar: 'Open Sidebar',
      closeSidebar: 'Close Sidebar',
      details: 'Details',
      refresh: 'Refresh',
      implicitFilterOn: 'Filters applied. Click to remove filters',
      implicitFilterOff: 'Filters deactivated. Click to apply filters',
    },
    selection: {
      single: 'Element selected',
      multiple: 'Elements selected',
    },
    placeholders: {
      search: 'Search...',
    },
    labels: {
      noIdentifier: 'No item selected',
      noTitle: 'No title',
      noType: 'No type',
      noRecord: 'No Row Selected',
      emptyRecords: 'No records to show',
    },
    content: {
      currentTitle: 'Its revenue is expected to increase later this year. Congratulations',
    },
  },
  navigation: {
    common: {
      home: 'Home',
    },
    waterfall: {
      activateAll: 'Activate all',
      deactivateAll: 'Deactivate all',
      tooltipButton: 'Waterfall Tooltip',
      buttons: 'Buttons',
      customize: 'Customize',
    },
    configurationModal: {
      tooltipButtonProfile: 'Settings',
    },
    activityButton: {
      tooltip: 'Activity',
    },
    notificationModal: {
      title: 'Notifications',
      markAllAsRead: 'Mark all .ault profile',
    },
    profile: {
      tooltipButtonProfile: 'Account Settings',
      passwordLabel: 'Password',
      newPasswordLabel: 'New Password',
      confirmPasswordLabel: 'Confirm password',
      signOffTooltip: 'Log out',
      saveAsDefault: 'Save as default',
    },
  },
  breadcrumb: {
    home: 'Home',
    newRecord: 'Creating a new Record',
  },
  process: {
    confirmationMessage: 'Want to execute this process?',
    messageTitle: 'Process',
    completedSuccessfully: 'Process completed successfuly',
  },
  drawer: {
    recentlyViewed: 'Recently Viewed',
  },
  login: {
    subtitle: 'Enter your credentials to access your account.',
    fields: {
      username: {
        label: 'Username',
        placeholder: 'Username',
      },
      password: {
        label: 'Password',
        placeholder: 'Password',
      },
    },
    buttons: {
      submit: 'Log In',
    },
  },
  grid: {
    items: {
      erp: {
        text: 'ERP software',
      },
      tailored: {
        text: 'Tailored to suit your needs',
      },
      adaptable: {
        text: 'Highly scalable',
      },
    },
    alt: {
      logo: 'Etendo Logo',
    },
  },
  form: {
    select: {
      placeholder: 'Select an option',
    },
  },
};

export default en;<|MERGE_RESOLUTION|>--- conflicted
+++ resolved
@@ -16,12 +16,9 @@
     clear: 'Clear Selection',
     processTitle: 'Title of the process',
     notImplemented: 'This feature is not implemented yet',
-<<<<<<< HEAD
     loadMore: 'Load More',
-=======
     trueText: 'Yes',
     falseText: 'No',
->>>>>>> dba56e79
   },
   forms: {
     sections: {
