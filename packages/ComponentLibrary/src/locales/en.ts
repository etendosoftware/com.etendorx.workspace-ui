const en = {
  plural_suffix: "s",
  common: {
    etendo: "Etendo",
    cancel: "Cancel",
    confirm: "Confirm",
    close: "Close",
    closing: "Closing...",
    execute: "Execute",
    register: "Register",
    save: "Save",
    edit: "Edit",
    loading: "Loading...",
    loadingFormData: "Loading form data...",
    loadingWindowContent: "Loading window content...",
    retry: "Retry",
    processes: "Available Process",
    clear: "Clear Selection",
    processTitle: "Title of the process",
    notImplemented: "This feature is not implemented yet",
    loadMore: "Load More",
    trueText: "Yes",
    falseText: "No",
    noDataAvailable: "No data available",
    record: "record",
    records: "records",
  },
  forms: {
    sections: {
      main: "Main Section",
      audit: "Audit",
    },
    statusBar: {
      closeRecord: "Close Record",
    },
  },
  audit: {
    createdDate: "Creation Date",
    createdBy: "Created By",
    updated: "Updated",
    updatedBy: "Updated By",
  },
  status: {
    deleteSuccess: "has been deleted successfully",
    deleteError: "Error deleting record",
    deleteConfirmation: "Are you sure you want to delete",
    multipleDeleteConfirmation: "Are you sure you want to delete the selected",
    selectRecordError: "Please select a record first",
    saveSuccess: "{{entityType}} has been saved successfully",
    saveError: "Error saving record",
    noIdError: "Cannot delete a record without ID",
    noEntityError: "No entity has been specified",
    httpError: "HTTP Error: ",
    noRecordsError: "There is no records selected",
    noRecords: "Please create a new record",
  },
  errors: {
    tableError: {
      title: "Error",
      description: "Something went wrong",
    },
    networkError: {
      title: "Could not connect to Etendo",
      description: "Looks like there is a network issue or server is down",
    },
    notFound: {
      title: "Not found",
      description: "We couldn't find the page you're looking for",
    },
    internalServerError: {
      title: "Something went wrong",
      retry: "Retry",
    },
    missingRecord: {
      title: "Record Not Found",
      description: "The requested record could not be found",
    },
    missingData: {
      title: "Data Not Found",
      description: "The requested data could not be found",
    },
    missingMetadata: {
      title: "Missing Metadata",
      description: "Required window metadata is not available",
    },
    formData: {
      title: "Error Loading Form",
      description: "There was an error loading the form data",
    },
    adaptingData: {
      title: "Error Processing Data",
      description: "There was an error processing the form data",
    },
    selectionError: {
      title: "No parent record selected",
      description: "Select a record in the parent tab to view related data",
    },
    windowNotFound: {
      title: "Window Not Found",
      description: "The requested window could not be found",
    },
  },
  modal: {
    secondaryButtonLabel: "Back",
  },
  registerModal: {
    descriptionText: "Confirm your shipment and save it in the system. 📝📦",
  },
  table: {
    tooltips: {
      search: "Search",
      views: "Views",
      filter: "Filter",
      columns: "Columns",
      openSidebar: "Open Sidebar",
      closeSidebar: "Close Sidebar",
      details: "Details",
      refresh: "Refresh",
      implicitFilterOn: "Filters applied. Click to remove filters",
      implicitFilterOff: "Filters deactivated. Click to apply filters",
    },
    selection: {
      single: "Element selected",
      multiple: "Elements selected",
    },
    placeholders: {
      search: "Search...",
    },
    labels: {
      noIdentifier: "No item selected",
      noTitle: "No title",
      noType: "No type",
      noRecord: "No Row Selected",
      emptyRecords: "No records to show",
    },
    content: {
      currentTitle: "Its revenue is expected to increase later this year. Congratulations",
    },
  },
  navigation: {
    common: {
      home: "Home",
      back: "Back",
    },
    waterfall: {
      activateAll: "Activate all",
      deactivateAll: "Deactivate all",
      tooltipButton: "Waterfall Tooltip",
      buttons: "Buttons",
      customize: "Customize",
    },
    configurationModal: {
      tooltipButtonProfile: "Settings",
    },
    activityButton: {
      tooltip: "Activity",
    },
    notificationModal: {
      title: "Notifications",
      markAllAsRead: "Mark all .ault profile",
    },
    profile: {
      tooltipButtonProfile: "Account Settings",
      passwordLabel: "Password",
      newPasswordLabel: "New Password",
      confirmPasswordLabel: "Confirm password",
      signOffTooltip: "Log out",
      saveAsDefault: "Save as default",
    },
  },
  breadcrumb: {
    home: "Home",
    newRecord: "Creating a new Record",
  },
  process: {
    confirmationMessage: "Want to execute this process?",
    messageTitle: "Process",
    completedSuccessfully: "Process completed successfuly",
    processError: "Error while loading process data",
  },
  drawer: {
    recentlyViewed: "Recently Viewed",
  },
  login: {
    subtitle: "Enter your credentials to access your account.",
    fields: {
      username: {
        label: "Username",
        placeholder: "Username",
      },
      password: {
        label: "Password",
        placeholder: "Password",
      },
    },
    buttons: {
      submit: "Log In",
    },
  },
  grid: {
    items: {
      erp: {
        text: "ERP software",
      },
      tailored: {
        text: "Tailored to suit your needs",
      },
      adaptable: {
        text: "Highly scalable",
      },
    },
    alt: {
      logo: "Etendo Logo",
    },
  },
  form: {
    select: {
      placeholder: "Select an option",
    },
  },
<<<<<<< HEAD
  copilot: {
    copilotProfile: "Copilot Profile",
    backToSelection: "Back to assistant selection",
    minimize: "Minimize",
    maximize: "Maximize",
    close: "Close",
    contextText: "Context",
    assistantSelector: {
      errorInvalidData: "Error: Invalid assistant data",
      errorNoAssistantsAvailable: "No assistants available",
      defaultDescription: "Etendo Copilot Assistant",
      welcomeMessage: "Hello! ✨🚀 Select the profile that best fits your task and let's begin. 💪",
      profilesTitle: "Profiles",
      learnMoreText: "Learn more about Copilot →",
      filterPlaceholder: "Filter profiles...",
    },
    messageInput: {
      placeholder: "Chat with Copilot...",
    },
    messageList: {
      contextRecords: "Selected Context",
      welcomeMessage: "Hello! How can I help you today?",
      typing: "Typing...",
    },
    contextPreview: {
      selectedRegisters: " Attached register",
    },
  },
=======
  location: {
    selector: {
      placeholder: "Select location...",
      modalTitle: "New Location",
      modalDescription: "Enter location details",
      buttons: {
        cancel: "Cancel",
        save: "Save",
        creating: "Creating...",
      },
    },
    fields: {
      address1: {
        label: "Address Line 1",
        placeholder: "Enter address line 1",
      },
      address2: {
        label: "Address Line 2",
        placeholder: "Enter address line 2",
      },
      postal: {
        label: "Postal Code",
        placeholder: "Enter postal code",
      },
      city: {
        label: "City",
        placeholder: "Enter city",
      },
      country: {
        label: "Country",
        placeholder: "Select a country",
      },
      region: {
        label: "Region",
        placeholder: "Select a region",
        selectCountryFirst: "Select a country first",
      },
    },
    errors: {
      loadingCountries: "Error loading countries",
      loadingRegions: "Error loading regions",
      creating: "Error creating location",
      requiredFields: "Please fill in all required fields correctly.",
    },
  },
  primaryTabs: {
    dashboard: "Dashboard",
    closeWindow: "Close Window",
    showTabs: "Show Tabs",
  },
>>>>>>> e995983d
};

export default en;<|MERGE_RESOLUTION|>--- conflicted
+++ resolved
@@ -218,7 +218,6 @@
       placeholder: "Select an option",
     },
   },
-<<<<<<< HEAD
   copilot: {
     copilotProfile: "Copilot Profile",
     backToSelection: "Back to assistant selection",
@@ -247,7 +246,6 @@
       selectedRegisters: " Attached register",
     },
   },
-=======
   location: {
     selector: {
       placeholder: "Select location...",
@@ -298,7 +296,6 @@
     closeWindow: "Close Window",
     showTabs: "Show Tabs",
   },
->>>>>>> e995983d
 };
 
 export default en;