--- conflicted
+++ resolved
@@ -217,7 +217,6 @@
       placeholder: "Select an option",
     },
   },
-<<<<<<< HEAD
   location: {
     selector: {
       placeholder: "Select location...",
@@ -235,7 +234,7 @@
         placeholder: "Enter address line 1",
       },
       address2: {
-        label: "Address Line 2", 
+        label: "Address Line 2",
         placeholder: "Enter address line 2",
       },
       postal: {
@@ -262,11 +261,10 @@
       creating: "Error creating location",
       requiredFields: "Please fill in all required fields correctly.",
     },
-=======
-  primaryTabs: {
-    closeWindow: "Close Window",
-    showTabs: "Show Tabs",
->>>>>>> 2ec8db49
+    primaryTabs: {
+      closeWindow: "Close Window",
+      showTabs: "Show Tabs",
+    },
   },
 };
 
