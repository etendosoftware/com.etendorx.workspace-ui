/* eslint-disable @typescript-eslint/no-explicit-any */
import {
  ISession,
  ProfileInfo,
  User,
  Field,
  Tab,
  LoginResponse,
  CurrentWarehouse,
  CurrentClient,
  CurrentRole,
  CurrentOrganization,
  SessionResponse,
  Labels,
} from '@workspaceui/etendohookbinder/src/api/types';
import { type Etendo } from '@workspaceui/etendohookbinder/src/api/metadata';
import Graph from '@/data/graph';

export type Language = 'en_US' | 'es_ES';

export interface LanguageContextType {
  language: Language | null;
  prevLanguage: Language | null;
  setLanguage: (lang: Language) => void;
<<<<<<< HEAD
  getFlag: (language?: Language | null) => string;
=======
  setLabels: React.Dispatch<React.SetStateAction<Labels>>;
  getFlag: (language?: Language) => string;
  getLabel: (key: string) => string;
>>>>>>> 9b461a88
}

export interface DefaultConfiguration {
  defaultRole?: string;
  defaultWarehouse?: string;
  organization?: string;
  language?: string;
  client?: string;
}

export interface LanguageOption {
  id: string;
  language: string;
  name: string;
  key?: string;
}

export interface IUserContext {
  user: User;
  login: (username: string, password: string) => Promise<void>;
  changeProfile: (params: { role?: string; warehouse?: string }) => Promise<LoginResponse | void>;
  token: string | null;
  roles: SessionResponse['roles'];
  currentRole: CurrentRole | undefined;
  prevRole: CurrentRole | undefined;
  profile: ProfileInfo;
  currentWarehouse: CurrentWarehouse | undefined;
  currentClient: CurrentClient | undefined;
  currentOrganization: CurrentOrganization | undefined;
  setToken: React.Dispatch<React.SetStateAction<string | null>>;
  clearUserData: () => void;
  setDefaultConfiguration: (config: DefaultConfiguration) => Promise<void>;
  languages: LanguageOption[];
  session: ISession;
  setSession: React.Dispatch<React.SetStateAction<ISession>>;
}

export interface IMetadataContext {
  windowId: string;
  loading: boolean;
  error: Error | undefined;
  groupedTabs: Etendo.Tab[][];
  tabs: Record<string, Tab>;
  columns?: Record<string, Field>;
  window?: Etendo.WindowMetadata;
  refetch: () => Promise<void>;
  removeRecord: (tabId: string, recordId: string) => void;
}<|MERGE_RESOLUTION|>--- conflicted
+++ resolved
@@ -14,7 +14,6 @@
   Labels,
 } from '@workspaceui/etendohookbinder/src/api/types';
 import { type Etendo } from '@workspaceui/etendohookbinder/src/api/metadata';
-import Graph from '@/data/graph';
 
 export type Language = 'en_US' | 'es_ES';
 
@@ -22,13 +21,9 @@
   language: Language | null;
   prevLanguage: Language | null;
   setLanguage: (lang: Language) => void;
-<<<<<<< HEAD
+  setLabels: React.Dispatch<React.SetStateAction<Labels>>;
   getFlag: (language?: Language | null) => string;
-=======
-  setLabels: React.Dispatch<React.SetStateAction<Labels>>;
-  getFlag: (language?: Language) => string;
   getLabel: (key: string) => string;
->>>>>>> 9b461a88
 }
 
 export interface DefaultConfiguration {
