--- conflicted
+++ resolved
@@ -1,13 +1,8 @@
 "use client";
 
 import Graph from "@/data/graph";
-<<<<<<< HEAD
-import type { Tab } from "@workspaceui/etendohookbinder/src/api/types";
+import type { Tab } from "@workspaceui/api-client/src/api/types";
 import { createContext, useCallback, useMemo, useState } from "react";
-=======
-import type { Tab } from "@workspaceui/api-client/src/api/types";
-import { createContext, useCallback, useMemo, useRef, useState } from "react";
->>>>>>> d7f4a1da
 
 interface TabStates {
   [tabId: string]: {
