/*
 *************************************************************************
 * The contents of this file are subject to the Etendo License
 * (the "License"), you may not use this file except in compliance with
 * the License.
 * You may obtain a copy of the License at
 * https://github.com/etendosoftware/etendo_core/blob/main/legal/Etendo_license.txt
 * Software distributed under the License is distributed on an
 * "AS IS" basis, WITHOUT WARRANTY OF ANY KIND, either express or
 * implied. See the License for the specific language governing rights
 * and limitations under the License.
 * All portions are Copyright © 2021–2025 FUTIT SERVICES, S.L
 * All Rights Reserved.
 * Contributor(s): Futit Services S.L.
 *************************************************************************
 */

"use client";

import { createContext, useCallback, useEffect, useMemo, useState } from "react";
import { logger } from "../utils/logger";
import { Metadata } from "@workspaceui/api-client/src/api/metadata";
import { datasource } from "@workspaceui/api-client/src/api/datasource";
import { login as doLogin } from "@workspaceui/api-client/src/api/authentication";
import { changeProfile as doChangeProfile } from "@workspaceui/api-client/src/api/changeProfile";
import { getSession } from "@workspaceui/api-client/src/api/getSession";
import { CopilotClient } from "@workspaceui/api-client/src/api/copilot/client";
import { clearAllErpSessions } from "@/app/api/_utils/sessionStore";
import { HTTP_CODES } from "@workspaceui/api-client/src/api/constants";
import type { DefaultConfiguration, IUserContext, Language, LanguageOption } from "./types";
import type {
  ISession,
  ProfileInfo,
  SessionResponse,
  User,
  CurrentWarehouse,
  CurrentRole,
  CurrentClient,
  CurrentOrganization,
} from "@workspaceui/api-client/src/api/types";
import { setDefaultConfiguration as apiSetDefaultConfiguration } from "@workspaceui/api-client/src/api/defaultConfig";
import useLocalStorage from "@workspaceui/componentlibrary/src/hooks/useLocalStorage";
import { useLanguage } from "./language";
import LoginScreen from "@/screens/Login";
import { usePrevious } from "@/hooks/usePrevious";
import { useRouter } from "next/navigation";

export const UserContext = createContext({} as IUserContext);

export default function UserProvider(props: React.PropsWithChildren) {
  const router = useRouter();
  const [token, setToken] = useLocalStorage<string | null>("token", null);
  const [ready, setReady] = useState(false);
  const [user, setUser] = useState<IUserContext["user"]>({} as User);
  const [session, setSession] = useState<ISession>({});
  const [isSessionSyncLoading, setSessionSyncLoading] = useState(false);
  const [currentOrganization, setCurrentOrganization] = useState<CurrentOrganization>();
  const [currentWarehouse, setCurrentWarehouse] = useState<CurrentWarehouse>();
  const [currentRole, setCurrentRole] = useState<CurrentRole>();
  const [currentClient, setCurrentClient] = useState<CurrentClient>();
<<<<<<< HEAD
  const [isCopilotInstalled, setIsCopilotInstalled] = useState<boolean>(false);
=======
  const [isVerifyingSession, setIsVerifyingSession] = useState(false);
>>>>>>> 08db53ff
  const prevRole = usePrevious(currentRole);

  const [roles, setRoles] = useState<SessionResponse["roles"]>(() => {
    const savedRoles = localStorage.getItem("roles");
    return savedRoles ? JSON.parse(savedRoles) : [];
  });

  const INITIAL_PROFILE: ProfileInfo = useMemo(
    () => ({
      name: "",
      email: "",
      image: "",
    }),
    []
  );

  const [profile, setProfile] = useState<ProfileInfo>(() => {
    const savedProfile = localStorage.getItem("currentInfo");
    return savedProfile ? JSON.parse(savedProfile) : INITIAL_PROFILE;
  });

  const [languages, setLanguages] = useState<LanguageOption[]>([]);

  const setDefaultConfiguration = useCallback(async (config: DefaultConfiguration) => {
    try {
      return await apiSetDefaultConfiguration(config);
    } catch (error) {
      logger.warn("Error setting default configuration:", error);
      throw error;
    }
  }, []);

  const updateProfile = useCallback((newProfile: ProfileInfo) => {
    setProfile(newProfile);
    localStorage.setItem("currentInfo", JSON.stringify(newProfile));
  }, []);

  const { language, setLanguage } = useLanguage();

  const updateSessionInfo = useCallback(
    async (sessionResponse: SessionResponse) => {
      const currentProfileInfo: ProfileInfo = {
        name: sessionResponse.user.name,
        email: sessionResponse.user.client$_identifier,
        image: sessionResponse.user.image || "",
      };

      setSession((prev) => ({ ...prev, ...sessionResponse.attributes }));
      updateProfile(currentProfileInfo);
      setUser(sessionResponse.user);
      setProfile(currentProfileInfo);

      localStorage.setItem("currentInfo", JSON.stringify(currentProfileInfo));
      localStorage.setItem("currentRole", JSON.stringify(sessionResponse.currentRole));
      localStorage.setItem("currentRoleId", sessionResponse.currentRole.id);

      const defaultLanguage = sessionResponse.user.defaultLanguage as Language;

      if (!language && defaultLanguage) {
        setLanguage(defaultLanguage);
      }

      setLanguages(Object.values(sessionResponse.languages));
      setCurrentClient(sessionResponse.currentClient);
      setCurrentRole(sessionResponse.currentRole);
      setCurrentOrganization(sessionResponse.currentOrganization);
      setCurrentWarehouse(sessionResponse.currentWarehouse);
      setRoles(sessionResponse.roles);
    },
    [language, setLanguage, updateProfile]
  );

  const clearUserData = useCallback(() => {
    setToken(null);
    setRoles([]);
    setCurrentRole(undefined);
    setCurrentWarehouse(undefined);
    setCurrentOrganization(undefined);
    setCurrentClient(undefined);
    setProfile(INITIAL_PROFILE);
    setUser({} as User);
    localStorage.removeItem("token");
    localStorage.removeItem("roles");
    localStorage.removeItem("currentRole");
    localStorage.removeItem("currentInfo");
    localStorage.removeItem("currentWarehouse");
    localStorage.removeItem("currentLanguage");
  }, [INITIAL_PROFILE, setToken]);

  const changeProfile = useCallback(
    async (params: { role?: string; client?: string; organization?: string; warehouse?: string }) => {
      if (!token) {
        throw new Error("Authentication token is not available");
      }

      try {
        const response = await doChangeProfile(params);

        localStorage.setItem("token", response.token);
        setToken(response.token);

        Metadata.setToken(response.token);
        datasource.setToken(response.token);
        CopilotClient.setToken(response.token);

        const sessionData = await getSession();
        await updateSessionInfo(sessionData);
      } catch (error) {
        logger.warn("Error updating profile:", error);
        throw error;
      }
    },
    [setToken, token, updateSessionInfo]
  );

  const login = useCallback(
    async (username: string, password: string) => {
      try {
        // Clear any existing token and sessions before login to ensure clean state
        Metadata.setToken("");
        datasource.setToken("");
        CopilotClient.setToken("");
        clearAllErpSessions();

        const loginResponse = await doLogin(username, password);

        localStorage.setItem("token", loginResponse.token);
        Metadata.setToken(loginResponse.token);
        datasource.setToken(loginResponse.token);
        CopilotClient.setToken(loginResponse.token);
        setToken(loginResponse.token);
      } catch (e) {
        logger.warn("Login or session retrieval error:", e);
        throw e;
      }
    },
    [setToken]
  );

  const value = useMemo<IUserContext>(
    () => ({
      login,
      roles,
      currentRole,
      profile,
      changeProfile,
      currentWarehouse,
      currentClient,
      currentOrganization,
      token,
      clearUserData,
      setToken,
      setDefaultConfiguration,
      languages,
      session,
      setSession,
      user,
      prevRole,
      isSessionSyncLoading,
      setSessionSyncLoading,
      isCopilotInstalled,
      setIsCopilotInstalled,
    }),
    [
      login,
      roles,
      currentRole,
      profile,
      changeProfile,
      currentWarehouse,
      currentClient,
      currentOrganization,
      token,
      clearUserData,
      setToken,
      setDefaultConfiguration,
      languages,
      session,
      user,
      prevRole,
      isSessionSyncLoading,
      isCopilotInstalled,
      setIsCopilotInstalled,
    ]
  );

  useEffect(() => {
    const verifySession = async () => {
      if (isVerifyingSession) return;
      try {
        if (token) {
          setIsVerifyingSession(true);
          Metadata.setToken(token);
          datasource.setToken(token);
          CopilotClient.setToken(token);
          const sessionData = await getSession();
          await updateSessionInfo(sessionData);
        }
      } catch (error) {
        console.error(error);
      } finally {
        setIsVerifyingSession(false);
        setReady(true);
      }
    };

    verifySession().catch(logger.warn);
  }, [token]);

  useEffect(() => {
    const interceptor = (response: Response) => {
      if (response.status === HTTP_CODES.UNAUTHORIZED || response.status === HTTP_CODES.INTERNAL_SERVER_ERROR) {
        clearUserData();
      }

      return response;
    };

    if (token) {
      const unregisterMetadataInterceptor = Metadata.registerInterceptor(interceptor);
      const unregisterDatasourceInterceptor = datasource.registerInterceptor(interceptor);
      const unregisterCopilotInterceptor = CopilotClient.registerInterceptor(interceptor);

      return () => {
        unregisterMetadataInterceptor();
        unregisterDatasourceInterceptor();
        unregisterCopilotInterceptor();
      };
    }
  }, [clearUserData, token]);

  useEffect(() => {
    if (ready && prevRole && prevRole?.id !== currentRole?.id) {
      router.push("/");
    }
  }, [currentRole?.id, prevRole, ready, router]);

  if (!ready) {
    return null;
  }

  return (
    <UserContext.Provider value={value}>
      {token ? props.children : <LoginScreen data-testid="LoginScreen__2e05d2" />}
    </UserContext.Provider>
  );
}<|MERGE_RESOLUTION|>--- conflicted
+++ resolved
@@ -58,11 +58,8 @@
   const [currentWarehouse, setCurrentWarehouse] = useState<CurrentWarehouse>();
   const [currentRole, setCurrentRole] = useState<CurrentRole>();
   const [currentClient, setCurrentClient] = useState<CurrentClient>();
-<<<<<<< HEAD
   const [isCopilotInstalled, setIsCopilotInstalled] = useState<boolean>(false);
-=======
   const [isVerifyingSession, setIsVerifyingSession] = useState(false);
->>>>>>> 08db53ff
   const prevRole = usePrevious(currentRole);
 
   const [roles, setRoles] = useState<SessionResponse["roles"]>(() => {
