'use client';

import { createContext, useCallback, useContext, useMemo, useEffect, useState } from 'react';
import { LanguageContextType, Language } from './types';
import { Metadata } from '@workspaceui/etendohookbinder/src/api/metadata';
import { getLanguageFlag } from '../utils/languageFlags';
import useLocalStorage from '@workspaceui/componentlibrary/src/hooks/useLocalStorage';
<<<<<<< HEAD
import { usePrevious } from '@/hooks/usePrevious';
import { useRouter } from 'next/navigation';
=======
import { Labels } from '@workspaceui/etendohookbinder/src/api/types';
>>>>>>> 8d1baa18

export const LanguageContext = createContext({} as LanguageContextType);

export default function LanguageProvider({ children }: React.PropsWithChildren) {
<<<<<<< HEAD
  const [language, setLanguage] = useLocalStorage<Language | null>('language', null);
  const prevLanguage = usePrevious(language);
  const router = useRouter();
=======
  const [language, setLanguage] = useLocalStorage('language', DEFAULT_LANGUAGE);
  const [labels, setLabels] = useState<Labels>({});
>>>>>>> 8d1baa18

  const getFlag = useCallback(
    (lang?: Language | null) => {
      return getLanguageFlag(lang || language);
    },
    [language],
  );

  const getLabel = useCallback((label: string) => labels[label] ?? label, [labels]);

  const value = useMemo(
    () => ({
      language,
      setLanguage,
      setLabels,
      getFlag,
<<<<<<< HEAD
      prevLanguage,
    }),
    [language, setLanguage, getFlag, prevLanguage],
=======
      getLabel,
    }),
    [language, setLanguage, setLabels, getFlag, getLabel],
>>>>>>> 8d1baa18
  );

  useEffect(() => {
    if (language) {
      Metadata.setLanguage(language);
    }
  }, [language]);

  useEffect(() => {
    if (prevLanguage && language != prevLanguage) {
      router.push('/');
    }
  }, [language, prevLanguage, router]);

  return <LanguageContext.Provider value={value}>{children}</LanguageContext.Provider>;
}

export const useLanguage = () => {
  const context = useContext(LanguageContext);

  if (context === undefined) {
    throw new Error('useLanguage must be used within a LanguageProvider');
  }

  return context;
};<|MERGE_RESOLUTION|>--- conflicted
+++ resolved
@@ -5,24 +5,17 @@
 import { Metadata } from '@workspaceui/etendohookbinder/src/api/metadata';
 import { getLanguageFlag } from '../utils/languageFlags';
 import useLocalStorage from '@workspaceui/componentlibrary/src/hooks/useLocalStorage';
-<<<<<<< HEAD
 import { usePrevious } from '@/hooks/usePrevious';
 import { useRouter } from 'next/navigation';
-=======
 import { Labels } from '@workspaceui/etendohookbinder/src/api/types';
->>>>>>> 8d1baa18
 
 export const LanguageContext = createContext({} as LanguageContextType);
 
 export default function LanguageProvider({ children }: React.PropsWithChildren) {
-<<<<<<< HEAD
   const [language, setLanguage] = useLocalStorage<Language | null>('language', null);
+  const [labels, setLabels] = useState<Labels>({});
   const prevLanguage = usePrevious(language);
   const router = useRouter();
-=======
-  const [language, setLanguage] = useLocalStorage('language', DEFAULT_LANGUAGE);
-  const [labels, setLabels] = useState<Labels>({});
->>>>>>> 8d1baa18
 
   const getFlag = useCallback(
     (lang?: Language | null) => {
@@ -39,15 +32,10 @@
       setLanguage,
       setLabels,
       getFlag,
-<<<<<<< HEAD
       prevLanguage,
-    }),
-    [language, setLanguage, getFlag, prevLanguage],
-=======
       getLabel,
     }),
-    [language, setLanguage, setLabels, getFlag, getLabel],
->>>>>>> 8d1baa18
+    [language, setLanguage, getFlag, prevLanguage, getLabel],
   );
 
   useEffect(() => {
