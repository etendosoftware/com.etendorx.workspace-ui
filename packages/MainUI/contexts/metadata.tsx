--- conflicted
+++ resolved
@@ -1,14 +1,8 @@
 "use client";
 
 import { createContext, useCallback, useEffect, useMemo, useState } from "react";
-<<<<<<< HEAD
-import { type Etendo, Metadata } from "@workspaceui/etendohookbinder/src/api/metadata";
-import { groupTabsByLevel } from "@workspaceui/etendohookbinder/src/utils/metadata";
-=======
 import { type Etendo, Metadata } from "@workspaceui/api-client/src/api/metadata";
 import { groupTabsByLevel } from "@workspaceui/api-client/src/utils/metadata";
-import type { Tab } from "@workspaceui/api-client/src/api/types";
->>>>>>> d7f4a1da
 import type { IMetadataContext } from "./types";
 import { useDatasourceContext } from "./datasourceContext";
 import { mapBy } from "@/utils/structures";
@@ -18,23 +12,11 @@
 export const MetadataContext = createContext({} as IMetadataContext);
 
 export default function MetadataProvider({ children }: React.PropsWithChildren) {
-<<<<<<< HEAD
   const [windowsData, setWindowsData] = useState<Record<string, Etendo.WindowMetadata>>({});
   const [loadingWindows, setLoadingWindows] = useState<Record<string, boolean>>({});
   const [errors, setErrors] = useState<Record<string, Error | undefined>>({});
 
   const { activeWindow } = useMultiWindowURL();
-=======
-  const { windowId } = useQueryParams<{ windowId: string }>();
-  const [windowData, setWindowData] = useState<Etendo.WindowMetadata | undefined>();
-  const [loading, setLoading] = useState(false);
-  const [error, setError] = useState<Error>();
-  const [groupedTabs, setGroupedTabs] = useState<Etendo.Tab[][]>([]);
-  const tabs = useMemo<Record<string, Tab>>(
-    () => (windowData?.tabs ? mapBy(windowData?.tabs, "id") : {}),
-    [windowData]
-  );
->>>>>>> d7f4a1da
   const { removeRecordFromDatasource } = useDatasourceContext();
 
   const currentWindowId = activeWindow?.windowId;
@@ -126,7 +108,6 @@
   );
 
   const emptyWindowDataName = useCallback(() => {
-<<<<<<< HEAD
     if (!currentWindowId) return;
 
     setWindowsData((prevWindowsData) => ({
@@ -150,16 +131,6 @@
     }
     return Promise.resolve({} as Etendo.WindowMetadata);
   }, [currentWindowId, loadWindowData]);
-=======
-    setWindowData((prevWindowData) => {
-      return {
-        ...prevWindowData,
-        name: "",
-        window$_identifier: "",
-      } as Etendo.WindowMetadata;
-    });
-  }, []);
->>>>>>> d7f4a1da
 
   const value = useMemo<IMetadataContext>(
     () => ({
@@ -182,7 +153,6 @@
       loadingWindows,
       errors,
     }),
-<<<<<<< HEAD
     [
       currentWindowId,
       currentWindow,
@@ -202,9 +172,6 @@
       loadingWindows,
       errors,
     ]
-=======
-    [error, groupedTabs, loadWindowData, loading, removeRecord, tabs, windowData, windowId, emptyWindowDataName]
->>>>>>> d7f4a1da
   );
 
   return <MetadataContext.Provider value={value}>{children}</MetadataContext.Provider>;
