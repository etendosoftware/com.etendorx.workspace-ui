--- conflicted
+++ resolved
@@ -46,15 +46,6 @@
   children: React.ReactNode;
 }>) {
   const setInitialDensityScript = `
-<<<<<<< HEAD
-     (function() {
-       try {
-         const className = localStorage.getItem("${DENSITY_KEY}");
-         if (className) document.documentElement.classList.add(JSON.parse(className));
-       } catch(e) {}
-     })();
-   `;
-=======
     (function() {
       try {
         const className = localStorage.getItem("${DENSITY_KEY}");
@@ -73,7 +64,6 @@
   const cookieStore = await cookies();
   const density = cookieStore.get(DENSITY_KEY)?.value ?? "";
   const htmlClass = [inter.variable, density].filter(Boolean).join(" ");
->>>>>>> eac6028e
 
   return (
     <html lang="en" className={htmlClass} suppressHydrationWarning>
