--- conflicted
+++ resolved
@@ -10,7 +10,7 @@
 import { useMultiWindowURL } from "@/hooks/navigation/useMultiWindowURL";
 import { useSelected } from "@/hooks/useSelected";
 import { useQueryParams } from "@/hooks/useQueryParams";
-import { groupTabsByLevel } from "@workspaceui/etendohookbinder/src/utils/metadata";
+import { groupTabsByLevel } from "@workspaceui/api-client/src/utils/metadata";
 import AppBreadcrumb from "@/components/Breadcrums";
 import Home from "@/screens/Home";
 
@@ -19,7 +19,6 @@
   const { activeWindow } = useMultiWindowURL();
   const { getWindowMetadata } = useMetadataContext();
 
-<<<<<<< HEAD
   const windowData = useMemo(() => {
     return activeWindow ? getWindowMetadata(activeWindow.windowId) : undefined;
   }, [activeWindow, getWindowMetadata]);
@@ -35,8 +34,6 @@
   }
 
   const groupedTabs = groupTabsByLevel(windowData);
-=======
->>>>>>> d7f4a1da
   const firstExpandedIndex = groupedTabs.findIndex((tabs) => activeLevels.includes(tabs[0].tabLevel));
 
   return (
