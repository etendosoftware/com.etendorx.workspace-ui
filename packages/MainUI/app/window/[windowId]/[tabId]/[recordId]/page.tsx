'use client';

import { useSingleDatasource } from '@workspaceui/etendohookbinder/src/hooks/useSingleDatasource';
import DynamicFormView from '../../../../../screens/Form/DynamicFormView';
import { useParams } from 'next/navigation';
import { useMetadataContext } from '../../../../../hooks/useMetadataContext';
import { Toolbar } from '../../../../../components/Toolbar';
import { styles } from './styles';
import { WindowParams } from '../../../../types';

export default function Page() {
  const { windowId, tabId, recordId } = useParams<WindowParams>();

  const { windowData, tab } = useMetadataContext();
  const { record } = useSingleDatasource(tab?.entityName, recordId);

  if (!record) {
    return <span>Missing record</span>;
  } else if (!windowData || !tab) {
    return <span>Missing window metadata</span>;
  } else {
<<<<<<< HEAD
    return <DynamicFormView tab={tab} record={record} />;
=======
    return (
      <>
        <div style={styles.box}>
          <Toolbar windowId={windowId} tabId={tabId} />
        </div>
        <DynamicFormView windowData={windowData} tab={tab} record={record} />
      </>
    );
>>>>>>> 603742e1
  }
}<|MERGE_RESOLUTION|>--- conflicted
+++ resolved
@@ -19,17 +19,13 @@
   } else if (!windowData || !tab) {
     return <span>Missing window metadata</span>;
   } else {
-<<<<<<< HEAD
-    return <DynamicFormView tab={tab} record={record} />;
-=======
     return (
       <>
         <div style={styles.box}>
           <Toolbar windowId={windowId} tabId={tabId} />
         </div>
-        <DynamicFormView windowData={windowData} tab={tab} record={record} />
+        <DynamicFormView tab={tab} record={record} />
       </>
     );
->>>>>>> 603742e1
   }
 }