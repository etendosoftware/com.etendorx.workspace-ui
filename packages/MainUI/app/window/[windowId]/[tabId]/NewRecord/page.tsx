'use client';

import { useParams } from 'next/navigation';
import { useMemo, useState } from 'react';
import { useMetadataContext } from '../../../../../hooks/useMetadataContext';
import { Toolbar } from '../../../../../components/Toolbar/Toolbar';
import DynamicFormView from '../../../../../screens/Form/DynamicFormView';
import { adaptFormData } from '../../../../../utils/FormUtils';
import { styles } from '../[recordId]/styles';
import { useFormInitialization } from '../../../../../hooks/useFormInitialValues';
import { ErrorDisplay } from '../../../../../components/ErrorDisplay';
import { useTranslation } from '../../../../../hooks/useTranslation';
import Spinner from '@workspaceui/componentlibrary/src/components/Spinner';
<<<<<<< HEAD
import MultiSelect from '@workspaceui/componentlibrary/src/components/FormView/selectors/MultiSelector';

interface Option<T extends string = string> {
  title: string;
  value: T;
  id: string;
}
=======
import { WindowParams } from '../../../../types';
>>>>>>> d570aa52

export default function NewRecordPage() {
  const { windowId, tabId } = useParams<WindowParams>();

  const [selectedValues, setSelectedValues] = useState<Option[]>([]);

  const { t } = useTranslation();
  const { windowData, tab, loading: metadataLoading } = useMetadataContext();
  const { initialData, loading: formLoading, error } = useFormInitialization(tabId);

  const record = useMemo(() => {
    if (!initialData?.columnValues) return {} as Record<string, unknown>;

    return Object.entries(initialData.columnValues).reduce((acc, [key, value]) => {
      acc[key] = value.value;
      if (value.identifier) {
        acc[`${key}$_identifier`] = value.identifier;
      }
      return acc;
    }, {} as Record<string, unknown>);
  }, [initialData]);

  const adaptedData = useMemo(() => {
    if (!tab || !record) return null;
    return adaptFormData(tab, record);
  }, [tab, record]);

  if (metadataLoading || formLoading) {
    return <Spinner />;
  }

  if (error) {
    return <ErrorDisplay title={t('errors.formData.title')} description={error.message} showHomeButton />;
  }

  if (!windowData || !tab || !initialData) {
    return (
      <ErrorDisplay
        title={t('errors.missingData.title')}
        description={t('errors.missingData.description')}
        showHomeButton
      />
    );
  }

  if (!adaptedData) {
    return (
      <ErrorDisplay
        title={t('errors.adaptingData.title')}
        description={t('errors.adaptingData.description')}
        showRetry
        onRetry={() => window.location.reload()}
      />
    );
  }

  return (
    <>
      <div style={styles.box}>
        <Toolbar windowId={windowId} tabId={tabId} />
        <div style={{ padding: '2rem' }}>
          <MultiSelect value={selectedValues} onChange={setSelectedValues} tab={''} />
        </div>
      </div>
      <DynamicFormView tab={tab} record={record} />
    </>
  );
}<|MERGE_RESOLUTION|>--- conflicted
+++ resolved
@@ -11,17 +11,14 @@
 import { ErrorDisplay } from '../../../../../components/ErrorDisplay';
 import { useTranslation } from '../../../../../hooks/useTranslation';
 import Spinner from '@workspaceui/componentlibrary/src/components/Spinner';
-<<<<<<< HEAD
 import MultiSelect from '@workspaceui/componentlibrary/src/components/FormView/selectors/MultiSelector';
+import { WindowParams } from '../../../../types';
 
 interface Option<T extends string = string> {
   title: string;
   value: T;
   id: string;
 }
-=======
-import { WindowParams } from '../../../../types';
->>>>>>> d570aa52
 
 export default function NewRecordPage() {
   const { windowId, tabId } = useParams<WindowParams>();
