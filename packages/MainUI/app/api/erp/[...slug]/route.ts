import { NextResponse } from "next/server";
import { unstable_cache } from "next/cache";
import { extractBearerToken } from "@/lib/auth";
import { getErpAuthHeaders } from "../../_utils/forwardConfig";

// Custom error class for ERP requests
class ErpRequestError extends Error {
  public readonly status: number;
  public readonly statusText: string;
  public readonly slug: string;
  public readonly errorText: string;

  constructor({
    message,
    status,
    statusText,
    slug,
    errorText,
  }: { message: string; status: number; statusText: string; slug?: string; errorText: string }) {
    super(message);
    this.name = "ErpRequestError";
    this.status = status;
    this.statusText = statusText;
    this.slug = slug || "";
    this.errorText = errorText;
  }
}

// Cached function for generic ERP requests
const getCachedErpData = unstable_cache(
  async (userToken: string, slug: string, method: string, body: string, contentType: string, queryParams = "") => {
    let erpUrl: string;
    if (slug.includes("copilot")) {
      erpUrl = `${process.env.ETENDO_CLASSIC_URL}/sws/${slug}`;
    } else {
      erpUrl = `${process.env.ETENDO_CLASSIC_URL}/sws/com.etendoerp.metadata.${slug}`;
    }

    if (method === "GET" && queryParams) {
      erpUrl += queryParams;
    }

    const headers: Record<string, string> = {
      Authorization: `Bearer ${userToken}`,
      Accept: slug.includes("copilot") ? "text/event-stream" : "application/json",
    };

    if (method !== "GET" && body) {
      headers["Content-Type"] = contentType;
    }

    const response = await fetch(erpUrl, {
      method: method,
      headers,
      body: method === "GET" ? undefined : body,
    });

    if (!response.ok) {
      const errorText = await response.text();
      throw new ErpRequestError({
        message: `ERP request failed for slug ${slug}: ${response.status} ${response.statusText}. ${errorText}`,
        status: response.status,
        statusText: response.statusText,
        slug,
        errorText,
      });
    }

    const responseContentType = response.headers.get("content-type");
    if (responseContentType?.includes("text/event-stream")) {
      return { stream: response.body, headers: response.headers };
    }

    return response.json();
  },
  ["erp_logic_v1"]
);

/**
 * Determines if a route should bypass caching (mutations or non-GET requests)
 * @param slug - The API slug path
 * @param method - HTTP method
 * @returns true if this is a mutation route that should not be cached
 */
function isMutationRoute(slug: string, method: string): boolean {
  return slug.includes("create") || slug.includes("update") || slug.includes("delete") || method !== "GET";
}

/**
 * Builds headers for ERP requests including auth and CSRF tokens
 * @param userToken - Bearer token for authentication
 * @param request - Original request for extracting ERP headers
 * @param method - HTTP method
 * @param requestBody - Request body (if any)
 * @param contentType - Content type header
 * @returns Headers object for the ERP request
 */
function buildErpHeaders(
  userToken: string,
  request: Request,
  method: string,
  requestBody: string | undefined,
  contentType: string,
  slug?: string
): Record<string, string> {
  const headers: Record<string, string> = {
    Authorization: `Bearer ${userToken}`,
    Accept: slug?.includes("copilot") ? "text/event-stream" : "application/json",
  };

  if (method !== "GET" && requestBody) {
    headers["Content-Type"] = contentType;
  }

  // Use the combined ERP auth headers (cookie + CSRF token)
  const { cookieHeader, csrfToken } = getErpAuthHeaders(request, userToken);

  if (cookieHeader) {
    headers.Cookie = cookieHeader;
  }
  if (csrfToken) {
    headers["X-CSRF-Token"] = csrfToken;
  }

  return headers;
}

/**
 * Handles mutation requests (non-cached) to the ERP system
 * @param erpUrl - Target ERP URL
 * @param method - HTTP method
 * @param headers - Request headers
 * @param requestBody - Request body
 * @returns Response data from ERP
 */
async function handleMutationRequest(
  erpUrl: string,
  method: string,
  headers: Record<string, string>,
  requestBody: string | undefined
): Promise<unknown> {
  const response = await fetch(erpUrl, {
    method,
    headers,
    body: requestBody,
  });

  if (!response.ok) {
<<<<<<< HEAD
    const errorText = await response.text();
    throw new ErpRequestError({
      message: `ERP request failed: ${response.status} ${response.statusText}. ${errorText}`,
      status: response.status,
      statusText: response.statusText,
      errorText,
    });
=======
    const responseText = await response.text();
    throw new Error(`ERP request failed: ${response.status} ${response.statusText}. ${responseText}`);
>>>>>>> 43b31230
  }

  const responseContentType = response.headers.get("content-type");
  if (responseContentType?.includes("text/event-stream")) {
    return { stream: response.body, headers: response.headers };
  }

  const responseText = await response.text();

  // Check if response is JavaScript error from Etendo
  if (responseText.startsWith("OB.KernelUtilities.handleSystemException(")) {
    // Extract error message from JavaScript
    const match = responseText.match(/OB\.KernelUtilities\.handleSystemException\('(.+)'\);/);
    const errorMessage = match ? match[1] : responseText;
    throw new Error(`Backend error: ${errorMessage}`);
  }

  try {
    return JSON.parse(responseText);
  } catch {
    throw new Error(`Invalid JSON response from backend: ${responseText.substring(0, 200)}...`);
  }
}

async function handleERPRequest(request: Request, params: Promise<{ slug: string[] }>, method: string) {
  try {
    const resolvedParams = await params;
    const slug = resolvedParams.slug.join("/");
    console.log(`API Route /api/erp/${slug} - Method: ${method}`);

    const userToken = extractBearerToken(request);
    if (!userToken) {
      return NextResponse.json({ error: "Unauthorized - Missing Bearer token" }, { status: 401 });
    }

    let erpUrl: string;
    if (slug.startsWith("sws/")) {
      erpUrl = `${process.env.ETENDO_CLASSIC_URL}/${slug}`;
    } else {
      erpUrl = `${process.env.ETENDO_CLASSIC_URL}/sws/com.etendoerp.metadata.${slug}`;
    }

    const url = new URL(request.url);

    // Generic kernel routing - route all kernel requests directly to the kernel
    erpUrl = erpUrl.replace(
      "sws/com.etendoerp.metadata.forward/org.openbravo.client.kernel",
      "org.openbravo.client.kernel"
    );
    erpUrl = erpUrl.replace("sws/com.etendoerp.metadata.meta/forward", "org.openbravo.client.kernel");

    if (url.search) {
      erpUrl += url.search;
    }

    const requestBody = method === "GET" ? undefined : await request.text();
    const contentType = request.headers.get("Content-Type") || "application/json";

    let data: unknown;
    if (isMutationRoute(slug, method)) {
      const headers = buildErpHeaders(userToken, request, method, requestBody, contentType, slug);
      data = await handleMutationRequest(erpUrl, method, headers, requestBody);
    } else {
      const queryParams = method === "GET" ? new URL(request.url).search : "";
      data = await getCachedErpData(userToken, slug, method, requestBody || "", contentType, queryParams);
    }

    if (slug.includes("copilot") && data && typeof data === "object" && "stream" in data) {
      const streamData = data as { stream: ReadableStream; headers: Headers };
      return new Response(streamData.stream, {
        headers: {
          "Content-Type": "text/event-stream",
          "Cache-Control": "no-cache",
          Connection: "keep-alive",
        },
      });
    }

    return NextResponse.json(data);
  } catch (error: unknown) {
    const resolvedParams = await params;
    console.error(`API Route /api/erp/${resolvedParams.slug.join("/")} Error:`, error);
    const errorStatus = error instanceof ErpRequestError ? error.status : 500;
    return NextResponse.json({ error: "Failed to fetch ERP data" }, { status: errorStatus });
  }
}

export async function GET(request: Request, context: { params: Promise<{ slug: string[] }> }) {
  return handleERPRequest(request, context.params, "GET");
}

export async function POST(request: Request, context: { params: Promise<{ slug: string[] }> }) {
  return handleERPRequest(request, context.params, "POST");
}

export async function PUT(request: Request, context: { params: Promise<{ slug: string[] }> }) {
  return handleERPRequest(request, context.params, "PUT");
}

export async function DELETE(request: Request, context: { params: Promise<{ slug: string[] }> }) {
  return handleERPRequest(request, context.params, "DELETE");
}

export async function PATCH(request: Request, context: { params: Promise<{ slug: string[] }> }) {
  return handleERPRequest(request, context.params, "PATCH");
}<|MERGE_RESOLUTION|>--- conflicted
+++ resolved
@@ -146,7 +146,6 @@
   });
 
   if (!response.ok) {
-<<<<<<< HEAD
     const errorText = await response.text();
     throw new ErpRequestError({
       message: `ERP request failed: ${response.status} ${response.statusText}. ${errorText}`,
@@ -154,10 +153,6 @@
       statusText: response.statusText,
       errorText,
     });
-=======
-    const responseText = await response.text();
-    throw new Error(`ERP request failed: ${response.status} ${response.statusText}. ${responseText}`);
->>>>>>> 43b31230
   }
 
   const responseContentType = response.headers.get("content-type");
