--- conflicted
+++ resolved
@@ -1,13 +1,8 @@
 import { Field } from '@workspaceui/etendohookbinder/src/api/types';
 import Select from './components/Select';
-<<<<<<< HEAD
-import { useMemo } from 'react';
-=======
 import { useMemo, useCallback } from 'react';
 import { useTableDirDatasource } from '@/hooks/datasource/useTableDirDatasource';
->>>>>>> e1164ef3
 import { SelectProps } from './components/types';
-import { useComboSelect } from '@/hooks/useComboSelect';
 import { useFormContext } from 'react-hook-form';
 
 export const SelectSelector = ({
@@ -23,20 +18,16 @@
 }) => {
   const idKey = (field.selector?.valueField ?? '') as string;
   const identifierKey = (field.selector?.displayField ?? '') as string;
-<<<<<<< HEAD
-  const { records, refetch } = useComboSelect({ field });
   const { watch } = useFormContext();
   const name = field.hqlName;
   const currentValue = watch(name);
   const currentIdentifier = watch(name + '_identifier');
-=======
 
   const { records, loading, refetch, loadMore, hasMore } = useTableDirDatasource({
     field,
     pageSize,
     initialPageSize,
   });
->>>>>>> e1164ef3
 
   const options = useMemo<SelectProps['options']>(() => {
     const result: SelectProps['options'] = [];
