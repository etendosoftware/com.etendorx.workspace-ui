import { useToolbarContext } from "@/contexts/ToolbarContext";
import { useStatusModal } from "@/hooks/Toolbar/useStatusModal";
import { useFormAction } from "@/hooks/useFormAction";
import useFormFields from "@/hooks/useFormFields";
import { useFormInitialState } from "@/hooks/useFormInitialState";
import { useFormInitialization } from "@/hooks/useFormInitialization";
import { useSelected } from "@/hooks/useSelected";
import { useTheme } from "@mui/material";
import InfoIcon from "@workspaceui/componentlibrary/src/assets/icons/file-text.svg";
import FileIcon from "@workspaceui/componentlibrary/src/assets/icons/file.svg";
import FolderIcon from "@workspaceui/componentlibrary/src/assets/icons/folder.svg";
import Info from "@workspaceui/componentlibrary/src/assets/icons/info.svg";
import PrimaryTabs from "@workspaceui/componentlibrary/src/components/PrimaryTab";
import type { TabItem } from "@workspaceui/componentlibrary/src/components/PrimaryTab/types";
import Spinner from "@workspaceui/componentlibrary/src/components/Spinner";
import StatusModal from "@workspaceui/componentlibrary/src/components/StatusModal";
import { type EntityData, FormMode } from "@workspaceui/api-client/src/api/types";
import { useCallback, useEffect, useMemo, useRef, useState } from "react";
import { FormProvider, useForm } from "react-hook-form";
import Collapsible from "../Collapsible";
import StatusBar from "./StatusBar";
import { BaseSelector, compileExpression } from "./selectors/BaseSelector";
import type { FormViewProps } from "./types";
import { useUserContext } from "@/hooks/useUserContext";
import { useSelectedRecord } from "@/hooks/useSelectedRecord";

const iconMap: Record<string, React.ReactElement> = {
  "Main Section": <FileIcon />,
  "More Information": <InfoIcon />,
  Dimensions: <FolderIcon />,
};

export function FormView({ window: windowMetadata, tab, mode, recordId, setRecordId }: FormViewProps) {
  const theme = useTheme();
  const [expandedSections, setExpandedSections] = useState<string[]>(["null"]);
  const [selectedTab, setSelectedTab] = useState<string>("");
  const sectionRefs = useRef<{ [key: string]: HTMLElement | null }>({});
  const containerRef = useRef<HTMLDivElement>(null);
  const { graph } = useSelected();
  const { session } = useUserContext();

  const { statusModal, showSuccessModal, showErrorModal, hideStatusModal } = useStatusModal();

  const record = useSelectedRecord(tab);

  const {
    formInitialization,
    refetch,
    loading: loadingFormInitialization,
  } = useFormInitialization({
    tab,
    mode: mode,
    recordId,
  });
  const { registerActions } = useToolbarContext();

  const initialState = useFormInitialState(formInitialization) || undefined;

<<<<<<< HEAD
  const { reset, setValue, ...form } = useForm<EntityData>({ values: initialState as EntityData });
=======
  const availableFormData = useMemo(() => {
    return { ...record, ...initialState };
  }, [record, initialState]);

  const { fields, groups } = useFormFields(tab, mode, false, availableFormData);

  const { reset, setValue, ...form } = useForm({ values: availableFormData as EntityData });
>>>>>>> cab8a5b4

  const defaultIcon = useMemo(
    () => <Info fill={theme.palette.baselineColor.neutral[80]} />,
    [theme.palette.baselineColor.neutral]
  );

  const getIconForGroup = useCallback(
    (identifier: string) => {
      return iconMap[identifier] || defaultIcon;
    },
    [defaultIcon]
  );

  const tabs: TabItem[] = useMemo(() => {
    return groups.map(([id, group]) => ({
      id: String(id || "_main"),
      icon: getIconForGroup(group.identifier),
      label: group.identifier,
      fill: theme.palette.baselineColor.neutral[80],
      hoverFill: theme.palette.baselineColor.neutral[0],
      showInTab: true,
    }));
  }, [groups, getIconForGroup, theme.palette.baselineColor.neutral]);

  const handleTabChange = useCallback((newTabId: string) => {
    setSelectedTab(newTabId);
    setExpandedSections((prev) => {
      if (!prev.includes(newTabId)) {
        return [...prev, newTabId];
      }
      return prev;
    });
  }, []);

  useEffect(() => {
    if (selectedTab && containerRef.current) {
      const sectionElement = sectionRefs.current[selectedTab];
      if (sectionElement) {
        const containerRect = containerRef.current.getBoundingClientRect();
        const sectionRect = sectionElement.getBoundingClientRect();

        const sectionTop = sectionRect.top - containerRect.top + containerRef.current.scrollTop;

        containerRef.current.scrollTo({
          top: Math.max(0, sectionTop - 20),
          behavior: "smooth",
        });
      }
    }
  }, [selectedTab, expandedSections]);

  const handleSectionRef = useCallback(
    (sectionId: string | null) => (el: HTMLElement | null) => {
      const id = String(sectionId || "_main");
      sectionRefs.current[id] = el;
    },
    []
  );

  const handleAccordionChange = useCallback((sectionId: string | null, isExpanded: boolean) => {
    const id = String(sectionId || "_main");

    setExpandedSections((prev) => {
      if (isExpanded) {
        return [...prev, id];
      }
      return prev.filter((existingId) => existingId !== id);
    });

    if (isExpanded) {
      setSelectedTab(id);
    }
  }, []);

  const onReset = useCallback(async () => {
    refetch();
  }, [refetch]);

  const onSuccess = useCallback(
    async (data: EntityData) => {
      if (mode === FormMode.EDIT) {
        reset({ ...initialState, ...data });
      } else {
        setRecordId(String(data.id));
        refetch();
      }

      graph.setSelected(tab, data);
      showSuccessModal("Saved");
    },
    [graph, initialState, mode, refetch, reset, setRecordId, showSuccessModal, tab]
  );

  const onError = useCallback(
    (data: string) => {
      showErrorModal(data);
    },
    [showErrorModal]
  );

  const { save, loading } = useFormAction({
    windowMetadata,
    tab,
    mode,
    onSuccess,
    onError,
    initialState,
    submit: form.handleSubmit,
  });

  const isSectionExpanded = useCallback(
    (sectionId: string | null) => {
      const id = String(sectionId);
      return expandedSections.includes(id);
    },
    [expandedSections]
  );

  useEffect(() => {
    if (!availableFormData) return;

    for (const [key, value] of Object.entries(availableFormData)) {
      if (typeof value === "undefined") {
        availableFormData[key] = "";
      }
    }

    reset({ ...availableFormData });
  }, [availableFormData, reset]);

  useEffect(() => {
    registerActions({ save: save, refresh: onReset, new: onReset });
  }, [onReset, registerActions, save]);

  if (loading || loadingFormInitialization) {
    return <Spinner />;
  }

  return (
    <FormProvider setValue={setValue} reset={reset} {...form}>
      <form
        className={`w-full h-full max-h-full overflow-hidden flex flex-col transition duration-300  ${
          loading ? "opacity-50 select-none cursor-progress cursor-to-children" : ""
        }`}
        onSubmit={save}>
        <div className="flex-shrink-0 pl-2 pr-2">
          <div className="mb-2">
            {statusModal.open && (
              <StatusModal
                statusType={statusModal.statusType}
                statusText={statusModal.statusText}
                errorMessage={statusModal.errorMessage}
                saveLabel={statusModal.saveLabel}
                secondaryButtonLabel={statusModal.secondaryButtonLabel}
                onClose={hideStatusModal}
                isDeleteSuccess={statusModal.isDeleteSuccess}
              />
            )}
          </div>
          <StatusBar fields={fields.statusBarFields} />
          <div className="mt-2">
            <PrimaryTabs tabs={tabs} onChange={handleTabChange} selectedTab={selectedTab} icon={defaultIcon} />
          </div>
        </div>

        <div className="flex-grow overflow-auto p-2 space-y-2" ref={containerRef}>
          {groups.map(([id, group]) => {
            const sectionId = String(id || "_main");

            const hasVisibleFields = Object.values(group.fields).some((field) => {
              if (!field.displayed) return false;
              if (!field.displayLogicExpression) return true;

              const compiledExpr = compileExpression(field.displayLogicExpression);
              try {
                return compiledExpr(session, form.watch());
              } catch (error) {
                console.warn("Error executing expression:", field.displayLogicExpression, error);
                return true;
              }
            });

            if (!hasVisibleFields) {
              return null;
            }

            return (
              <div key={sectionId} ref={handleSectionRef(id)}>
                <Collapsible
                  title={group.identifier}
                  isExpanded={isSectionExpanded(id)}
                  sectionId={sectionId}
                  icon={getIconForGroup(group.identifier)}
                  onToggle={(isOpen: boolean) => handleAccordionChange(id, isOpen)}>
                  <div className="grid grid-cols-3 auto-rows-auto gap-4">
                    {Object.entries(group.fields).map(([hqlName, field]) => (
                      <BaseSelector field={field} key={hqlName} formMode={mode} />
                    ))}
                  </div>
                </Collapsible>
              </div>
            );
          })}
        </div>
      </form>
    </FormProvider>
  );
}

export default FormView;<|MERGE_RESOLUTION|>--- conflicted
+++ resolved
@@ -1,7 +1,6 @@
 import { useToolbarContext } from "@/contexts/ToolbarContext";
 import { useStatusModal } from "@/hooks/Toolbar/useStatusModal";
 import { useFormAction } from "@/hooks/useFormAction";
-import useFormFields from "@/hooks/useFormFields";
 import { useFormInitialState } from "@/hooks/useFormInitialState";
 import { useFormInitialization } from "@/hooks/useFormInitialization";
 import { useSelected } from "@/hooks/useSelected";
@@ -56,17 +55,7 @@
 
   const initialState = useFormInitialState(formInitialization) || undefined;
 
-<<<<<<< HEAD
   const { reset, setValue, ...form } = useForm<EntityData>({ values: initialState as EntityData });
-=======
-  const availableFormData = useMemo(() => {
-    return { ...record, ...initialState };
-  }, [record, initialState]);
-
-  const { fields, groups } = useFormFields(tab, mode, false, availableFormData);
-
-  const { reset, setValue, ...form } = useForm({ values: availableFormData as EntityData });
->>>>>>> cab8a5b4
 
   const defaultIcon = useMemo(
     () => <Info fill={theme.palette.baselineColor.neutral[80]} />,
