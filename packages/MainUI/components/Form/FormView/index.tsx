/*
 *************************************************************************
 * The contents of this file are subject to the Etendo License
 * (the "License"), you may not use this file except in compliance with
 * the License.
 * You may obtain a copy of the License at
 * https://github.com/etendosoftware/etendo_core/blob/main/legal/Etendo_license.txt
 * Software distributed under the License is distributed on an
 * "AS IS" basis, WITHOUT WARRANTY OF ANY KIND, either express or
 * implied. See the License for the specific language governing rights
 * and limitations under the License.
 * All portions are Copyright © 2021–2025 FUTIT SERVICES, S.L
 * All Rights Reserved.
 * Contributor(s): Futit Services S.L.
 *************************************************************************
 */

import { useCallback, useEffect, useMemo, useRef, useState } from "react";
import { FormProvider, type SetValueConfig, useForm } from "react-hook-form";
import { useTheme } from "@mui/material";
import InfoIcon from "@workspaceui/componentlibrary/src/assets/icons/file-text.svg";
import FileIcon from "@workspaceui/componentlibrary/src/assets/icons/file.svg";
import FolderIcon from "@workspaceui/componentlibrary/src/assets/icons/folder.svg";
import Info from "@workspaceui/componentlibrary/src/assets/icons/info.svg";
import LinkIcon from "@workspaceui/componentlibrary/src/assets/icons/link.svg";
import NoteIcon from "@workspaceui/componentlibrary/src/assets/icons/note.svg";
import { FormMode, type EntityData, type EntityValue } from "@workspaceui/api-client/src/api/types";
import { datasource } from "@workspaceui/api-client/src/api/datasource";
import useFormFields from "@/hooks/useFormFields";
import { useFormInitialState } from "@/hooks/useFormInitialState";
import { useFormInitialization } from "@/hooks/useFormInitialization";
import { useSelected } from "@/hooks/useSelected";
import { useMultiWindowURL } from "@/hooks/navigation/useMultiWindowURL";
import { NEW_RECORD_ID } from "@/utils/url/constants";
import { FormInitializationProvider } from "@/contexts/FormInitializationContext";
import { globalCalloutManager } from "@/services/callouts";
import { useFormAction } from "@/hooks/useFormAction";
import { logger } from "@/utils/logger";
import type { FormViewProps } from "./types";
import { FormViewContext, type FormViewContextValue } from "./contexts/FormViewContext";
import { FormHeader } from "./FormHeader";
import { FormFields } from "./FormFieldsContent";
import { FormActions } from "./FormActions";
import { useStatusModal } from "@/hooks/Toolbar/useStatusModal";
import { useTabContext } from "@/contexts/tab";
import { useToolbarContext } from "@/contexts/ToolbarContext";
import { useDatasourceContext } from "@/contexts/datasourceContext";
import { useRecordNavigation } from "@/hooks/useRecordNavigation";
import { useFormViewNavigation } from "@/hooks/useFormViewNavigation";

const iconMap: Record<string, React.ReactElement> = {
  "Main Section": <FileIcon data-testid="FileIcon__1a0853" />,
  "More Information": <InfoIcon data-testid="InfoIcon__1a0853" />,
  Dimensions: <FolderIcon data-testid="FolderIcon__1a0853" />,
  "Linked Items": <LinkIcon data-testid="LinkIcon__1a0853" />,
  Notes: <NoteIcon data-testid="NoteIcon__1a0853" />,
};

/**
 * Processes form data by replacing undefined values with empty strings.
 * This ensures form fields have consistent string values instead of undefined,
 * preventing controlled/uncontrolled component issues in React forms.
 *
 * @param data - Raw form data with potential undefined values
 * @returns Processed form data with undefined values converted to empty strings
 */
const processFormData = (data: Record<string, EntityValue>): Record<string, EntityValue> => {
  const processedData = { ...data };

  for (const key of Object.keys(processedData)) {
    const value = processedData[key];
    if (typeof value === "undefined") {
      processedData[key] = "";
    }
  }

  return processedData;
};

export function FormView({ window: windowMetadata, tab, mode, recordId, setRecordId }: FormViewProps) {
  const theme = useTheme();

  const [expandedSections, setExpandedSections] = useState<string[]>(["null"]);
  const [selectedTab, setSelectedTab] = useState<string>("");
  const [isFormInitializing, setIsFormInitializing] = useState(false);

  const sectionRefs = useRef<{ [key: string]: HTMLElement | null }>({});

  const { graph } = useSelected();
  const { activeWindow, getSelectedRecord, setSelectedRecord, setSelectedRecordAndClearChildren } = useMultiWindowURL();
  const { statusModal, hideStatusModal, showSuccessModal, showErrorModal } = useStatusModal();
  const { resetFormChanges, parentTab } = useTabContext();
  const { registerFormViewRefetch } = useToolbarContext();
  const { refetchDatasource, registerRefetchFunction } = useDatasourceContext();

  const {
    formInitialization,
    refetch,
    loading: loadingFormInitialization,
  } = useFormInitialization({
    tab,
    mode: mode,
    recordId,
  });
  const initialState = useFormInitialState(formInitialization) || undefined;

  const refreshRecordAndSession = useCallback(async () => {
    if (!recordId || recordId === NEW_RECORD_ID) return;

    try {
      const result = await datasource.get(tab.entityName, {
        criteria: [{ fieldName: "id", operator: "equals", value: recordId }],
        windowId: tab.window,
        tabId: tab.id,
        pageSize: 1,
      });

      const responseData = result.data.response?.data;
      if (responseData?.length > 0) {
        const updatedRecord = responseData[0];

        graph.setSelected(tab, updatedRecord);
        graph.setSelectedMultiple(tab, [updatedRecord]);
      }
      await refetch();
    } catch (error) {
      logger.warn("Error refreshing record and session:", error);
    }
  }, [recordId, tab, graph, refetch]);

  useEffect(() => {
    if (registerFormViewRefetch) {
      registerFormViewRefetch(refreshRecordAndSession);
    }
    // Register refetch function in DatasourceContext so parent tabs can trigger refresh
    registerRefetchFunction(tab.id, refreshRecordAndSession);
  }, [registerFormViewRefetch, refreshRecordAndSession, registerRefetchFunction, tab.id]);

  const defaultIcon = useMemo(
    () => <Info fill={theme.palette.baselineColor.neutral[80]} data-testid="Info__1a0853" />,
    [theme.palette.baselineColor.neutral]
  );

  /**
   * Retrieves the appropriate icon for a form field group/section.
   * Maps predefined section identifiers to their corresponding icons,
   * falls back to default info icon for unknown sections.
   *
   * @param identifier - String identifier of the form section
   * @returns React element representing the icon for the section
   */
  const getIconForGroup = useCallback(
    (identifier: string) => {
      return iconMap[identifier] || defaultIcon;
    },
    [defaultIcon]
  );

  const initialNoteCount = useMemo(() => {
    // Safely retrieve the noteCount, defaulting to 0 if not present
    return formInitialization?.noteCount || 0;
  }, [formInitialization]);

  /**
   * Computes the current record data from multiple sources with priority order:
   * 1. URL-based record selection (highest priority)
   * 2. Graph-based record selection
   * 3. Direct recordId parameter
   * 4. New record state
   *
   * Handles multi-window scenarios and maintains consistency between
   * URL state, graph state, and component props.
   *
   * @returns EntityData object representing current record or null if no record
   */
  const record = useMemo(() => {
    const windowId = activeWindow?.windowId;
    if (!windowId) return null;

    if (recordId === NEW_RECORD_ID) return null;

    const selectedRecordId = getSelectedRecord(windowId, tab.id);
    if (selectedRecordId && selectedRecordId === recordId) {
      const graphRecord = graph.getSelected(tab);
      if (graphRecord && String(graphRecord.id) === recordId) {
        return graphRecord;
      }

      return { id: selectedRecordId } as EntityData;
    }

    if (recordId && recordId !== NEW_RECORD_ID) {
      return { id: recordId } as EntityData;
    }

    return null;
  }, [activeWindow?.windowId, getSelectedRecord, tab, recordId, graph]);

  /**
   * Merges record data with form initialization data to create complete form state.
   * Combines existing record values with server-provided initial values,
   * giving priority to record data when available.
   *
   * @returns Combined form data object ready for form initialization
   */
  const availableFormData = useMemo(() => {
    return { ...record, ...initialState };
  }, [record, initialState]);

  const { fields, groups } = useFormFields(tab, recordId, mode, true, availableFormData);

  const formMethods = useForm({ defaultValues: availableFormData as EntityData });
  const { reset, setValue, formState, ...form } = formMethods;

  const resetRef = useRef(reset);
  resetRef.current = reset;

  /**
   * Creates a stable reference to the form reset function to prevent infinite loops.
   * The reset function from useForm can change on every render, so this wrapper
   * provides a stable callback that always calls the latest reset function.
   *
   * @param data - Form data to reset the form with
   * @param options - Reset options, defaults to keepDirty: false for initial load
   */
  const stableReset = useCallback((data: EntityData, options = { keepDirty: false }) => {
    resetRef.current(data, options);
  }, []);

  // Note: Form initialization is now handled automatically by useFormInitialization hook
  // No need for manual refetch here as the hook includes useEffect that triggers on param changes

  /**
   * useEffect: Initializes/resets form with processed form data.
   * Processes data to handle undefined values, resets the form,
   * and manages initialization state to prevent premature renders.
   * Uses queueMicrotask to ensure state update occurs after form reset.
   *
   * Dependencies: availableFormData, tab.id, stableReset
   */
  useEffect(() => {
    if (!availableFormData) return;

    setIsFormInitializing(true);
    const processedData = processFormData(availableFormData);

    // Suppress callouts during initial value setting to prevent cascading changes
    globalCalloutManager.suppress();

    // Reset with keepDirty: false for initial load to prevent false dirty state
    stableReset(processedData, { keepDirty: false });

    queueMicrotask(() => {
      setIsFormInitializing(false);
      // Allow callouts after values have settled
      setTimeout(() => {
        globalCalloutManager.resume();
      }, 100); // Delay to allow all values to settle before enabling callouts
    });
  }, [availableFormData, tab.id, stableReset]);

  /**
   * Update graph selection when navigating to a different record
   * This ensures child tabs know about the parent record change
   */
  useEffect(() => {
    if (!recordId || recordId === NEW_RECORD_ID || !availableFormData) return;

    // Update graph with current record data so child tabs can see the parent selection
    graph.setSelected(tab, availableFormData);
    graph.setSelectedMultiple(tab, [availableFormData]);
  }, [recordId, tab, availableFormData, graph]);

  /**
   * Enhanced setValue function with controlled dirty state management.
   * Wraps react-hook-form's setValue to provide consistent behavior
   * for form field updates with proper dirty state tracking.
   *
   * @param name - Field name to update
   * @param value - New field value
   * @param options - Additional options including shouldDirty flag (defaults to true)
   */
  const handleSetValue = useCallback(
    (name: string, value: EntityValue, options?: SetValueConfig) => {
      const { shouldDirty = true, ...rest } = options || {};
      setValue(name, value, { shouldDirty, ...rest });
    },
    [setValue]
  );

  /**
   * Handles tab changes in multi-tab forms.
   * Updates selected tab and ensures the new tab section is expanded
   * for proper user navigation experience.
   *
   * @param newTabId - ID of the tab being switched to
   */
  const handleTabChange = useCallback((newTabId: string) => {
    setSelectedTab(newTabId);
    setExpandedSections((prev) => {
      if (!prev.includes(newTabId)) {
        return [...prev, newTabId];
      }
      return prev;
    });
  }, []);

  /**
   * Creates a ref callback function for form sections.
   * Provides a way to store DOM references for form sections,
   * handling null sectionId by converting it to "_main".
   *
   * @param sectionId - ID of the form section (null becomes "_main")
   * @returns Ref callback function that stores the element reference
   */
  const handleSectionRef = useCallback(
    (sectionId: string | null) => (el: HTMLElement | null) => {
      const id = String(sectionId || "_main");
      sectionRefs.current[id] = el;
    },
    []
  );

  /**
   * Handles accordion expand/collapse state changes.
   * Manages which form sections are expanded or collapsed,
   * and updates the selected tab when a section is expanded.
   *
   * @param sectionId - ID of the section being toggled (null becomes "_main")
   * @param isExpanded - Whether the section is being expanded (true) or collapsed (false)
   */
  const handleAccordionChange = useCallback((sectionId: string | null, isExpanded: boolean) => {
    const id = String(sectionId || "_main");

    setExpandedSections((prev) => {
      if (isExpanded) {
        return [...prev, id];
      }
      return prev.filter((existingId) => existingId !== id);
    });

    if (isExpanded) {
      setSelectedTab(id);
    }
  }, []);

  /**
   * Checks if a form section is currently expanded.
   * Used to determine the visual state of accordion sections
   * and manage their expand/collapse behavior.
   *
   * @param sectionId - ID of the section to check (null becomes "_main")
   * @returns Boolean indicating if the section is expanded
   */
  const isSectionExpanded = useCallback(
    (sectionId: string | null) => {
      const id = String(sectionId);
      return expandedSections.includes(id);
    },
    [expandedSections]
  );

  /**
   * Handles successful form save operations.
   * Updates form state, graph selection, URL state, and shows success feedback.
   * Differentiates behavior between EDIT mode (reset form) and CREATE mode (redirect to new record).
   * Also refreshes parent tab datasource if this is a child tab.
   *
   * @param data - Saved entity data returned from server
   * @param showModal - Whether to display success modal to user
   */
  const onSuccess = useCallback(
    async (data: EntityData, showModal: boolean) => {
      setIsFormInitializing(true);
      if (mode === FormMode.EDIT) {
        reset({ ...initialState, ...data });
      } else {
        setRecordId(String(data.id));
      }
      setTimeout(() => setIsFormInitializing(false), 50);

      graph.setSelected(tab, data);
      graph.setSelectedMultiple(tab, [data]);

      const windowId = activeWindow?.windowId;
      if (windowId) {
        setSelectedRecord(windowId, tab.id, String(data.id));
      }
      if (showModal) {
        showSuccessModal("Saved");
      }

      resetFormChanges();

      // Refresh parent tab datasource if this is a child tab
      if (parentTab) {
        refetchDatasource(parentTab.id);
      }
    },
    [
      mode,
      graph,
      tab,
      activeWindow?.windowId,
      showSuccessModal,
      reset,
      initialState,
      setRecordId,
      setSelectedRecord,
      resetFormChanges,
      parentTab,
      refetchDatasource,
    ]
  );

  /**
   * Handles form save errors.
   * Displays error message to user via modal notification.
   *
   * @param data - Error message string from server or validation
   */
  const onError = useCallback(
    (data: string) => {
      showErrorModal(data);
    },
    [showErrorModal]
  );

  const { save, loading } = useFormAction({
    windowMetadata,
    tab,
    mode,
    onSuccess,
    onError,
    initialState,
    submit: form.handleSubmit,
  });

  /**
   * Wrapper function for form save operations.
   * Provides a consistent interface for save operations with modal control.
   *
   * @param showModal - Whether to show success modal after successful save
   */
  const handleSave = useCallback(
    async (showModal: boolean) => {
      await save(showModal);
    },
    [save]
  );

  const isLoading = loading || loadingFormInitialization;

  /**
   * Get navigation records from DatasourceContext
   * Records are only available if user has viewed the table first
   * This matches classic interface behavior and prevents infinite loops
   */
  const {
    records: navigationRecords,
    hasMoreRecords,
    fetchMore,
  } = useFormViewNavigation({
    tab,
  });

  /**
   * Handles navigation to a new record
   * Uses setSelectedRecordAndClearChildren to atomically update parent selection and clear all children
   * This ensures child tabs (including those in FormView) return to table view
   */
  const handleNavigateToRecord = useCallback(
    (newRecordId: string) => {
      // Get child tabs that need to be cleared
      const children = graph.getChildren(tab);
      const childIds =
        children && children.length > 0 ? children.filter((c) => c.window === tab.window).map((c) => c.id) : [];

      // Use atomic update to change parent selection and clear all children in one operation
      // This forces children to return to table view even if they were in FormView
      if (activeWindow?.windowId && childIds.length > 0) {
        setSelectedRecordAndClearChildren(activeWindow.windowId, tab.id, newRecordId, childIds);

        // Also clear the graph selection for all children to ensure they reset completely
<<<<<<< HEAD
        for (const child of children ?? []) {
          graph.clearSelected(child);
=======
        if (children) {
          for (const child of children) {
            graph.clearSelected(child);
          }
>>>>>>> 53380736
        }
      }

      setRecordId(newRecordId);
    },
    [setRecordId, graph, tab, activeWindow, setSelectedRecordAndClearChildren]
  );

  /**
   * Record navigation integration
   * Provides next/previous navigation with autosave functionality
   */
  const { navigationState, navigateToNext, navigateToPrevious, isNavigating } = useRecordNavigation({
    currentRecordId: recordId,
    records: navigationRecords,
    onNavigate: handleNavigateToRecord,
    formState,
    handleSave,
    showErrorModal,
    hasMoreRecords,
    fetchMore,
  });

  /**
   * Context value object containing all form view state and handlers.
   * Provides centralized access to form view functionality for child components
   * through React Context API. Memoized to prevent unnecessary re-renders.
   *
   * @returns FormViewContextValue object with all form view functionality
   */
  const contextValue: FormViewContextValue = useMemo(
    () => ({
      window: windowMetadata,
      tab,
      mode,
      recordId,
      setRecordId,
      expandedSections,
      setExpandedSections,
      selectedTab,
      setSelectedTab,
      isFormInitializing,
      setIsFormInitializing,
      handleSectionRef,
      handleAccordionChange,
      handleTabChange,
      isSectionExpanded,
      getIconForGroup,
    }),
    [
      windowMetadata,
      tab,
      mode,
      recordId,
      setRecordId,
      expandedSections,
      selectedTab,
      isFormInitializing,
      handleSectionRef,
      handleAccordionChange,
      handleTabChange,
      isSectionExpanded,
      getIconForGroup,
    ]
  );

  return (
    <FormInitializationProvider value={{ isFormInitializing }} data-testid="FormInitializationProvider__1a0853">
      <FormViewContext.Provider value={contextValue}>
        <FormProvider
          setValue={handleSetValue}
          reset={reset}
          formState={formState}
          {...form}
          data-testid="FormProvider__1a0853">
          <form
            key={`form-${tab.id}-${recordId}`}
            className={`flex h-full max-h-full w-full flex-col gap-2 overflow-hidden transition duration-300 ${
              loading ? "cursor-progress cursor-to-children select-none opacity-50" : ""
            }`}>
            <FormHeader
              statusBarFields={fields.statusBarFields}
              groups={groups}
              statusModal={statusModal}
              hideStatusModal={hideStatusModal}
              navigationState={navigationState}
              onNavigateNext={navigateToNext}
              onNavigatePrevious={navigateToPrevious}
              isNavigating={isNavigating}
              data-testid="FormHeader__1a0853"
            />

            <FormFields
              tab={tab}
              mode={mode}
              groups={groups}
              loading={isLoading}
              recordId={recordId ?? ""}
              initialNoteCount={initialNoteCount}
              onNotesChange={refreshRecordAndSession}
              showErrorModal={showErrorModal}
              data-testid="FormFields__1a0853"
            />

            <FormActions
              tab={tab}
              setRecordId={setRecordId}
              refetch={refetch}
              onSave={handleSave}
              showErrorModal={showErrorModal}
              data-testid="FormActions__1a0853"
            />
          </form>
        </FormProvider>
      </FormViewContext.Provider>
    </FormInitializationProvider>
  );
}

export default FormView;<|MERGE_RESOLUTION|>--- conflicted
+++ resolved
@@ -482,16 +482,8 @@
         setSelectedRecordAndClearChildren(activeWindow.windowId, tab.id, newRecordId, childIds);
 
         // Also clear the graph selection for all children to ensure they reset completely
-<<<<<<< HEAD
         for (const child of children ?? []) {
           graph.clearSelected(child);
-=======
-        if (children) {
-          for (const child of children) {
-            graph.clearSelected(child);
-          }
->>>>>>> 53380736
-        }
       }
 
       setRecordId(newRecordId);
