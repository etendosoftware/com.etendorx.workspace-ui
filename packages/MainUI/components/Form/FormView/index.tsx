--- conflicted
+++ resolved
@@ -22,11 +22,8 @@
 import { BaseSelector, compileExpression } from "./selectors/BaseSelector";
 import type { FormViewProps } from "./types";
 import { useSelectedRecord } from "@/hooks/useSelectedRecord";
-<<<<<<< HEAD
 import { useTabContext } from "@/contexts/tab";
-=======
 import { useUserContext } from "@/hooks/useUserContext";
->>>>>>> f173749b
 
 const iconMap: Record<string, React.ReactElement> = {
   "Main Section": <FileIcon />,
