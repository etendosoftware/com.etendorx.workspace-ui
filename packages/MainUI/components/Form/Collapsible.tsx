--- conflicted
+++ resolved
@@ -5,28 +5,9 @@
 import ChevronDown from '@workspaceui/componentlibrary/src/assets/icons/chevron-down.svg';
 import InfoIcon from '@workspaceui/componentlibrary/src/assets/icons/file-text.svg';
 import IconButton from '@workspaceui/componentlibrary/src/components/IconButton';
-<<<<<<< HEAD
-import { useStyle } from './FormView/styles';
-import { useTheme } from '@mui/material';
 import { CollapsibleProps } from './FormView/types';
 
 function CollapsibleCmp({ title, icon, children, isExpanded, sectionId, onToggle }: CollapsibleProps) {
-  const { sx } = useStyle();
-  const theme = useTheme();
-=======
-import { CollapsibleProps } from './FormView/types';
-
-function CollapsibleCmp({
-  title,
-  icon,
-  children,
-  initialState = false,
-  onHover = () => {},
-  sectionId,
-  onToggle,
-}: CollapsibleProps) {
-  const [isOpen, setIsOpen] = useState(initialState);
->>>>>>> 8d1baa18
   const contentRef = useRef<React.ElementRef<'div'>>(null);
   const [maxHeight, setMaxHeight] = useState<CSSProperties['maxHeight']>('100%');
   const style = useMemo(() => ({ maxHeight: isExpanded ? maxHeight : 0 }), [isExpanded, maxHeight]);
@@ -35,14 +16,7 @@
     if (onToggle) {
       onToggle(!isExpanded);
     }
-<<<<<<< HEAD
   }, [isExpanded, onToggle]);
-=======
-  }, [isOpen, onToggle]);
-
-  const handleMouseEnter = useCallback(() => onHover(title), [onHover, title]);
-  const handleMouseLeave = useCallback(() => onHover(null), [onHover]);
->>>>>>> 8d1baa18
 
   useEffect(() => {
     if (contentRef.current) {
@@ -94,27 +68,13 @@
         className={`w-full h-12 flex justify-between text-(--color-baseline-90) hover:text-(--color-dynamic-main)
           items-center p-4 cursor-pointer transition-colors hover:bg-(--color-dynamic-contrast-text) bg-gray-50 ${isExpanded ? 'rounded-xl' : ''}`}
         onClick={handleToggle}
-<<<<<<< HEAD
         onKeyDown={handleKeyDown}>
-        <div className="flex items-center gap-3 ">
-          {icon || <InfoIcon fill="currentColor" />}
-          <span className="font-semibold text-gray-800">{title}</span>
-        </div>
-        <div>
-          <IconButton size="small" sx={sx.chevronButton} hoverFill={theme.palette.baselineColor.neutral[80]}>
-            {isExpanded ? <ChevronUp /> : <ChevronDown />}
-          </IconButton>
-=======
-        onKeyDown={handleKeyDown}
-        onMouseEnter={handleMouseEnter}
-        onMouseLeave={handleMouseLeave}>
         <div className="flex items-center gap-3">
           <IconButton className="h-6 w-6">{icon || <InfoIcon />}</IconButton>
           <span className="font-semibold text-gray-800">{title}</span>
         </div>
         <div>
-          <IconButton>{isOpen ? <ChevronUp /> : <ChevronDown />}</IconButton>
->>>>>>> 8d1baa18
+          <IconButton>{isExpanded ? <ChevronUp /> : <ChevronDown />}</IconButton>
         </div>
       </div>
       <div
