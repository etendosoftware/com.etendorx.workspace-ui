--- conflicted
+++ resolved
@@ -1,6 +1,5 @@
 'use client';
 
-<<<<<<< HEAD
 import { useLanguage } from '@/contexts/language';
 import type { Language } from '@/contexts/types';
 import { UserContext } from '@/contexts/user';
@@ -9,9 +8,6 @@
 import NotificationIcon from '@workspaceui/componentlibrary/src/assets/icons/bell.svg';
 import AddIcon from '@workspaceui/componentlibrary/src/assets/icons/plus.svg';
 import PersonIcon from '@workspaceui/componentlibrary/src/assets/icons/user.svg';
-=======
-import { useContext, useState, useCallback, useMemo } from 'react';
->>>>>>> 4280fc05
 import {
   ConfigurationModal,
   IconButton,
@@ -94,13 +90,8 @@
         tooltipButtonProfile={t('navigation.configurationModal.tooltipButtonProfile')}
       />
       <IconButton
-<<<<<<< HEAD
-        ref={buttonRef}
+        onClick={handleMenuToggle}
         className='w-10 h-10'
-=======
-        onClick={handleMenuToggle}
-        className="w-10 h-10"
->>>>>>> 4280fc05
         tooltip={t('navigation.activityButton.tooltip')}
         disabled={true}>
         <ActivityIcon />
@@ -121,12 +112,8 @@
           emptyStateImageAlt={t('navigation.notificationModal.emptyStateImageAlt')}
           emptyStateMessage={t('navigation.notificationModal.emptyStateMessage')}
           emptyStateDescription={t('navigation.notificationModal.emptyStateDescription')}
-<<<<<<< HEAD
           actionButtonLabel={t('navigation.notificationModal.actionButtonLabel')}
         />
-=======
-          actionButtonLabel={t('navigation.notificationModal.actionButtonLabel')}></NotificationModal>
->>>>>>> 4280fc05
       </NotificationButton>
       <ProfileModal
         icon={<PersonIcon />}
