--- conflicted
+++ resolved
@@ -225,16 +225,12 @@
           data-testid="Waterfall__120cc9"
         />
         <ConfigurationSection data-testid="ConfigurationSection__120cc9" />
-<<<<<<< HEAD
-        <CopilotButton onClick={handleCopilotOpen} tooltip="Copilot" data-testid="CopilotButton__120cc9" />
-=======
         <CopilotButton
           onClick={handleCopilotOpen}
           disabled={!isCopilotInstalled}
           tooltip="Copilot"
           data-testid="CopilotButton__120cc9"
         />
->>>>>>> 570d08c9
         <AboutButton onClick={openAboutModal} tooltip={t("common.about")} data-testid="AboutButton__120cc9" />
         <AboutModal
           aboutUrl={aboutUrl}
