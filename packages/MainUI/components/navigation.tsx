--- conflicted
+++ resolved
@@ -225,14 +225,12 @@
           data-testid="Waterfall__120cc9"
         />
         <ConfigurationSection data-testid="ConfigurationSection__120cc9" />
-<<<<<<< HEAD
         <CopilotButton
           onClick={handleCopilotOpen}
           disabled={!isCopilotInstalled}
           tooltip="Copilot"
           data-testid="CopilotButton__120cc9"
-=======
-        <CopilotButton onClick={handleCopilotOpen} tooltip="Copilot" data-testid="CopilotButton__120cc9" />
+        />
         <AboutButton onClick={openAboutModal} tooltip={t("common.about")} data-testid="AboutButton__120cc9" />
         <AboutModal
           aboutUrl={aboutUrl}
@@ -241,7 +239,6 @@
           onClose={closeAboutModal}
           closeButtonText={t("common.close")}
           data-testid="AboutModal__120cc9"
->>>>>>> 08db53ff
         />
         <NotificationButton
           notifications={NOTIFICATIONS}
