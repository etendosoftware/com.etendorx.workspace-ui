--- conflicted
+++ resolved
@@ -8,35 +8,23 @@
 import AddIcon from "@workspaceui/componentlibrary/src/assets/icons/plus.svg";
 import PersonIcon from "@workspaceui/componentlibrary/src/assets/icons/user.svg";
 import {
-<<<<<<< HEAD
-  ConfigurationModal,
   CopilotButton,
   CopilotPopup,
-=======
-  IconButton,
->>>>>>> e995983d
   NotificationButton,
   NotificationModal,
   Waterfall,
 } from "@workspaceui/componentlibrary/src/components";
 import type { Person } from "@workspaceui/componentlibrary/src/components/DragModal/DragModal.types";
 import Nav from "@workspaceui/componentlibrary/src/components/Nav/Nav";
-<<<<<<< HEAD
 import { useCallback, useContext, useEffect, useMemo, useState } from "react";
-import { NOTIFICATIONS, initialPeople, menuItems, modalConfig, sections } from "../../storybook/src/mocks";
+import { NOTIFICATIONS, initialPeople, menuItems, sections } from "../../storybook/src/mocks";
 import { useTranslation } from "../hooks/useTranslation";
 import ProfileModal from "./ProfileModal/ProfileModal";
 import { useAssistants } from "@/hooks/useAssistants";
 import { useCopilotLabels } from "@/hooks/useCopilotLabels";
 import { useCopilot } from "@/hooks/useCopilot";
 import { buildContextString } from "@/utils/contextUtils";
-=======
-import { useCallback, useContext, useMemo, useState } from "react";
-import { NOTIFICATIONS, initialPeople, menuItems, sections } from "../../storybook/src/mocks";
-import { useTranslation } from "../hooks/useTranslation";
-import ProfileModal from "./ProfileModal/ProfileModal";
-import ConfigurationSection from "@/components/Header/ConfigurationSection";
->>>>>>> e995983d
+import ConfigurationSection from "./Header/ConfigurationSection";
 
 const handleClose = () => {
   return true;
@@ -57,7 +45,6 @@
     languages,
   } = useContext(UserContext);
   const [saveAsDefault, setSaveAsDefault] = useState(false);
-<<<<<<< HEAD
   const { language, setLanguage, getFlag } = useLanguage();
   const [anchorEl] = useState<HTMLElement | null>(null);
 
@@ -68,10 +55,6 @@
 
   const { assistants, getAssistants } = useAssistants();
   const { labels, getLabels } = useCopilotLabels();
-=======
-  const [anchorEl, setAnchorEl] = useState<HTMLElement | null>(null);
-  const { language, setLanguage, getFlag } = useLanguage();
->>>>>>> e995983d
 
   const { clearUserData } = useContext(UserContext);
 
@@ -178,7 +161,6 @@
   }
 
   return (
-<<<<<<< HEAD
     <>
       <Nav title={t("common.notImplemented")}>
         <Waterfall
@@ -193,10 +175,7 @@
           people={people}
           icon={<AddIcon />}
         />
-        <ConfigurationModal
-          {...modalConfig}
-          tooltipButtonProfile={t("navigation.configurationModal.tooltipButtonProfile")}
-        />
+        <ConfigurationSection />
         <CopilotButton onClick={handleCopilotOpen} tooltip="Copilot" />
         <NotificationButton notifications={NOTIFICATIONS} icon={<NotificationIcon />}>
           <NotificationModal
@@ -223,41 +202,6 @@
           section={""}
           translations={{
             saveAsDefault: t("navigation.profile.saveAsDefault"),
-=======
-    <Nav title={t("common.notImplemented")}>
-      <Waterfall
-        menuItems={menuItems}
-        initialPeople={initialPeople}
-        backButtonText={t("modal.secondaryButtonLabel")}
-        activateAllText={t("navigation.waterfall.activateAll")}
-        deactivateAllText={t("navigation.waterfall.deactivateAll")}
-        tooltipWaterfallButton={t("navigation.waterfall.tooltipButton")}
-        buttonText={t("navigation.waterfall.buttons")}
-        customizeText={t("navigation.waterfall.customize")}
-        people={people}
-        icon={<AddIcon />}
-      />
-      <ConfigurationSection />
-      <IconButton
-        onClick={handleMenuToggle}
-        className="w-10 h-10"
-        tooltip={t("navigation.activityButton.tooltip")}
-        disabled={true}>
-        <ActivityIcon />
-      </IconButton>
-      <NotificationButton notifications={NOTIFICATIONS} icon={<NotificationIcon />}>
-        <NotificationModal
-          notifications={NOTIFICATIONS}
-          anchorEl={anchorEl}
-          onClose={handleClose}
-          title={{
-            icon: <NotificationIcon fill="#2E365C" />,
-            label: t("navigation.notificationModal.title"),
-          }}
-          linkTitle={{
-            label: t("navigation.notificationModal.markAllAsRead"),
-            url: "/home",
->>>>>>> e995983d
           }}
           currentRole={currentRole}
           currentWarehouse={currentWarehouse}
