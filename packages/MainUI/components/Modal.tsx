import { useEffect } from 'react';
import { createPortal } from 'react-dom';

<<<<<<< HEAD
export default function Modal({ children, open }: { children: React.ReactNode; open: boolean }) {
  useEffect(() => {
    const handler = (e: KeyboardEvent) => {
      if (e.key == 'Escape') {
        console.debug('Escape pressed');
      }
    };

    document.addEventListener('keydown', handler);

    return () => {
      document.removeEventListener('keydown', handler);
    };
  }, [children, open]);

  return createPortal(
    <div className="absolute inset-0 z-1000 pointer-events-none overflow-hidden">
      <div
        className={`w-full h-full transition delay-[50ms] duration-[150ms] ease-in-out ${open ? 'opacity-100 pointer-events-auto scale-100' : 'opacity-0 pointer-events-none scale-120'}`}>
=======
export default function Modal({
  children,
  open,
  onClose,
}: {
  children: React.ReactNode;
  open: boolean;
  onClose: () => unknown;
}) {
  useEffect(() => {
    if (open) {
      const handler = (e: KeyboardEvent) => {
        if (e.key == 'Escape') {
          onClose?.();
        }
      };

      document.addEventListener('keydown', handler);

      return () => {
        document.removeEventListener('keydown', handler);
      };
    }
  }, [children, open, onClose]);

  return createPortal(
    <div className="absolute inset-0 z-[1000] pointer-events-none overflow-hidden">
      <div
        className={`w-full h-full transition delay-[50ms] duration-[150ms] ease-in-out ${open ? 'opacity-100 pointer-events-auto scale-100' : 'opacity-0 pointer-events-none scale-150'}`}>
>>>>>>> 755a49f7
        {children}
      </div>
    </div>,
    document.body,
  );
}<|MERGE_RESOLUTION|>--- conflicted
+++ resolved
@@ -1,27 +1,6 @@
 import { useEffect } from 'react';
 import { createPortal } from 'react-dom';
 
-<<<<<<< HEAD
-export default function Modal({ children, open }: { children: React.ReactNode; open: boolean }) {
-  useEffect(() => {
-    const handler = (e: KeyboardEvent) => {
-      if (e.key == 'Escape') {
-        console.debug('Escape pressed');
-      }
-    };
-
-    document.addEventListener('keydown', handler);
-
-    return () => {
-      document.removeEventListener('keydown', handler);
-    };
-  }, [children, open]);
-
-  return createPortal(
-    <div className="absolute inset-0 z-1000 pointer-events-none overflow-hidden">
-      <div
-        className={`w-full h-full transition delay-[50ms] duration-[150ms] ease-in-out ${open ? 'opacity-100 pointer-events-auto scale-100' : 'opacity-0 pointer-events-none scale-120'}`}>
-=======
 export default function Modal({
   children,
   open,
@@ -51,7 +30,6 @@
     <div className="absolute inset-0 z-[1000] pointer-events-none overflow-hidden">
       <div
         className={`w-full h-full transition delay-[50ms] duration-[150ms] ease-in-out ${open ? 'opacity-100 pointer-events-auto scale-100' : 'opacity-0 pointer-events-none scale-150'}`}>
->>>>>>> 755a49f7
         {children}
       </div>
     </div>,
