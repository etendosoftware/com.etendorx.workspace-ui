--- conflicted
+++ resolved
@@ -1,31 +1,8 @@
 import React from 'react';
-<<<<<<< HEAD
 import { theme } from '@workspaceui/componentlibrary/src/theme';
 import { StandardButtonConfig, IconSize } from './types';
 import { TranslateFunction } from '@/hooks/types';
 import Base64Icon from './Base64Icon';
-=======
-import { BUTTON_IDS, StandardButtonId } from '../../constants/Toolbar';
-import { StandardButton, StandardButtonConfig } from './types';
-import { iconMap } from './iconMap';
-
-export const createStandardButtonConfig = (
-  btn: StandardButton,
-  handleAction: (action: string) => void,
-): StandardButtonConfig => {
-  const getIconFill = (buttonId: StandardButtonId): string => {
-    const specialButtons = [
-      BUTTON_IDS.GRID_VIEW,
-      BUTTON_IDS.FIND,
-      BUTTON_IDS.DELETE,
-      BUTTON_IDS.EXPORT,
-      BUTTON_IDS.ATTACHMENTS,
-    ] as const;
-    return specialButtons.includes(buttonId as (typeof specialButtons)[number])
-      ? theme.palette.baselineColor.neutral[100]
-      : theme.palette.baselineColor.neutral[0];
-  };
->>>>>>> 8d1baa18
 
 export type ButtonType = 'ACTION' | 'DROPDOWN' | 'MODAL' | 'TOGGLE' | 'CUSTOM';
 export type ButtonSection = 'left' | 'center' | 'right';
@@ -43,22 +20,8 @@
     title?: string;
     size?: 'small' | 'medium' | 'large';
   };
-<<<<<<< HEAD
   dropdownConfig?: {
     items?: Array<{ label: string; action: string }>;
-=======
-
-  const config: StandardButtonConfig = {
-    key: btn.id,
-    icon: React.createElement(iconMap[btn.icon], {
-      className: 'w-4 h-4',
-    }),
-    tooltip: btn.name,
-    onClick: () => handleAction(btn.action),
-    disabled: !btn.enabled,
-
-    fill: getIconFill(btn.id as StandardButtonId),
->>>>>>> 8d1baa18
   };
 }
 
@@ -128,7 +91,6 @@
   });
 
   return {
-<<<<<<< HEAD
     left: sortButtonsBySeqno(sections.left),
     center: sortButtonsBySeqno(sections.center),
     right: sortButtonsBySeqno(sections.right),
@@ -151,17 +113,6 @@
     onClick: function (): void {
       throw new Error('Function of button not implemented yet');
     },
-=======
-    key: BUTTON_IDS.TAB_CONTROL,
-    action: BUTTON_IDS.TAB_CONTROL,
-    icon: React.createElement(iconMap.tabControl, {
-      className: 'w-4 h-4',
-    }),
-    tooltip: 'Tab Control',
-    onClick: () => handleAction(BUTTON_IDS.TAB_CONTROL),
-    disabled: !isRecordSelected,
-    className: getStandardButtonStyle(BUTTON_IDS.TAB_CONTROL),
->>>>>>> 8d1baa18
   };
 
   const getIconTextConfig = () => {
@@ -230,32 +181,11 @@
   };
 };
 
-<<<<<<< HEAD
 const BUTTON_STYLES = {
-  NEW: {
-    padding: '0.75rem',
-    maxHeight: '2rem',
-    background: theme.palette.baselineColor.neutral[100],
-    borderRadius: '6.25rem 0 0 6.25rem',
-    color: theme.palette.baselineColor.neutral[0],
-    '&:hover': {
-      background: theme.palette.dynamicColor.main,
-    },
-  },
-  SAVE: {
-    background: theme.palette.baselineColor.neutral[100],
-    border: `1px solid ${theme.palette.baselineColor.transparentNeutral[30]}`,
-  },
-  REFRESH: {
-    padding: '0.75rem',
-    maxHeight: '2rem',
-    background: theme.palette.baselineColor.neutral[100],
-    borderRadius: '0 6.25rem 6.25rem 0',
-    color: theme.palette.baselineColor.neutral[0],
-    '&:hover': {
-      background: theme.palette.dynamicColor.main,
-    },
-  },
+  NEW: 'bg-(--color-baseline-100) text-(--color-baseline-0) rounded-l-full h-8 px-3',
+  SAVE: 'bg-(--color-baseline-100) text-(--color-baseline-0) h-8.5 w-8.5 ml-1',
+  REFRESH:
+    'bg-(--color-baseline-100) text-(--color-baseline-0) rounded-r-full  border-l-1 border-l-[color:var(--color-baseline-0)] w-10',
 } as const;
 
 export const getButtonStyles = (button: ToolbarButtonMetadata) => {
@@ -275,34 +205,10 @@
   height: IconSize,
   width: IconSize,
   enabled: processCount > 0,
-  sx: {
-    color: theme.palette.baselineColor.neutral[100],
-    background: theme.palette.specificColor.warning.main,
-    opacity: hasSelectedRecord ? 1 : 0.5,
-    cursor: hasSelectedRecord ? 'pointer' : 'not-allowed',
-    maxHeight: '2rem',
-  },
+  className: `bg-(--color-warning) color-(--color-baseline-100) max-h-8 ${hasSelectedRecord ? 'opacity-100 cursor-pointer' : 'opacity-50 cursor-not-allowed'}`,
   onClick: (event?: React.MouseEvent<HTMLElement>) => {
     if (hasSelectedRecord && event && processCount > 0) {
       onMenuOpen(event);
     }
   },
-});
-=======
-export const getStandardButtonStyle = (btnId: StandardButtonId) => {
-  const classNames: Record<StandardButtonId, string | undefined> = {
-    [BUTTON_IDS.NEW]: 'bg-(--color-baseline-100) text-(--color-baseline-0) rounded-l-full h-8 px-3',
-    [BUTTON_IDS.SAVE]: 'bg-(--color-baseline-100) text-(--color-baseline-0) h-8.5 w-8.5 ml-1',
-    [BUTTON_IDS.REFRESH]:
-      'bg-(--color-baseline-100) text-(--color-baseline-0) rounded-r-full  border-l-1 border-l-[color:var(--color-baseline-0)] w-10',
-    [BUTTON_IDS.DELETE]: '',
-    [BUTTON_IDS.EXPORT]: '',
-    [BUTTON_IDS.ATTACHMENTS]: '',
-    [BUTTON_IDS.FIND]: '',
-    [BUTTON_IDS.GRID_VIEW]: '',
-    [BUTTON_IDS.TAB_CONTROL]: '',
-  };
-
-  return classNames[btnId];
-};
->>>>>>> 8d1baa18
+});