--- conflicted
+++ resolved
@@ -182,13 +182,8 @@
   tooltip: t('common.processes'),
   anchorEl: anchorEl,
   disabled: !hasSelectedRecord,
-<<<<<<< HEAD
   className: 'bg-(--color-warning-main) disabled:bg-(--color-warning-light) h-8 [&>svg]:w-4 [&>svg]:h-4',
-  onClick: (event?: React.MouseEvent<HTMLElement>) => {
-=======
-  className: `bg-(--color-warning-main) disabled:bg-(--color-warning-light) h-8 [&>svg]:w-4 [&>svg]:h-4`,
   onClick: (event: React.MouseEvent<HTMLButtonElement>) => {
->>>>>>> 4280fc05
     if (hasSelectedRecord && event && processCount > 0) {
       onMenuOpen(event);
     }
