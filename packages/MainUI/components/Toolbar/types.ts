import type { SxProps, Theme } from "@mui/material";
import type { ProcessButton } from "../ProcessModal/types";

export const IconSize = 16;

export interface Position {
  top: string;
  right: string;
}

export interface SearchPortalProps {
  isOpen: boolean;
  searchValue: string;
  onSearchChange: (value: string) => void;
  onClose: () => void;
  placeholder?: string;
  position?: Position;
  width?: string;
  autoCompleteTexts?: string[];
  theme?: Theme;
}

export interface ToolbarProps {
  windowId: string;
  tabId?: string;
  onSearch?: (value: string) => void;
  isFormView?: boolean;
}
export interface ProcessResponse {
  success: boolean;
  message?: string;
  popupOpened?: boolean;
  redirected?: boolean;
  frameUrl?: string;
  redirectUrl?: string;
  showInIframe?: boolean;
  showDeprecatedFeatureModal?: boolean;
  responseActions?: Array<{
    showMsgInProcessView?: {
      msgType: string;
      msgTitle: string;
      msgText: string;
    };
  }>;
  refreshParent?: boolean;
}

export interface ProcessButtonProps {
  button: ProcessButton;
  onClick: () => void;
  disabled?: boolean;
}

export interface ProcessMenuProps {
  anchorEl: HTMLElement | null;
  onClose: () => void;
  processButtons: ProcessButton[];
  onProcessClick: (button: ProcessButton) => void;
  selectedRecord: unknown | undefined;
}

// Adaptador para convertir ToolbarButtonMetadata a ToolbarButton para TopToolbar
export interface ToolbarButton {
  key: string;
  icon: React.ReactNode;
  iconText?: string;
  tooltip?: string;
  onClick: ((event: React.MouseEvent<HTMLButtonElement>) => void) | (() => void);
  disabled?: boolean;
  fill?: string;
  hoverFill?: string;
  height?: number;
  width?: number;
  sx?: SxProps<Theme>;
  className?: string;
  anchorEl?: HTMLElement | null;
}

export interface ToolbarSectionConfig {
  buttons: ToolbarButton[];
  style?: React.CSSProperties;
  toggleExpand?: (event?: React.MouseEvent<HTMLButtonElement>) => void;
  className?: string;
  processButton?: ToolbarButton;
}

export interface TopToolbarProps {
  leftSection: ToolbarSectionConfig;
  centerSection: ToolbarSectionConfig;
  rightSection: ToolbarSectionConfig;
<<<<<<< HEAD
  processButton: ToolbarButton;
}

export interface Base64IconProps {
  src: string;
  alt?: string;
  className?: string;
  size?: number;
=======
>>>>>>> 2d0f308a
}<|MERGE_RESOLUTION|>--- conflicted
+++ resolved
@@ -88,15 +88,5 @@
   leftSection: ToolbarSectionConfig;
   centerSection: ToolbarSectionConfig;
   rightSection: ToolbarSectionConfig;
-<<<<<<< HEAD
   processButton: ToolbarButton;
-}
-
-export interface Base64IconProps {
-  src: string;
-  alt?: string;
-  className?: string;
-  size?: number;
-=======
->>>>>>> 2d0f308a
 }