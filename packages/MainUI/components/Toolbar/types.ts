--- conflicted
+++ resolved
@@ -1,11 +1,5 @@
-<<<<<<< HEAD
 import type { SxProps, Theme } from '@mui/material';
 import type { ProcessButton } from '../ProcessModal/types';
-import type { RefObject } from 'react';
-=======
-import { SxProps, Theme } from '@mui/material';
-import { ProcessButton } from '../ProcessModal/types';
->>>>>>> 4280fc05
 
 export const IconSize = 16;
 
