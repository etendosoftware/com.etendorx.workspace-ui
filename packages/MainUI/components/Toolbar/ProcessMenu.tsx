--- conflicted
+++ resolved
@@ -1,16 +1,11 @@
-<<<<<<< HEAD
-import { ProcessButtonType } from '../ProcessModal/types';
+'use client';
+
 import { useCallback } from 'react';
 import { Menu, Tooltip } from '@mui/material';
-=======
-'use client';
-
-import React, { forwardRef, useCallback, useMemo } from 'react';
-import { Menu, MenuItem, Tooltip } from '@mui/material';
->>>>>>> c5772034
 import { theme } from '@workspaceui/componentlibrary/src/theme';
 import { ProcessMenuProps } from './types';
 import { ProcessButton } from '../ProcessModal/types';
+import { ProcessButtonType } from '../ProcessModal/types';
 import useDisplayLogic from '@/hooks/useDisplayLogic';
 
 const menuStyle = {
@@ -59,21 +54,9 @@
     onProcessClick(button);
   }, [button, onProcessClick]);
 
-<<<<<<< HEAD
   if (!isDisplayed) {
     return null;
   }
-=======
-    return (
-      <Tooltip PopperProps={{ disablePortal: true }} title={button.name} enterDelay={2000} leaveDelay={100}>
-        <MenuItem onClick={handleClick} sx={menuItemStyle} disabled={disabled} ref={ref}>
-          <span>{button.name}</span>
-        </MenuItem>
-      </Tooltip>
-    );
-  },
-);
->>>>>>> c5772034
 
   return (
     <Tooltip title={button.name} enterNextDelay={1000} followCursor>
