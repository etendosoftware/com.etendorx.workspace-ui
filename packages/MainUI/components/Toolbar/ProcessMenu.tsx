'use client';

import useDisplayLogic from '@/hooks/useDisplayLogic';
import Menu from '@workspaceui/componentlibrary/src/components/Menu';
import { useCallback } from 'react';
import type { ProcessButton } from '../ProcessModal/types';
import { ProcessButtonType } from '../ProcessModal/types';
import type { ProcessMenuProps } from './types';

interface ProcessMenuItemProps {
  button: ProcessButton;
  onProcessClick: (button: ProcessButton) => void;
  disabled: boolean;
}

const ProcessMenuItem = ({ button, onProcessClick, disabled }: ProcessMenuItemProps) => {
  const isDisplayed = useDisplayLogic(button);

  const handleClick = useCallback(() => {
    onProcessClick(button);
  }, [button, onProcessClick]);

  if (!isDisplayed) {
    return null;
  }

  return (
    <div
      onClick={disabled ? undefined : handleClick}
      className='p-2 hover:bg-(--color-baseline-20) transition rounded-lg cursor-pointer'
      onKeyDown={(e) => {
        if (e.key === 'Enter' || e.key === ' ') {
          e.preventDefault();
          handleClick();
        }
      }}>
      {button.name}
    </div>
  );
};

ProcessMenuItem.displayName = 'ProcessMenuItem';

const ProcessDefinitionMenuItem = ({ button, onProcessClick, disabled }: ProcessMenuItemProps) => {
  const isDisplayed = useDisplayLogic(button);

  const handleClick = useCallback(() => {
    onProcessClick(button);
  }, [button, onProcessClick]);

  if (!isDisplayed) {
    return null;
  }

  return (
    <div
      onClick={disabled ? undefined : handleClick}
      className='p-2 hover:bg-(--color-baseline-20) transition rounded-lg cursor-pointer'
      onKeyDown={(e) => {
        if (e.key === 'Enter' || e.key === ' ') {
          e.preventDefault();
          handleClick();
        }
      }}>
      {button.name}
    </div>
  );
};

const ProcessMenu: React.FC<ProcessMenuProps> = ({
  anchorEl,
  open,
  onClose,
  processButtons,
  onProcessClick,
  selectedRecord,
}) => {
  return (
<<<<<<< HEAD
    <Menu className='rounded-2xl' anchorRef={anchorRef} open={open} onClose={onClose} animation='height'>
      <div className='py-4 px-2'>
=======
    <Menu anchorEl={anchorEl} open={open} onClose={onClose} className="rounded-xl">
      <div className="py-4 px-2 rounded-2xl">
>>>>>>> 4280fc05
        {processButtons.map((button: ProcessButton, index: number) =>
          ProcessButtonType.PROCESS_ACTION in button ? (
            <ProcessMenuItem
              key={`${button.id}-${index}`}
              button={button}
              onProcessClick={onProcessClick}
              disabled={!selectedRecord}
            />
          ) : (
            <ProcessDefinitionMenuItem
              key={`${button.id}-${index}`}
              button={button}
              onProcessClick={onProcessClick}
              disabled={!selectedRecord}
            />
          ),
        )}
      </div>
    </Menu>
  );
};

export default ProcessMenu;<|MERGE_RESOLUTION|>--- conflicted
+++ resolved
@@ -76,13 +76,8 @@
   selectedRecord,
 }) => {
   return (
-<<<<<<< HEAD
-    <Menu className='rounded-2xl' anchorRef={anchorRef} open={open} onClose={onClose} animation='height'>
-      <div className='py-4 px-2'>
-=======
-    <Menu anchorEl={anchorEl} open={open} onClose={onClose} className="rounded-xl">
-      <div className="py-4 px-2 rounded-2xl">
->>>>>>> 4280fc05
+    <Menu anchorEl={anchorEl} open={open} onClose={onClose} className='rounded-xl'>
+      <div className='py-4 px-2 rounded-2xl'>
         {processButtons.map((button: ProcessButton, index: number) =>
           ProcessButtonType.PROCESS_ACTION in button ? (
             <ProcessMenuItem
