import { useCallback, useMemo, useState, createElement } from 'react';
import { Box } from '@mui/material';
import TopToolbar from '@workspaceui/componentlibrary/src/components/Table/Toolbar';
import ProcessModal from '@workspaceui/componentlibrary/src/components/ProcessModal';
import {
  IconSize,
  ProcessResponse,
  StandardButton,
  StandardButtonConfig,
  ToolbarProps,
  isProcessButton,
} from './types';
import {
  LEFT_SECTION_BUTTONS,
  CENTER_SECTION_BUTTONS,
  RIGHT_SECTION_BUTTONS,
  StandardButtonId,
  BUTTON_IDS,
} from '../../constants/Toolbar';
import SearchPortal from './SearchPortal';
import { useTranslation } from '../../hooks/useTranslation';
import { useProcessExecution } from '../../hooks/Toolbar/useProcessExecution';
import { createStandardButtonConfig, createTabControlButtonConfig, getStandardButtonStyle } from './buttonConfigs';
import { theme } from '@workspaceui/componentlibrary/src/theme';
import { useProcessButton } from '../../hooks/Toolbar/useProcessButton';
import { useToolbarConfig } from '../../hooks/Toolbar/useToolbarConfig';
import { iconMap } from './iconMap';
import { useToolbar } from '../../hooks/Toolbar/useToolbar';
import { useMetadataContext } from '../../hooks/useMetadataContext';
import { ProcessButton } from '@workspaceui/componentlibrary/src/components/ProcessModal/types';
import ProcessMenu from './ProcessMenu';

<<<<<<< HEAD
export const Toolbar: React.FC<ToolbarProps> = ({ windowId, tabId, isFormView = false, onSave }) => {
  const [openModal, setOpenModal] = React.useState(false);
  const [isExecuting, setIsExecuting] = React.useState(false);
  const [processResponse, setProcessResponse] = React.useState<ProcessResponse | null>(null);
  const [selectedProcessButton, setSelectedProcessButton] = React.useState<ProcessButton | null>(null);
=======
export const Toolbar: React.FC<ToolbarProps> = ({ windowId, tabId, isFormView = false }) => {
  const [openModal, setOpenModal] = useState(false);
  const [isExecuting, setIsExecuting] = useState(false);
  const [processResponse, setProcessResponse] = useState<ProcessResponse | null>(null);
  const [selectedProcessButton, setSelectedProcessButton] = useState<ProcessButton | null>(null);
>>>>>>> cafcf1bd
  const [anchorEl, setAnchorEl] = useState<null | HTMLElement>(null);
  const { toolbar, loading, refetch } = useToolbar(windowId, tabId);
  const { selected, tabs } = useMetadataContext();
  const { executeProcess } = useProcessExecution();
  const { t } = useTranslation();
  const { handleAction, searchOpen, setSearchOpen, handleSearch, searchValue, setSearchValue } = useToolbarConfig({
    windowId,
    tabId,
    onSave,
  });
  const { handleProcessClick } = useProcessButton(executeProcess, refetch);

  const tab = useMemo(() => tabs.find(tab => tab.id === tabId), [tabs, tabId]);
  const selectedRecord = tab ? selected[tab.level] : undefined;

  const processButtons = useMemo(() => toolbar?.buttons.filter(isProcessButton) || [], [toolbar?.buttons]);

  const handleMenuOpen = useCallback((event: React.MouseEvent<HTMLElement>) => {
    setAnchorEl(event.currentTarget);
  }, []);

  const handleMenuClose = useCallback(() => {
    setAnchorEl(null);
  }, []);

  const handleProcessMenuClick = useCallback(
    (button: ProcessButton) => {
      if (selectedRecord) {
        setSelectedProcessButton(button);
        setOpenModal(true);
      }
      handleMenuClose();
    },
    [selectedRecord, handleMenuClose],
  );

  const handleSearchChange = useCallback(
    (value: string) => {
      setSearchValue(value);
      handleSearch(value);
    },
    [handleSearch, setSearchValue],
  );

  const handleConfirm = useCallback(async () => {
    if (!selectedProcessButton || !selectedRecord?.id) return;

    setIsExecuting(true);
    try {
      const response = await handleProcessClick(selectedProcessButton, selectedRecord?.id);
      if (response) {
        setProcessResponse(response);
      } else {
        setProcessResponse(null);
      }
    } catch (error) {
      setProcessResponse({
        responseActions: [
          {
            showMsgInProcessView: {
              msgType: 'error',
              msgTitle: 'Error',
              msgText: error instanceof Error ? error.message : 'Unknown error',
            },
          },
        ],
      });
    } finally {
      setIsExecuting(false);
    }
  }, [handleProcessClick, selectedProcessButton, selectedRecord?.id]);

  const handleClose = useCallback(() => {
    setOpenModal(false);
    setSelectedProcessButton(null);
    setProcessResponse(null);
  }, []);

  if (loading) {
    return (
      <Box display="flex" justifyContent="center" alignItems="center" height={64}>
        {t('common.loading')}
      </Box>
    );
  }

  const createToolbarConfig = () => {
    const buttons = toolbar?.buttons ?? [];

    const createProcessMenuButton = (): StandardButtonConfig => ({
      key: 'process-menu',
      action: 'MENU',
      name: t('common.processes'),
      icon: createElement(iconMap.process),
      iconText: t('common.processes'),
      tooltip: t('common.processes'),
      height: IconSize,
      width: IconSize,
      enabled: true,
      sx: {
        color: theme.palette.baselineColor.neutral[100],
        background: theme.palette.specificColor.warning.main,
        opacity: selectedRecord ? 1 : 0.5,
        cursor: selectedRecord ? 'pointer' : 'not-allowed',
      },
      onClick: (event?: React.MouseEvent<HTMLElement>) => {
        if (selectedRecord && event) {
          handleMenuOpen(event);
        }
      },
    });

    const sections = {
      leftSection: LEFT_SECTION_BUTTONS,
      centerSection: CENTER_SECTION_BUTTONS,
      rightSection: RIGHT_SECTION_BUTTONS,
    };

    const createSectionConfig = (sectionButtons: StandardButtonId[]) => {
      const sectionConfig = {
        buttons: buttons
          .filter((btn: StandardButton) => {
            if (isFormView && btn.id === 'FIND') return false;
            if (isProcessButton(btn)) return false;
            return sectionButtons.includes(btn.id as StandardButtonId);
          })
          .map(btn => {
            const config = createStandardButtonConfig(btn as StandardButton, handleAction);
            const style = getStandardButtonStyle(btn.id as StandardButtonId);
            if (style) {
              config.sx = style;
            }
            return config;
          }),
        style: getSectionStyle(sectionButtons),
      };

      if (sectionButtons.includes(BUTTON_IDS.TAB_CONTROL) && !buttons.some(btn => btn.id === BUTTON_IDS.TAB_CONTROL)) {
        const tabControlConfig = createTabControlButtonConfig(!!selectedRecord?.id, handleAction);
        sectionConfig.buttons.push(tabControlConfig);
      }

      return sectionConfig;
    };

    const config = {
      leftSection: createSectionConfig(sections.leftSection),
      centerSection: createSectionConfig(sections.centerSection),
      rightSection: createSectionConfig(sections.rightSection),
      isItemSelected: !!selectedRecord?.id,
    };

    if (processButtons.length > 0) {
      config.rightSection.buttons.push(createProcessMenuButton());
    }

    return config;
  };

  return (
    <>
      <TopToolbar {...createToolbarConfig()} />
      {processButtons.length > 0 && (
        <ProcessMenu
          anchorEl={anchorEl}
          open={Boolean(anchorEl)}
          onClose={handleMenuClose}
          processButtons={processButtons}
          onProcessClick={handleProcessMenuClick}
          selectedRecord={selectedRecord}
        />
      )}
      {searchOpen && !isFormView && (
        <SearchPortal
          isOpen={searchOpen}
          searchValue={searchValue}
          onSearchChange={handleSearchChange}
          onClose={() => setSearchOpen(false)}
          placeholder={t('table.placeholders.search')}
          autoCompleteTexts={[]}
        />
      )}
      {selectedProcessButton && (
        <ProcessModal
          open={openModal}
          onClose={handleClose}
          button={selectedProcessButton}
          onConfirm={handleConfirm}
          isExecuting={isExecuting}
          processResponse={processResponse}
          confirmationMessage={t('process.confirmationMessage')}
          cancelButtonText={t('common.cancel')}
          executeButtonText={t('common.execute')}
        />
      )}
    </>
  );
};

const getSectionStyle = (sectionType: string[]) => {
  const baseStyle = {
    display: 'flex',
    borderRadius: '10rem',
    padding: '0.25rem',
    gap: '0.25rem',
  };

  if (sectionType === LEFT_SECTION_BUTTONS) {
    return {
      ...baseStyle,
      width: 'auto',
      alignItems: 'center',
      background: theme.palette.baselineColor.neutral[0],
      maxHeight: '2.5rem',
      gap: '0.05rem',
    };
  }

  if (sectionType === RIGHT_SECTION_BUTTONS) {
    return {
      ...baseStyle,
      background: theme.palette.baselineColor.transparentNeutral[5],
      maxHeight: '2.5rem',
    };
  }

  return {
    ...baseStyle,
    width: sectionType === CENTER_SECTION_BUTTONS ? '100%' : 'auto',
    background: theme.palette.baselineColor.transparentNeutral[5],
  };
};<|MERGE_RESOLUTION|>--- conflicted
+++ resolved
@@ -30,19 +30,11 @@
 import { ProcessButton } from '@workspaceui/componentlibrary/src/components/ProcessModal/types';
 import ProcessMenu from './ProcessMenu';
 
-<<<<<<< HEAD
 export const Toolbar: React.FC<ToolbarProps> = ({ windowId, tabId, isFormView = false, onSave }) => {
-  const [openModal, setOpenModal] = React.useState(false);
-  const [isExecuting, setIsExecuting] = React.useState(false);
-  const [processResponse, setProcessResponse] = React.useState<ProcessResponse | null>(null);
-  const [selectedProcessButton, setSelectedProcessButton] = React.useState<ProcessButton | null>(null);
-=======
-export const Toolbar: React.FC<ToolbarProps> = ({ windowId, tabId, isFormView = false }) => {
   const [openModal, setOpenModal] = useState(false);
   const [isExecuting, setIsExecuting] = useState(false);
   const [processResponse, setProcessResponse] = useState<ProcessResponse | null>(null);
   const [selectedProcessButton, setSelectedProcessButton] = useState<ProcessButton | null>(null);
->>>>>>> cafcf1bd
   const [anchorEl, setAnchorEl] = useState<null | HTMLElement>(null);
   const { toolbar, loading, refetch } = useToolbar(windowId, tabId);
   const { selected, tabs } = useMetadataContext();
