<<<<<<< HEAD
import React, { useCallback, useMemo, useState } from 'react';
import TopToolbar from '@workspaceui/componentlibrary/src/components/Table/Toolbar';
import { ToolbarProps } from './types';
=======
import { useCallback, useMemo, useState, createElement, useRef } from 'react';
import { Box } from '@mui/material';
import TopToolbar from '@workspaceui/componentlibrary/src/components/Table/Toolbar';
import { ProcessResponse, StandardButton, StandardButtonConfig, ToolbarProps, isProcessButton } from './types';
import {
  LEFT_SECTION_BUTTONS,
  CENTER_SECTION_BUTTONS,
  RIGHT_SECTION_BUTTONS,
  StandardButtonId,
  BUTTON_IDS,
} from '../../constants/Toolbar';
>>>>>>> 8d1baa18
import SearchPortal from './SearchPortal';
import { useTranslation } from '../../hooks/useTranslation';
import { useProcessExecution } from '../../hooks/Toolbar/useProcessExecution';
import { useProcessButton } from '../../hooks/Toolbar/useProcessButton';
import { useToolbarConfig } from '../../hooks/Toolbar/useToolbarConfig';
import { useToolbar } from '../../hooks/Toolbar/useToolbar';
import ProcessMenu from './ProcessMenu';
import StatusModal from '@workspaceui/componentlibrary/src/components/StatusModal';
import ConfirmModal from '@workspaceui/componentlibrary/src/components/StatusModal/ConfirmModal';
import { ProcessButton, ProcessButtonType, ProcessDefinitionButton, ProcessResponse } from '../ProcessModal/types';
import ProcessModal from '../ProcessModal';
import { useDatasourceContext } from '@/contexts/datasourceContext';
import ProcessDefinitionModal from '../ProcessModal/ProcessDefinitionModal';
import { useUserContext } from '@/hooks/useUserContext';
import { useTabContext } from '@/contexts/tab';
import { compileExpression } from '../Form/FormView/selectors/BaseSelector';
import { useSelected, useSelectedRecord, useSelectedRecords } from '@/contexts/selected';
import useFormFields from '@/hooks/useFormFields';
import {
  organizeButtonsBySection,
  createButtonByType,
  createProcessMenuButton,
  getButtonStyles,
  ToolbarButtonMetadata,
} from './buttonConfigs';

const BaseSection = { display: 'flex', alignItems: 'center', gap: '0.25rem' };

const ToolbarCmp: React.FC<ToolbarProps> = ({ windowId, tabId, isFormView = false }) => {
  const [openModal, setOpenModal] = useState(false);
  const [showProcessDefinitionModal, setShowProcessDefinitionModal] = useState(false);
  const [isExecuting, setIsExecuting] = useState(false);
  const [processResponse, setProcessResponse] = useState<ProcessResponse | null>(null);
  const [selectedProcessActionButton, setSelectedProcessActionButton] = useState<ProcessButton | null>(null);
  const [selectedProcessDefinitionButton, setSelectedProcessDefinitionButton] =
    useState<ProcessDefinitionButton | null>(null);
<<<<<<< HEAD
  const [anchorEl, setAnchorEl] = useState<HTMLElement | null>(null);

  const [activeModal, setActiveModal] = useState<{
    button: ToolbarButtonMetadata;
    isOpen: boolean;
  } | null>(null);

  const [activeDropdown, setActiveDropdown] = useState<{
    button: ToolbarButtonMetadata;
    anchorEl: HTMLElement;
  } | null>(null);

=======
>>>>>>> 8d1baa18
  const { session } = useUserContext();
  const { toolbar, loading, refetch } = useToolbar(windowId, tabId);
  const { graph } = useSelected();
  const { executeProcess } = useProcessExecution();
  const { t } = useTranslation();
  const { refetchDatasource } = useDatasourceContext();
  const { tab, parentRecord } = useTabContext();

<<<<<<< HEAD
  const buttons: ToolbarButtonMetadata[] = toolbar?.response.data ?? [];
  const selectedRecord = useSelectedRecord(tab);
  const parentId = parentRecord?.id?.toString();
=======
  const [openMenu, setOpenMenu] = useState<boolean>(false);

  const buttonRef = useRef<HTMLButtonElement | null>(null);

  const tab = useMemo<Tab>(() => {
    const result = tabs.find(tab => tab.id === tabId);

    if (result) {
      return result;
    }

    throw new Error('Error creating toolbar: Missing tab');
  }, [tabs, tabId]);

  const selectedRecord = tab ? selected[tab.level] : undefined;
  const parentId = useMemo(() => selected[tab?.level - 1]?.id ?? null, [selected, tab?.level]);
>>>>>>> 8d1baa18

  const {
    handleAction,
    searchOpen,
    setSearchOpen,
    handleSearch,
    searchValue,
    setSearchValue,
    statusModal,
    confirmAction,
    handleConfirm,
    handleCancelConfirm,
    hideStatusModal,
  } = useToolbarConfig({ windowId, tabId, parentId, isFormView });

  const { handleProcessClick } = useProcessButton(executeProcess, refetch);
  const selectedItems = useSelectedRecords(tab);
  const {
    fields: { actionFields },
  } = useFormFields(tab);

  const processButtons = useMemo(() => {
    const buttons = Object.values(actionFields) || [];
    return buttons.filter(button => {
      if (!button.displayLogicExpression || !selectedItems) return true;

      const compiledExpr = compileExpression(button.displayLogicExpression);
      try {
        return selectedItems.some(record => compiledExpr(session, record));
      } catch {
        return true;
      }
    });
  }, [actionFields, selectedItems, session]);

  const handleMenuOpen = useCallback(() => {
    setOpenMenu(true);
  }, []);

  const handleMenuClose = useCallback(() => {
    setOpenMenu(false);
  }, []);

  const handleProcessMenuClick = useCallback(
    (button: ProcessButton) => {
      if (!selectedRecord) return;

      if (ProcessButtonType.PROCESS_ACTION in button) {
        setSelectedProcessActionButton(button);
      } else if (ProcessButtonType.PROCESS_DEFINITION in button) {
        setSelectedProcessDefinitionButton(button);
        setShowProcessDefinitionModal(true);
      } else {
        throw new Error('Unknown process type');
      }

      setOpenModal(true);
      handleMenuClose();
    },
    [selectedRecord, handleMenuClose],
  );

  const handleSearchChange = useCallback(
    (value: string) => {
      setSearchValue(value);
      handleSearch(value);
    },
    [handleSearch, setSearchValue],
  );

  const handleProcessSuccess = useCallback(() => {
    refetchDatasource(tab.id);
    graph.clearSelected(tab);
  }, [graph, refetchDatasource, tab]);

  const handleConfirmProcess = useCallback(async () => {
    if (!selectedProcessActionButton || !selectedRecord?.id) return;

    setIsExecuting(true);
    try {
      const response = await handleProcessClick(selectedProcessActionButton, String(selectedRecord.id));
      setProcessResponse(response || null);
    } catch (error) {
      setProcessResponse({
        responseActions: [
          {
            showMsgInProcessView: {
              msgType: 'error',
              msgTitle: 'Error',
              msgText: error instanceof Error ? error.message : 'Unknown error',
            },
          },
        ],
      });
    } finally {
      setIsExecuting(false);
    }
  }, [handleProcessClick, selectedProcessActionButton, selectedRecord?.id]);

  const handleCloseProcess = useCallback(() => {
    setOpenModal(false);
    setProcessResponse(null);
    setSelectedProcessActionButton(null);
  }, []);

  const handleCloseProcessDefinitionModal = useCallback(() => {
    setShowProcessDefinitionModal(false);
    setSelectedProcessDefinitionButton(null);
  }, []);

  const handleCompleteRefresh = useCallback(async () => {
    graph.clearSelected(tab);
    refetchDatasource(tab.id);
  }, [graph, refetchDatasource, tab]);

  const toolbarConfig = useMemo(() => {
<<<<<<< HEAD
    const organizedButtons = organizeButtonsBySection(buttons, isFormView);
    const hasSelectedRecord = !!selectedRecord?.id;
=======
    const buttons = toolbar?.buttons ?? [];

    const createProcessMenuButton = (): StandardButtonConfig => ({
      key: 'process-menu',
      action: 'MENU',
      name: t('common.processes'),
      icon: createElement(iconMap.process, {
        className: 'w-4 h-4',
      }),
      iconText: t('common.processes'),
      tooltip: t('common.processes'),
      disabled: !selectedRecord,
      ref: buttonRef,
      className: `bg-(--color-warning-main) disabled:bg-(--color-warning-light) h-8 [&>svg]:w-4 [&>svg]:h-4`,
      onClick: () => handleMenuOpen(),
    });
>>>>>>> 8d1baa18

    const createSectionButtons = (sectionButtons: ToolbarButtonMetadata[]) =>
      sectionButtons.map(button => {
        const config = createButtonByType(button, handleAction, isFormView, hasSelectedRecord);

<<<<<<< HEAD
        const styles = getButtonStyles(button);
        if (styles) {
          config.sx = { ...config.sx, ...styles };
        }
=======
    const createSectionConfig = (sectionButtons: StandardButtonId[]) => {
      const sectionConfig = {
        buttons: buttons
          .filter((btn: StandardButton) => {
            if (isFormView && btn.id === 'FIND') return false;
            if (isProcessButton(btn)) return false;
            return sectionButtons.includes(btn.id as StandardButtonId);
          })
          .map(btn => {
            const config = createStandardButtonConfig(btn as StandardButton, handleAction);
            const style = getStandardButtonStyle(btn.id as StandardButtonId);
            if (style) {
              config.className = style;
            }
            return config;
          }),
        style: getSectionStyle(sectionButtons),
      };

      if (sectionButtons.includes(BUTTON_IDS.TAB_CONTROL) && !buttons.some(btn => btn.id === BUTTON_IDS.TAB_CONTROL)) {
        const tabControlConfig = createTabControlButtonConfig(!!selectedRecord?.id, handleAction);
        sectionConfig.buttons.push(tabControlConfig);
      }
>>>>>>> 8d1baa18

        return config;
      });

    const config = {
      leftSection: {
        buttons: createSectionButtons(organizedButtons.left),
        style: BaseSection,
      },
      centerSection: {
        buttons: createSectionButtons(organizedButtons.center),
        style: BaseSection,
      },
      rightSection: {
        buttons: createSectionButtons(organizedButtons.right),
        style: BaseSection,
      },
      isItemSelected: hasSelectedRecord,
    };

    if (processButtons.length > 0) {
      config.rightSection.buttons.push(
        createProcessMenuButton(processButtons.length, hasSelectedRecord, handleMenuOpen, t),
      );
    }

    return config;
<<<<<<< HEAD
  }, [buttons, isFormView, selectedRecord?.id, handleAction, processButtons.length, handleMenuOpen, t]);
=======
  }, [handleAction, handleMenuOpen, isFormView, processButtons.length, selectedRecord, t, toolbar?.buttons]);
>>>>>>> 8d1baa18

  if (loading) return null;

  return (
    <>
      <TopToolbar {...toolbarConfig} />
      {activeModal && (
        <StatusModal
          open={activeModal.isOpen}
          statusText={`Modal para: ${activeModal.button.name}`}
          statusType="info"
          saveLabel="Cerrar"
          onClose={() => setActiveModal(null)}
        />
      )}
      {activeDropdown && (
        <ProcessMenu
          anchorEl={activeDropdown.anchorEl}
          open={Boolean(activeDropdown.anchorEl)}
          onClose={() => setActiveDropdown(null)}
          processButtons={activeDropdown.button.dropdownConfig?.items || []}
          onProcessClick={() => {
            console.log('Dropdown item clicked');
            setActiveDropdown(null);
          }}
          selectedRecord={selectedRecord}
        />
      )}
      {statusModal.open && (
        <StatusModal
          open={statusModal.open}
          statusText={statusModal.statusText}
          statusType={statusModal.statusType}
          errorMessage={statusModal.errorMessage}
          saveLabel={statusModal.saveLabel || t('common.close')}
          secondaryButtonLabel={statusModal.secondaryButtonLabel}
          onClose={hideStatusModal}
        />
      )}
      {confirmAction && (
        <ConfirmModal
          open={!!confirmAction}
          confirmText={confirmAction.confirmText}
          onConfirm={handleConfirm}
          onCancel={handleCancelConfirm}
          saveLabel={confirmAction.saveLabel || t('common.confirm')}
          secondaryButtonLabel={confirmAction.secondaryButtonLabel || t('common.cancel')}
        />
      )}
      {processButtons.length > 0 && (
        <ProcessMenu
          anchorRef={buttonRef}
          open={openMenu}
          onClose={handleMenuClose}
          processButtons={processButtons}
          onProcessClick={handleProcessMenuClick}
          selectedRecord={selectedRecord}
        />
      )}
      {searchOpen && !isFormView && (
        <SearchPortal
          isOpen={searchOpen}
          searchValue={searchValue}
          onSearchChange={handleSearchChange}
          onClose={() => setSearchOpen(false)}
          placeholder={t('table.placeholders.search')}
          autoCompleteTexts={[]}
        />
      )}
      {selectedProcessActionButton && (
        <ProcessModal
          open={openModal}
          onClose={handleCloseProcess}
          button={selectedProcessActionButton}
          onConfirm={handleConfirmProcess}
          isExecuting={isExecuting}
          processResponse={processResponse}
          confirmationMessage={t('process.confirmationMessage')}
          cancelButtonText={t('common.cancel')}
          executeButtonText={t('common.execute')}
          onProcessSuccess={handleProcessSuccess}
          tabId={tab.id}
        />
      )}
      <ProcessDefinitionModal
        open={showProcessDefinitionModal}
        onClose={handleCloseProcessDefinitionModal}
        button={selectedProcessDefinitionButton}
        onSuccess={handleCompleteRefresh}
        onError={handleCompleteRefresh}
      />
    </>
  );
};

<<<<<<< HEAD
=======
const getSectionStyle = (sectionType: string[]) => {
  const baseStyle = {
    display: 'flex',
    borderRadius: '10rem',
    alignItems: 'center',
    maxHeight: '2.5rem',
    padding: '0.25rem',
  };

  if (sectionType === LEFT_SECTION_BUTTONS) {
    return {
      ...baseStyle,
      background: theme.palette.baselineColor.neutral[0],
    };
  }

  if (sectionType === RIGHT_SECTION_BUTTONS) {
    return {
      ...baseStyle,
      background: theme.palette.baselineColor.transparentNeutral[5],
      maxHeight: '2.5rem',
      gap: '0.20rem',
    };
  }

  return {
    ...baseStyle,
    gap: '0.20rem',
    width: sectionType === CENTER_SECTION_BUTTONS ? '100%' : 'auto',
    background: theme.palette.baselineColor.transparentNeutral[5],
  };
};

>>>>>>> 8d1baa18
export const Toolbar = ToolbarCmp;
export default Toolbar;<|MERGE_RESOLUTION|>--- conflicted
+++ resolved
@@ -1,20 +1,6 @@
-<<<<<<< HEAD
-import React, { useCallback, useMemo, useState } from 'react';
+import React, { useCallback, useMemo, useRef, useState } from 'react';
 import TopToolbar from '@workspaceui/componentlibrary/src/components/Table/Toolbar';
 import { ToolbarProps } from './types';
-=======
-import { useCallback, useMemo, useState, createElement, useRef } from 'react';
-import { Box } from '@mui/material';
-import TopToolbar from '@workspaceui/componentlibrary/src/components/Table/Toolbar';
-import { ProcessResponse, StandardButton, StandardButtonConfig, ToolbarProps, isProcessButton } from './types';
-import {
-  LEFT_SECTION_BUTTONS,
-  CENTER_SECTION_BUTTONS,
-  RIGHT_SECTION_BUTTONS,
-  StandardButtonId,
-  BUTTON_IDS,
-} from '../../constants/Toolbar';
->>>>>>> 8d1baa18
 import SearchPortal from './SearchPortal';
 import { useTranslation } from '../../hooks/useTranslation';
 import { useProcessExecution } from '../../hooks/Toolbar/useProcessExecution';
@@ -38,10 +24,11 @@
   createButtonByType,
   createProcessMenuButton,
   getButtonStyles,
-  ToolbarButtonMetadata,
 } from './buttonConfigs';
-
-const BaseSection = { display: 'flex', alignItems: 'center', gap: '0.25rem' };
+import { ToolbarButtonMetadata } from '@/hooks/Toolbar/types';
+
+const BaseSection = { display: 'flex', alignItems: 'center' };
+const EmptyArray: ToolbarButtonMetadata[] = [];
 
 const ToolbarCmp: React.FC<ToolbarProps> = ({ windowId, tabId, isFormView = false }) => {
   const [openModal, setOpenModal] = useState(false);
@@ -51,21 +38,12 @@
   const [selectedProcessActionButton, setSelectedProcessActionButton] = useState<ProcessButton | null>(null);
   const [selectedProcessDefinitionButton, setSelectedProcessDefinitionButton] =
     useState<ProcessDefinitionButton | null>(null);
-<<<<<<< HEAD
-  const [anchorEl, setAnchorEl] = useState<HTMLElement | null>(null);
 
   const [activeModal, setActiveModal] = useState<{
     button: ToolbarButtonMetadata;
     isOpen: boolean;
   } | null>(null);
 
-  const [activeDropdown, setActiveDropdown] = useState<{
-    button: ToolbarButtonMetadata;
-    anchorEl: HTMLElement;
-  } | null>(null);
-
-=======
->>>>>>> 8d1baa18
   const { session } = useUserContext();
   const { toolbar, loading, refetch } = useToolbar(windowId, tabId);
   const { graph } = useSelected();
@@ -74,28 +52,12 @@
   const { refetchDatasource } = useDatasourceContext();
   const { tab, parentRecord } = useTabContext();
 
-<<<<<<< HEAD
-  const buttons: ToolbarButtonMetadata[] = toolbar?.response.data ?? [];
+  const [openMenu, setOpenMenu] = useState<boolean>(false);
+  const buttonRef = useRef<HTMLButtonElement | null>(null);
+
+  const buttons: ToolbarButtonMetadata[] = toolbar?.response.data ?? EmptyArray;
   const selectedRecord = useSelectedRecord(tab);
   const parentId = parentRecord?.id?.toString();
-=======
-  const [openMenu, setOpenMenu] = useState<boolean>(false);
-
-  const buttonRef = useRef<HTMLButtonElement | null>(null);
-
-  const tab = useMemo<Tab>(() => {
-    const result = tabs.find(tab => tab.id === tabId);
-
-    if (result) {
-      return result;
-    }
-
-    throw new Error('Error creating toolbar: Missing tab');
-  }, [tabs, tabId]);
-
-  const selectedRecord = tab ? selected[tab.level] : undefined;
-  const parentId = useMemo(() => selected[tab?.level - 1]?.id ?? null, [selected, tab?.level]);
->>>>>>> 8d1baa18
 
   const {
     handleAction,
@@ -131,8 +93,8 @@
     });
   }, [actionFields, selectedItems, session]);
 
-  const handleMenuOpen = useCallback(() => {
-    setOpenMenu(true);
+  const handleMenuToggle = useCallback(() => {
+    setOpenMenu(prev => !prev);
   }, []);
 
   const handleMenuClose = useCallback(() => {
@@ -212,62 +174,17 @@
   }, [graph, refetchDatasource, tab]);
 
   const toolbarConfig = useMemo(() => {
-<<<<<<< HEAD
     const organizedButtons = organizeButtonsBySection(buttons, isFormView);
     const hasSelectedRecord = !!selectedRecord?.id;
-=======
-    const buttons = toolbar?.buttons ?? [];
-
-    const createProcessMenuButton = (): StandardButtonConfig => ({
-      key: 'process-menu',
-      action: 'MENU',
-      name: t('common.processes'),
-      icon: createElement(iconMap.process, {
-        className: 'w-4 h-4',
-      }),
-      iconText: t('common.processes'),
-      tooltip: t('common.processes'),
-      disabled: !selectedRecord,
-      ref: buttonRef,
-      className: `bg-(--color-warning-main) disabled:bg-(--color-warning-light) h-8 [&>svg]:w-4 [&>svg]:h-4`,
-      onClick: () => handleMenuOpen(),
-    });
->>>>>>> 8d1baa18
 
     const createSectionButtons = (sectionButtons: ToolbarButtonMetadata[]) =>
       sectionButtons.map(button => {
         const config = createButtonByType(button, handleAction, isFormView, hasSelectedRecord);
 
-<<<<<<< HEAD
         const styles = getButtonStyles(button);
         if (styles) {
-          config.sx = { ...config.sx, ...styles };
+          config.className = config.className ? `${config.className} ${styles}` : styles;
         }
-=======
-    const createSectionConfig = (sectionButtons: StandardButtonId[]) => {
-      const sectionConfig = {
-        buttons: buttons
-          .filter((btn: StandardButton) => {
-            if (isFormView && btn.id === 'FIND') return false;
-            if (isProcessButton(btn)) return false;
-            return sectionButtons.includes(btn.id as StandardButtonId);
-          })
-          .map(btn => {
-            const config = createStandardButtonConfig(btn as StandardButton, handleAction);
-            const style = getStandardButtonStyle(btn.id as StandardButtonId);
-            if (style) {
-              config.className = style;
-            }
-            return config;
-          }),
-        style: getSectionStyle(sectionButtons),
-      };
-
-      if (sectionButtons.includes(BUTTON_IDS.TAB_CONTROL) && !buttons.some(btn => btn.id === BUTTON_IDS.TAB_CONTROL)) {
-        const tabControlConfig = createTabControlButtonConfig(!!selectedRecord?.id, handleAction);
-        sectionConfig.buttons.push(tabControlConfig);
-      }
->>>>>>> 8d1baa18
 
         return config;
       });
@@ -279,27 +196,23 @@
       },
       centerSection: {
         buttons: createSectionButtons(organizedButtons.center),
-        style: BaseSection,
+        style: { ...BaseSection, gap: '0.25rem' },
       },
       rightSection: {
         buttons: createSectionButtons(organizedButtons.right),
-        style: BaseSection,
+        style: { ...BaseSection, gap: '0.25rem' },
       },
       isItemSelected: hasSelectedRecord,
     };
 
     if (processButtons.length > 0) {
       config.rightSection.buttons.push(
-        createProcessMenuButton(processButtons.length, hasSelectedRecord, handleMenuOpen, t),
+        createProcessMenuButton(processButtons.length, hasSelectedRecord, handleMenuToggle, t, buttonRef),
       );
     }
 
     return config;
-<<<<<<< HEAD
-  }, [buttons, isFormView, selectedRecord?.id, handleAction, processButtons.length, handleMenuOpen, t]);
-=======
-  }, [handleAction, handleMenuOpen, isFormView, processButtons.length, selectedRecord, t, toolbar?.buttons]);
->>>>>>> 8d1baa18
+  }, [buttons, isFormView, selectedRecord?.id, processButtons.length, handleAction, handleMenuToggle, t]);
 
   if (loading) return null;
 
@@ -313,19 +226,6 @@
           statusType="info"
           saveLabel="Cerrar"
           onClose={() => setActiveModal(null)}
-        />
-      )}
-      {activeDropdown && (
-        <ProcessMenu
-          anchorEl={activeDropdown.anchorEl}
-          open={Boolean(activeDropdown.anchorEl)}
-          onClose={() => setActiveDropdown(null)}
-          processButtons={activeDropdown.button.dropdownConfig?.items || []}
-          onProcessClick={() => {
-            console.log('Dropdown item clicked');
-            setActiveDropdown(null);
-          }}
-          selectedRecord={selectedRecord}
         />
       )}
       {statusModal.open && (
@@ -395,41 +295,5 @@
   );
 };
 
-<<<<<<< HEAD
-=======
-const getSectionStyle = (sectionType: string[]) => {
-  const baseStyle = {
-    display: 'flex',
-    borderRadius: '10rem',
-    alignItems: 'center',
-    maxHeight: '2.5rem',
-    padding: '0.25rem',
-  };
-
-  if (sectionType === LEFT_SECTION_BUTTONS) {
-    return {
-      ...baseStyle,
-      background: theme.palette.baselineColor.neutral[0],
-    };
-  }
-
-  if (sectionType === RIGHT_SECTION_BUTTONS) {
-    return {
-      ...baseStyle,
-      background: theme.palette.baselineColor.transparentNeutral[5],
-      maxHeight: '2.5rem',
-      gap: '0.20rem',
-    };
-  }
-
-  return {
-    ...baseStyle,
-    gap: '0.20rem',
-    width: sectionType === CENTER_SECTION_BUTTONS ? '100%' : 'auto',
-    background: theme.palette.baselineColor.transparentNeutral[5],
-  };
-};
-
->>>>>>> 8d1baa18
 export const Toolbar = ToolbarCmp;
 export default Toolbar;