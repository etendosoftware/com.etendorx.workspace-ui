--- conflicted
+++ resolved
@@ -45,14 +45,8 @@
   } | null>(null);
 
   const { refetchDatasource } = useDatasourceContext();
-<<<<<<< HEAD
   const { tab, parentTab, parentRecord, hasFormChanges } = useTabContext();
-  const { session } = useUserContext();
-  const { toolbar, loading, refetch } = useToolbar(windowId, tab?.id);
-=======
-  const { tab, parentTab, parentRecord } = useTabContext();
   const { buttons, processButtons, loading, refetch } = useToolbar(windowId, tab?.id);
->>>>>>> 53d43ff3
   const { graph } = useSelected();
   const { executeProcess } = useProcessExecution();
   const { t } = useTranslation();
