--- conflicted
+++ resolved
@@ -1,10 +1,5 @@
 import { useCallback, useMemo, useState, createElement } from 'react';
-<<<<<<< HEAD
-import TopToolbar from '@workspaceui/componentlibrary/src/components/Table/Toolbar';
-import { IconSize, StandardButtonConfig, ToolbarProps, isProcessButton } from './types';
-=======
 import { IconSize, StandardButton, StandardButtonConfig, ToolbarProps, isProcessButton } from './types';
->>>>>>> 25df6c46
 import {
   LEFT_SECTION_BUTTONS,
   CENTER_SECTION_BUTTONS,
@@ -221,11 +216,7 @@
             return sectionButtons.includes(btn.id as StandardButtonId);
           })
           .map(btn => {
-<<<<<<< HEAD
-            const config = createStandardButtonConfig(btn, handleAction);
-=======
             const config = createStandardButtonConfig(btn as StandardButton, handleAction, isFormView, selectedRecord);
->>>>>>> 25df6c46
             const style = getStandardButtonStyle(btn.id as StandardButtonId);
             if (style) {
               config.sx = style;
