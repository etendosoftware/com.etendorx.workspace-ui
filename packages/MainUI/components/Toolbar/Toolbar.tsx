--- conflicted
+++ resolved
@@ -1,18 +1,5 @@
-<<<<<<< HEAD
-import { useCallback, useMemo, useState, createElement } from 'react';
-import { IconSize, StandardButton, StandardButtonConfig, ToolbarProps, isProcessButton } from './types';
-import {
-  LEFT_SECTION_BUTTONS,
-  CENTER_SECTION_BUTTONS,
-  RIGHT_SECTION_BUTTONS,
-  StandardButtonId,
-  BUTTON_IDS,
-} from '../../constants/Toolbar';
-=======
 import React, { useCallback, useMemo, useRef, useState } from 'react';
-import TopToolbar from '@workspaceui/componentlibrary/src/components/Table/Toolbar';
 import { ToolbarProps } from './types';
->>>>>>> 4794883c
 import SearchPortal from './SearchPortal';
 import { useTranslation } from '../../hooks/useTranslation';
 import { useProcessExecution } from '../../hooks/Toolbar/useProcessExecution';
@@ -29,13 +16,10 @@
 import { useUserContext } from '@/hooks/useUserContext';
 import { useTabContext } from '@/contexts/tab';
 import { compileExpression } from '../Form/FormView/selectors/BaseSelector';
-<<<<<<< HEAD
 import { useSelectedRecord } from '@/hooks/useSelectedRecord';
 import { useSelectedRecords } from '@/hooks/useSelectedRecords';
 import { useSelected } from '@/hooks/useSelected';
 import TopToolbar from './TopToolbar';
-=======
-import { useSelected, useSelectedRecord, useSelectedRecords } from '@/contexts/selected';
 import useFormFields from '@/hooks/useFormFields';
 import {
   organizeButtonsBySection,
@@ -47,7 +31,6 @@
 
 const BaseSection = { display: 'flex', alignItems: 'center' };
 const EmptyArray: ToolbarButtonMetadata[] = [];
->>>>>>> 4794883c
 
 const ToolbarCmp: React.FC<ToolbarProps> = ({ windowId, tabId, isFormView = false }) => {
   const [openModal, setOpenModal] = useState(false);
@@ -100,20 +83,20 @@
 
   const processButtons = useMemo(() => {
     const buttons = Object.values(actionFields) || [];
-    return buttons.filter(button => {
+    return buttons.filter((button) => {
       if (!button.displayLogicExpression || !selectedItems) return true;
 
       const compiledExpr = compileExpression(button.displayLogicExpression);
       try {
-        return selectedItems.some(record => compiledExpr(session, record));
+        return selectedItems.some((record) => compiledExpr(session, record));
       } catch {
         return true;
       }
-    });
+    }) as ProcessButton[];
   }, [actionFields, selectedItems, session]);
 
   const handleMenuToggle = useCallback(() => {
-    setOpenMenu(prev => !prev);
+    setOpenMenu((prev) => !prev);
   }, []);
 
   const handleMenuClose = useCallback(() => {
@@ -197,7 +180,7 @@
     const hasSelectedRecord = !!selectedRecord?.id;
 
     const createSectionButtons = (sectionButtons: ToolbarButtonMetadata[]) =>
-      sectionButtons.map(button => {
+      sectionButtons.map((button) => {
         const config = createButtonByType(button, handleAction, isFormView, hasSelectedRecord);
 
         const styles = getButtonStyles(button);
