import { useDatasourceContext } from "@/contexts/datasourceContext";
import { useTabContext } from "@/contexts/tab";
import type { ToolbarButtonMetadata } from "@/hooks/Toolbar/types";
import useFormFields from "@/hooks/useFormFields";
import { useSelected } from "@/hooks/useSelected";
import { useSelectedRecord } from "@/hooks/useSelectedRecord";
import { useSelectedRecords } from "@/hooks/useSelectedRecords";
import { useUserContext } from "@/hooks/useUserContext";
import { EMPTY_ARRAY } from "@/utils/defaults";
import StatusModal from "@workspaceui/componentlibrary/src/components/StatusModal";
import ConfirmModal from "@workspaceui/componentlibrary/src/components/StatusModal/ConfirmModal";
import type React from "react";
import { useCallback, useMemo, useState } from "react";
import { useProcessButton } from "../../hooks/Toolbar/useProcessButton";
import { useProcessExecution } from "../../hooks/Toolbar/useProcessExecution";
import { useToolbar } from "../../hooks/Toolbar/useToolbar";
import { useToolbarConfig } from "../../hooks/Toolbar/useToolbarConfig";
import { useTranslation } from "../../hooks/useTranslation";
import { compileExpression } from "../Form/FormView/selectors/BaseSelector";
import ProcessIframeModal from "../ProcessModal/Iframe";
import ProcessDefinitionModal from "../ProcessModal/ProcessDefinitionModal";
import {
  type ProcessButton,
  ProcessButtonType,
  type ProcessDefinitionButton,
  type ProcessResponse,
} from "../ProcessModal/types";
import ProcessMenu from "./ProcessMenu";
import SearchPortal from "./SearchPortal";
import TopToolbar from "./TopToolbar";
import {
  createButtonByType,
  createProcessMenuButton,
  getButtonStyles,
  organizeButtonsBySection,
} from "./buttonConfigs";
import type { ToolbarProps } from "./types";
import type { Tab } from "@workspaceui/api-client/src/api/types";

const BaseSection = { display: "flex", alignItems: "center" };
const EmptyArray: ToolbarButtonMetadata[] = [];

<<<<<<< HEAD
const ToolbarCmp: React.FC<ToolbarProps> = ({ windowId, isFormView = false }) => {
  const [openModal, setOpenModal] = useState(false);
=======
const ToolbarCmp: React.FC<ToolbarProps> = ({ windowId, tabId, isFormView = false }) => {
  const [openIframeModal, setOpenIframeModal] = useState(false);
>>>>>>> f173749b
  const [showProcessDefinitionModal, setShowProcessDefinitionModal] = useState(false);
  const [processResponse, setProcessResponse] = useState<ProcessResponse | null>(null);
  const [selectedProcessActionButton, setSelectedProcessActionButton] = useState<ProcessButton | null>(null);
  const [selectedProcessDefinitionButton, setSelectedProcessDefinitionButton] =
    useState<ProcessDefinitionButton | null>(null);

  const [activeModal, setActiveModal] = useState<{
    button: ToolbarButtonMetadata;
    isOpen: boolean;
  } | null>(null);

  const { refetchDatasource } = useDatasourceContext();
  const { tab, parentTab, parentRecord } = useTabContext();
  const { session } = useUserContext();
  const { toolbar, loading, refetch } = useToolbar(windowId, tab?.id);
  const { graph } = useSelected();
  const { executeProcess } = useProcessExecution();
  const { t } = useTranslation();
  const selectedParentItems = useSelectedRecords(parentTab as Tab);

  const [anchorEl, setAnchorEl] = useState<HTMLElement | null>(null);

  const buttons: ToolbarButtonMetadata[] = toolbar?.response.data ?? EmptyArray;
  const selectedRecord = useSelectedRecord(tab);
  const hasParentTab = !!tab?.parentTabId;
  const parentId = parentRecord?.id?.toString();

  const {
    handleAction,
    searchOpen,
    setSearchOpen,
    handleSearch,
    searchValue,
    setSearchValue,
    statusModal,
    confirmAction,
    handleConfirm,
    handleCancelConfirm,
    hideStatusModal,
  } = useToolbarConfig({ windowId, tabId: tab?.id, parentId, isFormView });

  const { handleProcessClick } = useProcessButton(executeProcess, refetch);
  const selectedItems = useSelectedRecords(tab);
  const {
    fields: { actionFields },
  } = useFormFields(tab);

  const processButtons = useMemo(() => {
    const buttons = Object.values(actionFields) || [];
    return buttons.filter((button) => {
      if (!button.displayed) return false;
      if (selectedItems?.length === 0) return false;
      if (selectedItems?.length > 1 && !button?.processDefinition?.isMultiRecord) return false;
      if (!button.displayLogicExpression) return true;

      const compiledExpr = compileExpression(button.displayLogicExpression);
      try {
        const checkRecord = (record: Record<string, unknown>) => compiledExpr(session, record);
        return button?.processDefinition?.isMultiRecord
          ? selectedItems.every(checkRecord)
          : selectedItems.some(checkRecord);
      } catch {
        return true;
      }
    }) as ProcessButton[];
  }, [actionFields, selectedItems, session]);

  const handleMenuToggle = useCallback(
    (event: React.MouseEvent<HTMLButtonElement>) => {
      if (!anchorEl) {
        setAnchorEl(event.currentTarget);
      } else {
        setAnchorEl(null);
      }
    },
    [anchorEl]
  );

  const handleMenuClose = useCallback(() => {
    setAnchorEl(null);
  }, []);

  const handleProcessMenuClick = useCallback(
    async (button: ProcessButton) => {
      if (!selectedRecord) return;

      if (ProcessButtonType.PROCESS_ACTION in button) {
        const response = await handleProcessClick(button, String(selectedRecord.id));
        setProcessResponse(response);
        setSelectedProcessActionButton(button);
        setOpenIframeModal(true);
      } else if (ProcessButtonType.PROCESS_DEFINITION in button) {
        setSelectedProcessDefinitionButton(button);
        setShowProcessDefinitionModal(true);
      } else {
        throw new Error("Unknown process type");
      }

      handleMenuClose();
    },
    [handleMenuClose, handleProcessClick, selectedRecord]
  );

  const handleSearchChange = useCallback(
    (value: string) => {
      setSearchValue(value);
      handleSearch(value);
    },
    [handleSearch, setSearchValue]
  );

  const handleProcessSuccess = useCallback(() => {
    refetchDatasource(tab.id);
    graph.clearSelected(tab);
  }, [graph, refetchDatasource, tab]);

  const handleCloseProcess = useCallback(() => {
    setOpenIframeModal(false);
    setProcessResponse(null);
    setSelectedProcessActionButton(null);
  }, []);

  const handleCloseProcessDefinitionModal = useCallback(() => {
    setShowProcessDefinitionModal(false);
    setSelectedProcessDefinitionButton(null);
  }, []);

  const handleCompleteRefresh = useCallback(async () => {
    graph.clearSelected(tab);
    refetchDatasource(tab.id);
  }, [graph, refetchDatasource, tab]);

  const handleCloseSearch = useCallback(() => setSearchOpen(false), [setSearchOpen]);

  const handleCloseStatusModal = useCallback(() => setActiveModal(null), []);

  const toolbarConfig = useMemo(() => {
    const organizedButtons = organizeButtonsBySection(buttons, isFormView);
    const hasSelectedRecord = !!selectedRecord?.id;
    const hasParentRecordSelected = !hasParentTab || selectedParentItems.length === 1;

    const createSectionButtons = (sectionButtons: ToolbarButtonMetadata[]) =>
      sectionButtons.map((button) => {
        const config = createButtonByType(button, handleAction, isFormView, hasSelectedRecord, hasParentRecordSelected);

        const styles = getButtonStyles(button);
        if (styles) {
          config.className = config.className ? `${config.className} ${styles}` : styles;
        }

        return config;
      });

    const config = {
      leftSection: {
        buttons: createSectionButtons(organizedButtons.left),
        style: BaseSection,
      },
      centerSection: {
        buttons: createSectionButtons(organizedButtons.center),
        style: { ...BaseSection, gap: "0.25rem" },
      },
      rightSection: {
        buttons: createSectionButtons(organizedButtons.right),
        style: { ...BaseSection, gap: "0.25rem" },
      },
      isItemSelected: hasSelectedRecord,
    };

    if (processButtons.length > 0) {
      config.rightSection.buttons.push(
        createProcessMenuButton(processButtons.length, hasSelectedRecord, handleMenuToggle, t, anchorEl)
      );
    }

    return config;
  }, [
    buttons,
    isFormView,
    selectedRecord?.id,
    processButtons.length,
    t,
    handleAction,
    handleMenuToggle,
    anchorEl,
    hasParentTab,
    selectedParentItems,
  ]);

  if (loading) return null;

  return (
    <>
      <TopToolbar {...toolbarConfig} />
      {activeModal && (
        <StatusModal
          open={activeModal.isOpen}
          statusText={`Modal para: ${activeModal.button.name}`}
          statusType="info"
          saveLabel="Cerrar"
          onClose={handleCloseStatusModal}
        />
      )}
      {statusModal.open && (
        <StatusModal
          open={statusModal.open}
          statusText={statusModal.statusText}
          statusType={statusModal.statusType}
          errorMessage={statusModal.errorMessage}
          saveLabel={statusModal.saveLabel || t("common.close")}
          secondaryButtonLabel={statusModal.secondaryButtonLabel}
          onClose={hideStatusModal}
        />
      )}
      {confirmAction && (
        <ConfirmModal
          open={!!confirmAction}
          confirmText={confirmAction.confirmText}
          onConfirm={handleConfirm}
          onCancel={handleCancelConfirm}
          saveLabel={confirmAction.saveLabel || t("common.confirm")}
          secondaryButtonLabel={confirmAction.secondaryButtonLabel || t("common.cancel")}
        />
      )}
      {processButtons.length > 0 && (
        <ProcessMenu
          anchorEl={anchorEl}
          onClose={handleMenuClose}
          processButtons={processButtons}
          onProcessClick={handleProcessMenuClick}
          selectedRecord={selectedRecord}
        />
      )}
      {searchOpen && !isFormView && (
        <SearchPortal
          isOpen={searchOpen}
          searchValue={searchValue}
          onSearchChange={handleSearchChange}
          onClose={handleCloseSearch}
          placeholder={t("table.placeholders.search")}
          autoCompleteTexts={EMPTY_ARRAY}
        />
      )}
      <ProcessIframeModal
        isOpen={openIframeModal}
        onClose={handleCloseProcess}
        url={processResponse?.iframeUrl}
        title={selectedProcessActionButton?.name}
        onProcessSuccess={handleProcessSuccess}
        tabId={tab.id}
      />
      <ProcessDefinitionModal
        open={showProcessDefinitionModal}
        onClose={handleCloseProcessDefinitionModal}
        button={selectedProcessDefinitionButton}
        onSuccess={handleCompleteRefresh}
        onError={handleCompleteRefresh}
      />
    </>
  );
};

export const Toolbar = ToolbarCmp;
export default Toolbar;<|MERGE_RESOLUTION|>--- conflicted
+++ resolved
@@ -40,13 +40,8 @@
 const BaseSection = { display: "flex", alignItems: "center" };
 const EmptyArray: ToolbarButtonMetadata[] = [];
 
-<<<<<<< HEAD
 const ToolbarCmp: React.FC<ToolbarProps> = ({ windowId, isFormView = false }) => {
-  const [openModal, setOpenModal] = useState(false);
-=======
-const ToolbarCmp: React.FC<ToolbarProps> = ({ windowId, tabId, isFormView = false }) => {
   const [openIframeModal, setOpenIframeModal] = useState(false);
->>>>>>> f173749b
   const [showProcessDefinitionModal, setShowProcessDefinitionModal] = useState(false);
   const [processResponse, setProcessResponse] = useState<ProcessResponse | null>(null);
   const [selectedProcessActionButton, setSelectedProcessActionButton] = useState<ProcessButton | null>(null);
