--- conflicted
+++ resolved
@@ -16,25 +16,8 @@
           flexDirection: 'column',
           flex: 1,
           minHeight: 0,
-<<<<<<< HEAD
-          flexGrow: 1,
-        },
-        fetchMore: {
-          alignSelf: 'center',
-          borderRadius: '4rem',
-          border: `1px solid ${theme.palette.divider}`,
-          margin: theme.spacing(1),
-          padding: '0.5rem 1rem',
-          '&:hover': {
-            borderRadius: '4rem',
-            padding: '0.5rem 1rem',
-            border: `1px solid ${theme.palette.divider}`,
-            background: theme.palette.baselineColor.neutral[20],
-          },
-=======
           height: '100%',
           maxHeight: '100%',
->>>>>>> 25df6c46
         },
         tableHeadCell: {
           whiteSpace: 'nowrap',
