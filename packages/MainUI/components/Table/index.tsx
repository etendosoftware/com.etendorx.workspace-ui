/*
 *************************************************************************
 * The contents of this file are subject to the Etendo License
 * (the "License"), you may not use this file except in compliance with
 * the License.
 * You may obtain a copy of the License at
 * https://github.com/etendosoftware/etendo_core/blob/main/legal/Etendo_license.txt
 * Software distributed under the License is distributed on an
 * "AS IS" basis, WITHOUT WARRANTY OF ANY KIND, either express or
 * implied. See the License for the specific language governing rights
 * and limitations under the License.
 * All portions are Copyright © 2021–2025 FUTIT SERVICES, S.L
 * All Rights Reserved.
 * Contributor(s): Futit Services S.L.
 *************************************************************************
 */

import {
  MaterialReactTable,
  type MRT_Row,
  useMaterialReactTable,
  type MRT_TableBodyRowProps,
  type MRT_TableInstance,
  type MRT_VisibilityState,
  type MRT_Cell,
  type MRT_Column,
} from "material-react-table";
import type { ColumnFiltersState, SortingState, ExpandedState, Updater } from "@tanstack/react-table";
import { useStyle } from "./styles";
import type {
  EntityData,
  GridProps,
  Column,
  Field,
  FormInitializationResponse,
  RefListField,
} from "@workspaceui/api-client/src/api/types";
import { FieldType } from "@workspaceui/api-client/src/api/types";
import React, { useCallback, useEffect, useLayoutEffect, useMemo, useRef, useState } from "react";
import ColumnVisibilityMenu from "../Toolbar/Menus/ColumnVisibilityMenu";
import { useDatasourceContext } from "@/contexts/datasourceContext";
import EmptyState from "./EmptyState";
import { useToolbarContext } from "@/contexts/ToolbarContext";
import useTableSelection from "@/hooks/useTableSelection";
import { ErrorDisplay } from "../ErrorDisplay";
import { useTranslation } from "@/hooks/useTranslation";
import { useTabContext } from "@/contexts/tab";
import { useSelected } from "@/hooks/useSelected";
<<<<<<< HEAD
import { useWindowContext } from "@/contexts/window";
=======
import { useMultiWindowURL } from "@/hooks/navigation/useMultiWindowURL";
import { NEW_RECORD_ID } from "@/utils/url/constants";
>>>>>>> 3d8956da
import { logger } from "@/utils/logger";
import PlusFolderFilledIcon from "../../../ComponentLibrary/src/assets/icons/folder-plus-filled.svg";
import MinusFolderIcon from "../../../ComponentLibrary/src/assets/icons/folder-minus.svg";
import CircleFilledIcon from "../../../ComponentLibrary/src/assets/icons/circle-filled.svg";
import ChevronUp from "../../../ComponentLibrary/src/assets/icons/chevron-up.svg";
import ChevronDown from "../../../ComponentLibrary/src/assets/icons/chevron-down.svg";
import CheckIcon from "../../../ComponentLibrary/src/assets/icons/check.svg";
import { useTableData } from "@/hooks/table/useTableData";
import { isEmptyObject } from "@/utils/commons";
import {
  getDisplayColumnDefOptions,
  getMUITableBodyCellProps,
  getCurrentRowCanExpand,
  getCellTitle,
} from "@/utils/table/utils";
import { processCalloutColumnValues } from "./utils/calloutUtils";
import { ACTION_FORM_INITIALIZATION, MODE_CHANGE } from "@/utils/hooks/useFormInitialization/constants";
import { COLUMN_NAMES } from "./constants";
import { useTableStatePersistenceTab } from "@/hooks/useTableStatePersistenceTab";
import { CellContextMenu } from "./CellContextMenu";
import { RecordCounterBar } from "@workspaceui/componentlibrary/src/components";
import type {
  EditingRowsState,
  InlineEditingContextMenu,
  RowValidationResult,
  EditingRowStateUtils,
  EditingRowData,
  SaveResult,
  ValidationError,
} from "./types/inlineEditing";
import { createEditingRowStateUtils, getMergedRowData } from "./utils/editingRowUtils";
import { ActionsColumn } from "./ActionsColumn";
import { validateFieldRealTime } from "./utils/validationUtils";
import { getFieldReference, buildPayloadByInputName } from "@/utils";
import { useUserContext } from "@/hooks/useUserContext";
import { useTableConfirmation } from "./hooks/useTableConfirmation";
import { useInlineTableDirOptions } from "./hooks/useInlineTableDirOptions";
import { useInlineEditInitialization } from "./hooks/useInlineEditInitialization";
import {
  canSortWithEditingRows,
  canFilterWithEditingRows,
  mergeOptimisticRecordsWithSort,
  canUseVirtualScrollingWithEditing,
} from "./utils/tableFeatureCompatibility";
import { createKeyboardNavigationManager, type KeyboardNavigationManager } from "./utils/keyboardNavigation";
import {
  useDebouncedCallback,
  useThrottledCallback,
  usePerformanceMonitor,
  useMemoryManager,
} from "./utils/performanceOptimizations";
import { useScreenReaderAnnouncer, generateAriaAttributes } from "./utils/accessibilityUtils";
import { useStatusModal } from "@/hooks/Toolbar/useStatusModal";
import StatusModal from "@workspaceui/componentlibrary/src/components/StatusModal";
import { globalCalloutManager } from "@/services/callouts";
import { getFieldsByColumnName } from "@workspaceui/api-client/src/utils/metadata";
import { Metadata } from "@workspaceui/api-client/src/api/metadata";
import "./styles/inlineEditing.css";
import { compileExpression } from "../Form/FormView/selectors/BaseSelector";

// Lazy load CellEditorFactory once at module level to avoid recreating on every render
const CellEditorFactory = React.lazy(() => import("./CellEditors/CellEditorFactory"));

type RowProps = (props: {
  isDetailPanel?: boolean;
  row: MRT_Row<EntityData>;
  table: MRT_TableInstance<EntityData>;
}) => Omit<MRT_TableBodyRowProps<EntityData>, "staticRowIndex">;

/**
 * Get field identifier from row values
 * Handles both inputName and hqlName based keys
 */
const getFieldIdentifier = (
  rowValues: Record<string, unknown>,
  fieldInputName: string,
  fieldHqlName: string
): unknown => {
  const identifierKeyFromInput = `${fieldInputName}$_identifier`;
  const identifierKeyFromHql = `${fieldHqlName}$_identifier`;
  return rowValues[identifierKeyFromInput] || rowValues[identifierKeyFromHql];
};

/**
 * Get field entries from row values
 * Handles both inputName and hqlName based keys
 */
const getFieldEntries = (rowValues: Record<string, unknown>, fieldInputName: string, fieldHqlName: string): unknown => {
  const entriesKeyFromInput = `${fieldInputName}$_entries`;
  const entriesKeyFromHql = `${fieldHqlName}$_entries`;
  return rowValues[entriesKeyFromInput] || rowValues[entriesKeyFromHql];
};

/**
 * Create field with augmented data (identifier and entries)
 */
const createFieldWithData = (
  field: Field,
  fieldInputName: string,
  fieldIdentifier: unknown,
  fieldEntries: unknown
): Field => {
  const identifierKeyFromInput = `${fieldInputName}$_identifier`;
  const entriesKeyFromInput = `${fieldInputName}$_entries`;

  return {
    ...field,
    ...(fieldIdentifier ? { [identifierKeyFromInput]: fieldIdentifier } : {}),
    ...(fieldEntries ? { [entriesKeyFromInput]: fieldEntries } : {}),
  };
};

/**
 * Props for EditableCellContent component
 */
interface EditableCellContentProps {
  rowId: string;
  fieldKey: string;
  columnName: string;
  editingData: EditingRowData;
  fieldMapping: { fieldType: FieldType; field: Field };
  initialFocusCell: { rowId: string; columnName: string } | null;
  session: Record<string, unknown> | undefined;
  editingRowUtils: EditingRowStateUtils;
  keyboardNavigationManager: KeyboardNavigationManager | null;
  handleCellValueChange: (
    rowId: string,
    fieldKey: string,
    value: unknown,
    optionData?: Record<string, unknown>,
    field?: Field
  ) => void;
  validateFieldOnBlur: (rowId: string, fieldKey: string) => void;
  setInitialFocusCell: (cell: { rowId: string; columnName: string } | null) => void;
  loadTableDirOptions: (
    field: Field,
    searchQuery?: string,
    rowValues?: Record<string, unknown>
  ) => Promise<RefListField[]>;
  isLoadingTableDirOptions: (fieldName: string) => boolean;
}

/**
 * Editable cell content component
 * Extracted from inline Cell definition to reduce cognitive complexity
 */
const EditableCellContent: React.FC<EditableCellContentProps> = ({
  rowId,
  fieldKey,
  columnName,
  editingData,
  fieldMapping,
  initialFocusCell,
  session,
  editingRowUtils,
  keyboardNavigationManager,
  handleCellValueChange,
  validateFieldOnBlur,
  setInitialFocusCell,
  loadTableDirOptions,
  isLoadingTableDirOptions,
}) => {
  const currentValue =
    fieldKey in editingData.modifiedData ? editingData.modifiedData[fieldKey] : editingData.originalData[fieldKey];

  const shouldAutoFocus = initialFocusCell?.rowId === rowId && initialFocusCell?.columnName === columnName;
  const isNewRow = editingData.isNew || false;
  const rowValues = { ...editingData.originalData, ...editingData.modifiedData };
  const shouldBeReadOnly = isFieldReadOnly(fieldMapping.field, isNewRow, rowValues, session);

  const fieldInputName = fieldMapping.field.inputName || fieldMapping.field.hqlName || fieldKey;
  const fieldHqlName = fieldMapping.field.hqlName || fieldMapping.field.columnName || fieldKey;

  const fieldIdentifier = getFieldIdentifier(rowValues, fieldInputName, fieldHqlName);
  const fieldEntries = getFieldEntries(rowValues, fieldInputName, fieldHqlName);

  const fieldWithData = createFieldWithData(fieldMapping.field, fieldInputName, fieldIdentifier, fieldEntries);

  return (
    <div className="inline-edit-cell-container">
      <React.Suspense
        fallback={
          <div className="inline-edit-loading">
            <span className="text-gray-500 text-sm">Loading...</span>
          </div>
        }>
        <CellEditorFactory
          fieldType={fieldMapping.fieldType}
          value={currentValue}
          onChange={(value, optionData) =>
            handleCellValueChange(rowId, fieldKey, value, optionData, fieldMapping.field)
          }
          onBlur={() => {
            validateFieldOnBlur(rowId, fieldKey);
            if (shouldAutoFocus) {
              setInitialFocusCell(null);
            }
          }}
          field={fieldWithData}
          hasError={Boolean(editingData.validationErrors[fieldMapping.field.name || columnName])}
          disabled={editingData.isSaving || shouldBeReadOnly}
          rowId={rowId}
          columnId={fieldKey}
          keyboardNavigationManager={keyboardNavigationManager}
          shouldAutoFocus={shouldAutoFocus}
          loadOptions={async (_field, searchQuery) => {
            const freshEditingData = editingRowUtils.getEditingRowData(rowId);
            const freshRowValues = freshEditingData
              ? { ...freshEditingData.originalData, ...freshEditingData.modifiedData }
              : rowValues;
            return await loadTableDirOptions(fieldMapping.field, searchQuery, freshRowValues);
          }}
          isLoadingOptions={(fieldName) => isLoadingTableDirOptions(fieldName)}
          data-testid="CellEditorFactory__8ca888"
        />
      </React.Suspense>
    </div>
  );
};

/**
 * Props for ActionsColumnCell component
 */
interface ActionsColumnCellProps {
  row: MRT_Row<EntityData>;
  editingRowUtils: EditingRowStateUtils;
  handleEditRow: (row: MRT_Row<EntityData>) => void;
  handleSaveRow: (rowId: string) => void;
  handleCancelRow: (rowId: string) => void;
  setRecordId: (id: string) => void;
}

/**
 * Actions column cell component
 * Extracted from inline Cell definition
 */
const ActionsColumnCell: React.FC<ActionsColumnCellProps> = ({
  row,
  editingRowUtils,
  handleEditRow,
  handleSaveRow,
  handleCancelRow,
  setRecordId,
}) => {
  const rowId = String(row.original.id);
  const editingData = editingRowUtils.getEditingRowData(rowId);
  const isEditing = editingRowUtils.isRowEditing(rowId);
  const isSaving = editingData?.isSaving || false;
  const hasErrors = editingData ? Object.values(editingData.validationErrors).some((error) => error) : false;

  return (
    <ActionsColumn
      row={row}
      isEditing={isEditing}
      isSaving={isSaving}
      hasErrors={hasErrors}
      validationErrors={editingData?.validationErrors}
      onEdit={() => handleEditRow(row)}
      onSave={() => handleSaveRow(rowId)}
      onCancel={() => handleCancelRow(rowId)}
      onOpenForm={() => {
        // Navigate to form view - this will handle the URL update properly
        setRecordId(String(row.original.id));
      }}
      data-testid="ActionsColumn__8ca888"
    />
  );
};

const getRowId = (row: EntityData) => String(row.id);

// Helper function to convert Column to FieldType using existing utilities
// Simple cache implementation with size limit
const fieldTypeCache = new Map<string, FieldType>();
const MAX_CACHE_SIZE = 100;

// Extended Column type with optional metadata properties
interface ExtendedColumn extends Column {
  column?: {
    reference?: string;
    referencedEntity?: string;
    readOnlyLogicExpression?: string;
  };
  readOnlyLogicExpression?: string;
  isReadOnly?: boolean;
  isUpdatable?: boolean;
}

// Helper function to determine if a field should be readonly in inline editing
const isFieldReadOnly = (
  field: Field,
  isNewRow = false,
  rowValues?: Record<string, unknown>,
  session?: Record<string, unknown>
): boolean => {
  // Field explicitly marked as readonly
  if (field.isReadOnly) return true;

  // Field not updatable (readonly except for new rows)
  if (!field.isUpdatable && !isNewRow) return true;

  // Evaluate readOnlyLogicExpression if present
  if (field.readOnlyLogicExpression && rowValues) {
    try {
      const compiledExpr = compileExpression(field.readOnlyLogicExpression);
      const result = compiledExpr(session || {}, rowValues);
      return Boolean(result);
    } catch (error) {
      logger.warn(`Error evaluating readOnlyLogicExpression for field ${field.name}:`, error);
      // On error, default to readonly for safety
      return true;
    }
  }

  return false;
};

const getFieldTypeFromColumn = (column: Column): FieldType => {
  // Create a cache key based on column properties that affect field type
  const cacheKey = `${column.name}-${column.type}-${column.column?.reference}-${column.displayType}`;

  const cached = fieldTypeCache.get(cacheKey);
  if (cached) {
    return cached;
  }

  let fieldType: FieldType;

  // First, check if this is a TABLEDIR field based on referencedEntity
  // Fields with referencedEntity should be TABLEDIR, not SELECT
  const extColumn = column as ExtendedColumn;
  if (column.referencedEntity || extColumn.column?.referencedEntity) {
    fieldType = FieldType.TABLEDIR;
  } else if (column.type && Object.values(FieldType).includes(column.type as FieldType)) {
    fieldType = column.type as FieldType;
  } else {
    // Fallback to reference mapping if type is not set or invalid
    fieldType = getFieldReference(column.column?.reference);
  }

  // Note: Special case corrections are now handled in parseColumns

  // Field type detection completed - special cases handled in parseColumns

  // Limit cache size to prevent memory leaks
  if (fieldTypeCache.size >= MAX_CACHE_SIZE) {
    const firstKey = fieldTypeCache.keys().next().value;
    if (firstKey) {
      fieldTypeCache.delete(firstKey);
    }
  }

  fieldTypeCache.set(cacheKey, fieldType);
  return fieldType;
};

// Helper function to convert Column to Field for cell editors
// Simple cache implementation with size limit
const fieldCache = new Map<string, Field>();

const columnToFieldForEditor = (column: Column): Field => {
  // Extract readOnlyLogicExpression from column (now populated by parseColumns)
  const extColumn = column as ExtendedColumn;
  const readOnlyLogicExpression = extColumn.readOnlyLogicExpression || extColumn.column?.readOnlyLogicExpression;

  // Extract isReadOnly and isUpdatable from column
  const isReadOnly = extColumn.isReadOnly || false;
  const isUpdatable = extColumn.isUpdatable !== false; // Default to true if not specified

  // Create a cache key based on column properties that affect the Field conversion
  // Include a version marker to invalidate old cache entries when logic changes
  const cacheKey = `v3-${column.name}-${column.fieldId}-${column.isMandatory}-${column.type}-${!!readOnlyLogicExpression}`;

  const cachedField = fieldCache.get(cacheKey);
  if (cachedField) {
    return cachedField;
  }

  // Use the refList and referencedEntity from the column (set by parseColumns)
  const refList = Array.isArray(column.refList) ? column.refList : [];

  // Get the corrected field type using the same logic as getFieldTypeFromColumn
  const correctedFieldType = getFieldTypeFromColumn(column);

  // Create a minimal Field object with the data we need for cell editors
  const field: Field = {
    name: column.name,
    hqlName: column.name,
    inputName: column.name,
    columnName: column.columnName || column.name,
    process: "",
    shownInStatusBar: Boolean(column.shownInStatusBar),
    tab: "",
    displayed: column.displayed !== false,
    startnewline: false,
    showInGridView: column.showInGridView !== false,
    fieldGroup$_identifier: "",
    fieldGroup: "",
    isMandatory: column.isMandatory || false,
    column: column.column || {},
    id: column.fieldId || column.id,
    module: "",
    hasDefaultValue: false,
    refColumnName: column.column?.reference || "",
    targetEntity: String(column.referencedEntity || column.datasourceId || ""),
    gridProps: {} as GridProps,
    type: String(correctedFieldType),
    field: [],
    selector: column.selector,
    refList: refList,
    referencedEntity: String(column.referencedEntity || ""),
    referencedWindowId: column.referencedWindowId || "",
    referencedTabId: "",
    displayLogicExpression: undefined,
    readOnlyLogicExpression: readOnlyLogicExpression,
    isReadOnly: isReadOnly,
    isDisplayed: column.displayed !== false,
    sequenceNumber: Number(column.sequenceNumber || 0),
    isUpdatable: isUpdatable,
    description: column.header,
    helpComment: "",
    processDefinition: undefined,
    processAction: undefined,
    etmetaCustomjs: column.customJs || null,
  } as Field;

  // Limit cache size to prevent memory leaks
  if (fieldCache.size >= MAX_CACHE_SIZE) {
    const firstKey = fieldCache.keys().next().value;
    if (firstKey) {
      fieldCache.delete(firstKey);
    }
  }

  fieldCache.set(cacheKey, field);
  return field;
};

interface DynamicTableProps {
  setRecordId: React.Dispatch<React.SetStateAction<string>>;
  onRecordSelection?: (recordId: string) => void;
  isTreeMode?: boolean;
}

const DynamicTable = ({ setRecordId, onRecordSelection, isTreeMode = true }: DynamicTableProps) => {
  const { sx } = useStyle();
  const { t } = useTranslation();
  const { graph } = useSelected();
  const { user, session } = useUserContext();

  // Confirmation dialog hook for user confirmations
  const { confirmationState, confirmDiscardChanges, confirmSaveWithErrors } = useTableConfirmation();

  // Status modal for showing save errors and success messages
  const { statusModal, hideStatusModal, showErrorModal, showSuccessModal } = useStatusModal();

  const {
    registerDatasource,
    unregisterDatasource,
    registerRefetchFunction,
    registerRecordsGetter,
    registerHasMoreRecordsGetter,
    registerFetchMore,
  } = useDatasourceContext();
  const { registerActions, registerAttachmentAction, setShouldOpenAttachmentModal } = useToolbarContext();
  const { activeWindow } = useWindowContext();
  const { getSelectedRecord } = useWindowContext();
  const { tab, parentTab, parentRecord } = useTabContext();

  // Hook for fetching form initialization data when entering edit mode
  const { fetchInitialData } = useInlineEditInitialization({ tab });

  // Hook for loading TABLEDIR options for inline editing
  const { loadOptions: loadTableDirOptions, isLoading: isLoadingTableDirOptions } = useInlineTableDirOptions({
    tabId: tab.id,
    windowId: tab.window,
    tab: tab,
  });

  const { tableColumnFilters, tableColumnVisibility, tableColumnSorting, tableColumnOrder } =
    useTableStatePersistenceTab({
      windowIdentifier: activeWindow?.windowIdentifier || "",
      tabId: tab.id,
      tabLevel: tab.tabLevel,
    });
  const tabId = tab.id;
  const tableContainerRef = useRef<HTMLDivElement>(null);

  // Debug: Compare baseColumns with rawColumns from parseColumns

  const clickTimeoutsRef = useRef<Map<string, ReturnType<typeof setTimeout>>>(new Map());
  const hasScrolledToSelection = useRef<boolean>(false);
  const previousURLSelection = useRef<string | null>(null);
  const hasRestoredSelection = useRef(false);

  // Use the table data hook
  const {
    displayRecords,
    records,
    columns: baseColumns,
    expanded,
    loading,
    error,
    shouldUseTreeMode,
    hasMoreRecords,
    handleMRTColumnFiltersChange,
    handleMRTColumnVisibilityChange,
    handleMRTSortingChange,
    handleMRTColumnOrderChange,
    handleMRTExpandChange,
    toggleImplicitFilters,
    fetchMore,
    refetch,
    removeRecordLocally,
    applyQuickFilter,
  } = useTableData({
    isTreeMode,
  });

  const [columnMenuAnchor, setColumnMenuAnchor] = useState<HTMLElement | null>(null);
  const [hasInitialColumnVisibility, setHasInitialColumnVisibility] = useState<boolean>(false);
  const [contextMenu, setContextMenu] = useState<{
    anchorEl: HTMLElement | null;
    cell: MRT_Cell<EntityData> | null;
    row: MRT_Row<EntityData> | null;
  }>({
    anchorEl: null,
    cell: null,
    row: null,
  });

  // Inline editing state management
  // This state tracks which rows are currently being edited, their original and modified data,
  // validation errors, and save status. The editingRowUtils provide helper functions to manage this state.
  const [editingRows, setEditingRows] = useState<EditingRowsState>({});
  const editingRowsRef = useRef<EditingRowsState>({});
  editingRowsRef.current = editingRows; // Keep ref in sync with state

  // Focus management for inline editing - tracks which cell should receive initial focus
  const [initialFocusCell, setInitialFocusCell] = useState<{ rowId: string; columnName: string } | null>(null);

  // Debug comparison completed - issue identified and resolved

  const [_inlineEditingContextMenu, _setInlineEditingContextMenu] = useState<InlineEditingContextMenu>({
    anchorEl: null,
    cell: null,
    row: null,
    showInlineOptions: false,
  });

  // Create editing row state utilities - memoize with stable ref to prevent recreating functions
  // Use ref instead of state in dependencies to avoid recreation on every state change
  const editingRowUtils = useMemo(
    () => createEditingRowStateUtils(editingRowsRef, setEditingRows),
    [] // Empty deps - only create once, functions use ref for current value
  );

  // Optimistic updates state - tracks pending updates for immediate UI feedback
  const [optimisticRecords, setOptimisticRecords] = useState<EntityData[]>([]);

  // Keyboard navigation manager for inline editing
  const [keyboardNavigationManager, setKeyboardNavigationManager] = useState<KeyboardNavigationManager | null>(null);

  // Performance optimization utilities
  const performanceMonitor = usePerformanceMonitor();
  const memoryManager = useMemoryManager();

  // Accessibility utilities
  const screenReaderAnnouncer = useScreenReaderAnnouncer();

  /**
   * Transfer metadata from original field to editor field
   */
  const enrichFieldWithOriginalMetadata = useCallback(
    (field: Field, column: Column): Field => {
      const fieldKey = column.columnName || column.name;
      const originalField = tab.fields?.[fieldKey];

      if (!originalField) {
        return field;
      }

      // Transfer callout if present
      if (originalField.column?.callout) {
        field.column = {
          ...field.column,
          callout: originalField.column.callout,
        };
      }

      // Transfer selector configuration
      if (originalField.selector) {
        field.selector = originalField.selector;
      }

      // Use the correct inputName and hqlName from the original field
      field.inputName = originalField.inputName;
      field.hqlName = originalField.hqlName;

      return field;
    },
    [tab.fields]
  );

  /**
   * Store field mapping by both col.name and col.columnName
   */
  const storeFieldMapping = useCallback(
    (
      mappings: Map<string, { fieldType: FieldType; field: Field }>,
      column: Column,
      mapping: { fieldType: FieldType; field: Field }
    ): void => {
      mappings.set(column.name, mapping);
      if (column.columnName && column.columnName !== column.name) {
        mappings.set(column.columnName, mapping);
      }
    },
    []
  );

  /**
   * Create field mapping for a single column
   */
  const createColumnFieldMapping = useCallback(
    (column: Column): { fieldType: FieldType; field: Field } => {
      const field = columnToFieldForEditor(column);
      const enrichedField = enrichFieldWithOriginalMetadata(field, column);

      return {
        fieldType: getFieldTypeFromColumn(column),
        field: enrichedField,
      };
    },
    [enrichFieldWithOriginalMetadata]
  );

  // Memoize field conversions for all columns to avoid recalculation on every render
  const columnFieldMappings = useMemo(() => {
    const mappings = new Map<string, { fieldType: FieldType; field: Field }>();

    for (const col of baseColumns) {
      if (col.name === COLUMN_NAMES.ACTIONS) {
        continue;
      }

      const mapping = createColumnFieldMapping(col);
      storeFieldMapping(mappings, col, mapping);
    }

    return mappings;
  }, [baseColumns, createColumnFieldMapping, storeFieldMapping]);

  // Immediate validation function (no debounce)
  const validateFieldImmediate = useCallback(
    (rowId: string, fieldName: string, value: unknown) => {
      performanceMonitor.measure(`validate-field-immediate-${fieldName}`, () => {
        // Use memoized field mapping to avoid column lookup
        const fieldMapping = columnFieldMappings.get(fieldName);
        if (!fieldMapping) return;

        // Use real-time validation with lenient settings for typing
        const validationResult = validateFieldRealTime(fieldMapping.field, value, {
          allowEmpty: true,
          showTypingErrors: false,
        });

        // Use field.name as the validation key to match Save validation and Callout logic
        const validationKey = fieldMapping.field.name || fieldName;

        // Update validation errors in state
        const currentErrors = editingRows[rowId]?.validationErrors || {};
        editingRowUtils.setRowValidationErrors(rowId, {
          ...currentErrors,
          [validationKey]: validationResult.error,
        });
      });
    },
    [columnFieldMappings, editingRows, editingRowUtils]
  );

  // Create debounced validation function for real-time feedback with performance monitoring
  const debouncedValidateField = useDebouncedCallback((rowId: string, fieldName: string, value: unknown) => {
    validateFieldImmediate(rowId, fieldName, value);
  }, 300);

  // Function to cancel pending validations for specific fields
  const blurValidationTimersRef = useRef<Map<string, NodeJS.Timeout>>(new Map());

  const cancelPendingDebouncedValidations = useCallback(() => {
    // Cancel only the debounced validation, not blur validations
    // Blur validations read current state so they should be safe
    debouncedValidateField.cancel();
  }, [debouncedValidateField]);

  // Immediate validation function for blur events with performance monitoring
  const validateFieldOnBlur = useCallback(
    (rowId: string, fieldName: string) => {
      // Add a small delay to ensure throttled onChange has completed
      // handleCellValueChange is throttled to 50ms, so we wait 60ms to be safe
      const timerKey = `${rowId}-${fieldName}`;

      // Clear any existing timer for this field
      const existingTimer = blurValidationTimersRef.current.get(timerKey);
      if (existingTimer) {
        clearTimeout(existingTimer);
      }

      const timer = setTimeout(() => {
        // Remove from map when executed
        blurValidationTimersRef.current.delete(timerKey);
        performanceMonitor.measure(`validate-field-blur-${fieldName}`, () => {
          // Use memoized field mapping to avoid column lookup
          const fieldMapping = columnFieldMappings.get(fieldName);
          if (!fieldMapping) {
            return;
          }

          // Get the current value from the editing state (not from the closure)
          // This ensures we validate the most recent value after onChange
          const editingData = editingRowUtils.getEditingRowData(rowId);
          if (!editingData) {
            return;
          }

          const currentValue =
            fieldName in editingData.modifiedData
              ? editingData.modifiedData[fieldName]
              : editingData.originalData[fieldName];

          // Only enforce non-empty validation if the field is mandatory
          // Optional fields can be empty
          const validationResult = validateFieldRealTime(fieldMapping.field, currentValue, {
            allowEmpty: !fieldMapping.field.isMandatory,
            showTypingErrors: true,
          });

          // Use field.name as the validation key to match Save validation and Callout logic
          const validationKey = fieldMapping.field.name || fieldName;

          // Update validation errors in state
          const currentErrors = editingData.validationErrors || {};
          editingRowUtils.setRowValidationErrors(rowId, {
            ...currentErrors,
            [validationKey]: validationResult.error,
          });
        });
      }, 60); // Wait for throttled onChange to complete (50ms + 10ms buffer)

      // Store the timer so it can be cancelled if needed
      blurValidationTimersRef.current.set(timerKey, timer);
    },
    [columnFieldMappings, editingRowUtils, performanceMonitor]
  );

  // Helper function to get Field by name using the columnFieldMappings cache
  const getFieldByName = useCallback(
    (fieldName: string): Field | undefined => {
      return columnFieldMappings.get(fieldName)?.field;
    },
    [columnFieldMappings]
  );

  // Apply callout values to an editing row
  // Reuses calloutUtils for consistency with FormView's BaseSelector logic
  const applyCalloutValuesToRow = useCallback(
    (rowId: string, columnValues: FormInitializationResponse["columnValues"]) => {
      if (!columnValues) return;

      const editingData = editingRowUtils.getEditingRowData(rowId);
      if (!editingData) return;

      // Cancel pending debounced validations to prevent stale validations
      cancelPendingDebouncedValidations();

      // Process callout column values using shared utility
      const updates = processCalloutColumnValues(columnValues, tab);
      const fieldsByColumnName = getFieldsByColumnName(tab);

      // Apply each update to the editing row
      for (const [columnName, _columnValue] of Object.entries(columnValues)) {
        const targetField = fieldsByColumnName[columnName];
        if (!targetField) continue;

        const update = updates.find((u) => u.fieldName === (targetField.hqlName || columnName));
        if (!update) continue;

        const gridFieldName = update.fieldName; // Use hqlName from update
        const validationKey = targetField.name || gridFieldName;

        // Update field value
        // Pass validationKey to ensure the correct error is cleared
        editingRowUtils.updateCellValue(rowId, gridFieldName, update.value, validationKey);

        // Update identifier if present
        if (update.identifier && update.value && String(update.value) !== update.identifier) {
          editingRowUtils.updateCellValue(rowId, `${gridFieldName}$_identifier`, update.identifier);
        }

        // Update entries if present
        if (update.entries) {
          editingRowUtils.updateCellValue(rowId, `${gridFieldName}$_entries`, update.entries);
        }

        // NOTE: We don't trigger validation here because:
        // 1. updateCellValue already clears the error for this field
        // 2. Any pending blur validations will read the new value from state
        // 3. Triggering validation here can interfere with auto-selection logic
      }
    },
    [tab, editingRowUtils, cancelPendingDebouncedValidations]
  );

  // Type for product option data from datasource
  interface ProductOptionData {
    cCurrencyId?: string;
    currency?: string;
    currency$id?: string;
    product$currency$id?: string;
    cUomId?: string;
    uOM?: string;
    uOM$id?: string;
    product$uOM$id?: string;
    standardPrice?: number;
    netListPrice?: number;
    listPrice?: number;
    priceLimit?: number;
    limitPrice?: number;
  }

  // Execute inline callout for a field
  const executeInlineCallout = useCallback(
    async (rowId: string, field: Field, newValue: unknown, optionData?: Record<string, unknown>) => {
      // Don't execute if field doesn't have callout
      if (!field.column.callout) {
        logger.warn(`[InlineCallout] Field ${field.hqlName} has no callout configured`);
        return;
      }

      // Get current editing row data
      const editingData = editingRowUtils.getEditingRowData(rowId);
      if (!editingData) {
        logger.warn(`[InlineCallout] No editing data found for row ${rowId}`);
        return;
      }

      // Don't execute if we're applying callout values (prevent loops)
      if (editingData.isApplyingCalloutValues) {
        return;
      }

      try {
        // Build payload from current row data
        const fieldsByHqlName = tab?.fields || {};
        const fieldsByColumnName = getFieldsByColumnName(tab);
        const currentRowData = getMergedRowData(editingData);

        // Filter out fields that don't have metadata definitions
        // This removes display names like "Tax", "Alternate Taxable Amount", etc.
        // and grid-specific field names that aren't in the field definitions
        const validFieldNames = new Set([
          ...Object.keys(fieldsByHqlName),
          ...Object.values(fieldsByHqlName).map((f) => f.inputName),
          ...Object.values(fieldsByHqlName).map((f) => f.columnName),
        ]);

        const filteredRowData = Object.entries(currentRowData).reduce(
          (acc, [key, value]) => {
            // Keep the field if:
            // 1. It's a known field name (hqlName, inputName, or columnName)
            // 2. It's an identifier field (ends with $_identifier)
            // 3. It's an entries field (ends with $_entries)
            // 4. It's a data field (ends with _data)
            const baseFieldName = key.replace(/(\$_identifier|\$_entries|_data)$/, "");
            if (
              validFieldNames.has(key) ||
              validFieldNames.has(baseFieldName) ||
              key.endsWith("$_identifier") ||
              key.endsWith("$_entries") ||
              key.endsWith("_data")
            ) {
              acc[key] = value;
            }
            return acc;
          },
          {} as Record<string, unknown>
        );

        const payload = buildPayloadByInputName(filteredRowData, fieldsByHqlName);
        const entityKeyColumn = tab.fields.id.columnName;
        const calloutData = {
          ...session,
          ...payload,
          inpKeyName: fieldsByColumnName[entityKeyColumn].inputName,
          inpTabId: tab.id,
          inpTableId: tab.table,
          inpkeyColumnId: entityKeyColumn,
          keyColumnName: entityKeyColumn,
          _entityName: tab.entityName,
          inpwindowId: tab.window,
        } as Record<string, unknown>;

        // CRITICAL FIX: For product field, use the actual product ID, not the datasource compound ID
        // The datasource returns a compound ID (warehouse + product), but backend expects just the product ID
        calloutData[field.inputName] = newValue;

        if (field.inputName === "inpmProductId" && newValue && optionData) {
          // Cast to typed interfaces
          const productOption = optionData as ProductOptionData;
          const parentData = parentRecord;

          // CRITICAL: Add parent order ID to payload
          // The product callout needs this to query order data (date, isCashVAT, etc.) for tax calculation
          if (parentData?.id) {
            calloutData.inpcOrderId = String(parentData.id);
          }

          // Get priceList from parentRecord (order header)
          const priceListFromParent = parentData?.priceList || parentData?.mPricelistId;
          if (priceListFromParent) {
            calloutData.inpmPricelistId = priceListFromParent;
          }

          // Try multiple possible field names for currency (from datasource response)
          calloutData.inpmProductId_CURR =
            productOption.cCurrencyId ||
            productOption.currency ||
            productOption.currency$id ||
            productOption.product$currency$id ||
            parentData?.currency ||
            parentData?.cCurrencyId ||
            session.$C_Currency_ID;

          // Try multiple possible field names for UOM (from datasource response)
          calloutData.inpmProductId_UOM =
            productOption.cUomId ||
            productOption.uOM ||
            productOption.uOM$id ||
            productOption.product$uOM$id ||
            session["#C_UOM_ID"] ||
            "";

          // Try multiple possible field names for prices (from datasource response)
          calloutData.inpmProductId_PSTD = String(
            productOption.standardPrice || productOption.netListPrice || productOption.listPrice || 0
          );
          calloutData.inpmProductId_PLIST = String(productOption.netListPrice || productOption.listPrice || 0);
          calloutData.inpmProductId_PLIM = String(productOption.priceLimit || productOption.limitPrice || 0);

          // Add complete product_data object for backend callout (needed for tax calculation)
          calloutData.product_data = optionData;

          // Set default quantity if not present in current row data
          if (!calloutData.inpqtyordered) {
            calloutData.inpqtyordered = "1";
          }
        }

        // Execute through global manager

        await globalCalloutManager.executeCallout(field.hqlName, async () => {
          // For new records (rowId starts with "new_"), send ROW_ID=null
          const isNewRecord = rowId.startsWith("new_");
          const rowIdForBackend = isNewRecord ? "null" : rowId;

          // Always use MODE=CHANGE like form view does
          // The key is having auxiliary fields initialized (done below)
          const params = new URLSearchParams({
            _action: ACTION_FORM_INITIALIZATION,
            MODE: MODE_CHANGE,
            TAB_ID: tab.id,
            CHANGED_COLUMN: field.inputName,
            ROW_ID: rowIdForBackend,
            PARENT_ID: String(parentRecord?.id || "null"),
          });

          const response = await Metadata.kernelClient.post(`?${params}`, calloutData);

          if (response?.data?.columnValues || response?.data?.auxiliaryInputValues) {
            // Mark that we're applying callout values to prevent loops
            editingRowUtils.setCalloutApplying(rowId, true);

            // Suppress other callouts while applying values
            globalCalloutManager.suppress();

            try {
              // Apply column values (field values, identifiers, entries)
              if (response.data.columnValues) {
                applyCalloutValuesToRow(rowId, response.data.columnValues);
              }

              // Apply auxiliary input values (PRODUCTTYPE, isBOM, etc.)
              // These are needed for subsequent callouts to work correctly
              if (response.data.auxiliaryInputValues) {
                for (const [key, valueObj] of Object.entries(response.data.auxiliaryInputValues)) {
                  const { value } = valueObj as { value: unknown };
                  editingRowUtils.updateCellValue(rowId, key, value);
                }
              }
            } finally {
              setTimeout(() => {
                globalCalloutManager.resume();
                editingRowUtils.setCalloutApplying(rowId, false);
              }, 0);
            }
          } else {
            logger.warn(`[InlineCallout] No columnValues or auxiliaryInputValues in response for ${field.hqlName}`);
          }
        });
      } catch (error) {
        logger.error(`[InlineCallout] Error executing callout for ${field.hqlName}:`, error);
      }
    },
    [tab, session, parentRecord, editingRowUtils, applyCalloutValuesToRow]
  );

  const toggleColumnsDropdown = useCallback(
    (buttonRef?: HTMLElement | null) => {
      if (columnMenuAnchor) {
        setColumnMenuAnchor(null);
      } else {
        setColumnMenuAnchor(buttonRef || null);
      }
    },
    [columnMenuAnchor]
  );

  const handleCloseColumnMenu = useCallback(() => {
    setColumnMenuAnchor(null);
  }, []);

  const handleCellContextMenu = useCallback(
    (event: React.MouseEvent<HTMLTableCellElement>, cell: MRT_Cell<EntityData>, row: MRT_Row<EntityData>) => {
      event.preventDefault();

      setContextMenu({
        anchorEl: event.currentTarget,
        cell,
        row,
      });
    },
    []
  );

  const handleTableBodyContextMenu = useCallback((event: React.MouseEvent) => {
    // Check if the click is on an empty area (not on a row/cell)
    // We detect this by checking if the target is not a table cell or row
    const target = event.target as HTMLElement;
    const isClickOnEmptyArea = !target.closest("tr") && !target.closest("td") && !target.closest("th");

    if (isClickOnEmptyArea) {
      event.preventDefault();

      // Create a temporary anchor element at the mouse position
      // This ensures the menu appears exactly where the user clicked
      const anchorElement = document.createElement("div");
      anchorElement.style.position = "fixed";
      anchorElement.style.left = `${event.clientX}px`;
      anchorElement.style.top = `${event.clientY}px`;
      anchorElement.style.width = "0px";
      anchorElement.style.height = "0px";
      // Mark this as a temporary element so we know to remove it later
      anchorElement.setAttribute("data-context-menu-anchor", "true");
      document.body.appendChild(anchorElement);

      setContextMenu({
        anchorEl: anchorElement,
        cell: null,
        row: null,
      });
    }
  }, []);

  const handleCloseContextMenu = useCallback(() => {
    setContextMenu((prev) => {
      // Only clean up temporary anchor elements that we created
      // IMPORTANT: Do NOT remove table cells that were used as anchors!
      if (prev.anchorEl?.hasAttribute("data-context-menu-anchor")) {
        try {
          // Check if the element is still in the DOM and has a parent before removing
          if (prev.anchorEl.parentNode && document.body.contains(prev.anchorEl)) {
            prev.anchorEl.parentNode.removeChild(prev.anchorEl);
          }
        } catch (error) {
          // Silently ignore if element was already removed
          console.debug("[handleCloseContextMenu] Element already removed:", error);
        }
      }

      return {
        anchorEl: null,
        cell: null,
        row: null,
      };
    });
  }, []);

  const handleFilterByValue = useCallback(
    async (columnId: string, filterId: string, filterValue: string | number, filterLabel: string) => {
      await applyQuickFilter(columnId, filterId, filterValue, filterLabel);
    },
    [applyQuickFilter]
  );

  // Inline editing action handlers
  const handleEditRow = useCallback(
    async (row: MRT_Row<EntityData>) => {
      const rowId = String(row.original.id);

      // Add the row to editing state with original data immediately
      // This ensures the inputs show up right away
      editingRowUtils.addEditingRow(rowId, row.original, false);

      // Set focus to the first editable column (skip 'id' and 'actions')
      const firstEditableColumn = baseColumns.find(
        (col) => col.name !== COLUMN_NAMES.ID && col.name !== COLUMN_NAMES.ACTIONS && col.displayed !== false
      );

      if (firstEditableColumn) {
        setInitialFocusCell({ rowId, columnName: firstEditableColumn.name });
      }

      // Announce editing state change to screen readers
      if (screenReaderAnnouncer) {
        const columnCount = baseColumns.filter((col) => col.name !== COLUMN_NAMES.ACTIONS).length;
        screenReaderAnnouncer.announceEditingStateChange(rowId, true, columnCount);
      }

      // Fetch initialized data in background to get proper values for selectors and other fields
      try {
        const initializedData = await fetchInitialData(rowId, false);
        if (initializedData) {
          // Check if user hasn't made any modifications yet
          const editingData = editingRowUtils.getEditingRowData(rowId);
          if (editingData && Object.keys(editingData.modifiedData).length === 0) {
            // Merge initialized data with original data, prioritizing initialized values
            // This ensures selectors show correct values and identifiers
            const mergedData = {
              ...row.original,
              ...initializedData,
              // Always keep the original ID
              id: row.original.id,
            };

            // Check which column names match with initialized data
            const _columnNames = baseColumns.map((col) => col.name);
            const _initializedFieldNames = Object.keys(initializedData);

            // Update the editing row with enriched data
            editingRowUtils.addEditingRow(rowId, mergedData, false);
          }
        }
      } catch (error) {
        logger.warn(`[InlineEditing] Failed to fetch initialized data for row ${rowId}:`, error);
        // Continue with original data if initialization fails
      }
    },
    [editingRowUtils, screenReaderAnnouncer, baseColumns, fetchInitialData]
  );

  const handleInsertRow = useCallback(async () => {
    // Import utility functions for new row creation
    const { generateNewRowId, createEmptyRowData, insertNewRowAtTop } = await import("./utils/editingRowUtils");

    // Generate a unique ID for the new row
    const newRowId = generateNewRowId();

    // Create empty row data with proper default values based on column metadata
    const emptyRowData = createEmptyRowData(newRowId, baseColumns);

    // Fetch initialized data for new row to get default values and proper field setup
    let finalRowData = emptyRowData;
    try {
      const initializedData = await fetchInitialData(newRowId, true);
      if (initializedData) {
        // Merge empty row data with initialized data, prioritizing initialized values
        finalRowData = {
          ...emptyRowData,
          ...initializedData,
          // Always keep the generated ID for new rows
          id: newRowId,
        };
      }
    } catch (error) {
      logger.warn(`[InlineEditing] Failed to fetch initialized data for new row ${newRowId}:`, error);
      // Continue with empty data if initialization fails
    }

    // Add the new row to editing state first - this automatically sets it to editing mode
    editingRowUtils.addEditingRow(newRowId, finalRowData, true);

    // Set focus to the first editable column for the new row
    const firstEditableColumn = baseColumns.find(
      (col) => col.name !== COLUMN_NAMES.ID && col.name !== COLUMN_NAMES.ACTIONS && col.displayed !== false
    );

    if (firstEditableColumn) {
      setInitialFocusCell({ rowId: newRowId, columnName: firstEditableColumn.name });
    }

    // Add the new row to optimistic records at the top of the grid for immediate visual feedback
    const currentRecords = optimisticRecords.length > 0 ? optimisticRecords : displayRecords;
    const updatedRecords = insertNewRowAtTop(currentRecords, finalRowData);
    setOptimisticRecords(updatedRecords);

    // Announce row insertion to screen readers
    if (screenReaderAnnouncer) {
      screenReaderAnnouncer.announceRowInsertion(newRowId);
    }
  }, [editingRowUtils, optimisticRecords, displayRecords, baseColumns, screenReaderAnnouncer, fetchInitialData]);

  // Validate an entire row before saving
  const validateRow = useCallback(
    async (rowId: string): Promise<boolean> => {
      const editingRowData = editingRowUtils.getEditingRowData(rowId);
      if (!editingRowData) return false;

      // Import validation utilities
      const { validateNewRowForSave, validateExistingRowForSave, validationErrorsToRecord } = await import(
        "./utils/validationUtils"
      );

      // Get the current merged data for validation
      const currentData: EntityData = {
        ...editingRowData.originalData,
        ...editingRowData.modifiedData,
      } as EntityData;

      let validationResult: RowValidationResult;

      // Use tab.fields instead of baseColumns for validation
      // Fields have hqlName which matches how data is stored in rowData
      const fieldsArray = tab.fields ? Object.values(tab.fields) : [];

      if (editingRowData.isNew) {
        // Use stricter validation for new rows
        validationResult = validateNewRowForSave(fieldsArray, currentData);
      } else {
        // Use less strict validation for existing rows
        validationResult = validateExistingRowForSave(
          fieldsArray,
          currentData,
          editingRowData.originalData as EntityData
        );
      }

      // Convert validation errors to record format and update state
      const validationErrors = validationErrorsToRecord(validationResult.errors || []);
      editingRowUtils.setRowValidationErrors(rowId, validationErrors);

      return validationResult.isValid;
    },
    [editingRowUtils, tab.fields]
  );

  /**
   * Format validation errors for display
   */
  const formatValidationErrors = useCallback((validationErrors: Record<string, string | undefined>): string[] => {
    return Object.entries(validationErrors)
      .filter(([_, message]) => message)
      .map(([field, message]) => (field === "_general" ? message || "" : `${field}: ${message || ""}`));
  }, []);

  /**
   * Handle validation errors before save
   */
  const handleValidationErrors = useCallback(
    (rowId: string, editingRowData: EditingRowData) => {
      logger.warn(`[InlineEditing] Cannot save row ${rowId} due to validation errors`);
      const errorMessages = formatValidationErrors(editingRowData.validationErrors);

      if (errorMessages.length > 0) {
        confirmSaveWithErrors(errorMessages, () => {
          // User acknowledged the errors, focus on first error field
        });
      }
    },
    [formatValidationErrors, confirmSaveWithErrors]
  );

  /**
   * Preserve client-side identifiers when merging server data
   */
  const preserveClientSideIdentifiers = useCallback((record: EntityData): Record<string, unknown> => {
    const clientSideIdentifiers: Record<string, unknown> = {};
    for (const key of Object.keys(record)) {
      if (key.endsWith("$_identifier")) {
        clientSideIdentifiers[key] = record[key];
      }
    }
    return clientSideIdentifiers;
  }, []);

  /**
   * Handle successful save operation
   */
  const handleSaveSuccess = useCallback(
    (
      rowId: string,
      editingRowData: EditingRowData,
      saveResult: { data?: EntityData; errors?: unknown[] },
      updatedRecords: EntityData[]
    ) => {
      const finalRecords = updatedRecords.map((record) => {
        if (String(record.id) === rowId || (editingRowData.isNew && record.id === rowId)) {
          const clientSideIdentifiers = preserveClientSideIdentifiers(record);
          return { ...(saveResult.data || {}), ...clientSideIdentifiers };
        }
        return record;
      });
      setOptimisticRecords(finalRecords as EntityData[]);

      editingRowUtils.removeEditingRow(rowId);

      refetch().catch((error) => {
        logger.warn("[InlineEditing] Failed to refetch after save:", error);
      });

      const successMessage = editingRowData.isNew ? "Created" : "Saved";
      showSuccessModal(successMessage);

      if (screenReaderAnnouncer) {
        screenReaderAnnouncer.announceSaveOperation(rowId, true, editingRowData.isNew);
      }
    },
    [editingRowUtils, refetch, showSuccessModal, screenReaderAnnouncer, preserveClientSideIdentifiers]
  );

  /**
   * Rollback optimistic update
   */
  const rollbackOptimisticUpdate = useCallback(
    (rowId: string, editingRowData: EditingRowData, records: EntityData[]) => {
      if (editingRowData.isNew) {
        const rolledBackRecords = records.filter((record) => String(record.id) !== rowId);
        setOptimisticRecords(rolledBackRecords);
      } else {
        const rolledBackRecords = records.map((record) =>
          String(record.id) === rowId ? editingRowData.originalData : record
        );
        setOptimisticRecords(rolledBackRecords);
      }
    },
    []
  );

  /**
   * Handle save errors from server
   */
  const handleSaveErrors = useCallback(
    (
      rowId: string,
      editingRowData: EditingRowData,
      saveResult: SaveResult,
      updatedRecords: EntityData[],
      processSaveErrors: (errors: ValidationError[]) => Record<string, string | undefined>,
      getGeneralErrorMessage: (errors: ValidationError[]) => string | undefined
    ) => {
      rollbackOptimisticUpdate(rowId, editingRowData, updatedRecords);

      const fieldErrors = processSaveErrors(saveResult.errors ?? []);
      const generalError = getGeneralErrorMessage(saveResult.errors ?? []);

      editingRowUtils.setRowValidationErrors(rowId, fieldErrors);

      if (generalError) {
        logger.error(`[InlineEditing] Save failed with general error: ${generalError}`);
        showErrorModal(generalError);
      }

      editingRowUtils.setRowSaving(rowId, false);
      logger.warn(`[InlineEditing] Save failed for row ${rowId} due to server validation errors`);

      if (screenReaderAnnouncer) {
        screenReaderAnnouncer.announceSaveOperation(rowId, false, editingRowData.isNew);
      }
    },
    [editingRowUtils, showErrorModal, screenReaderAnnouncer, rollbackOptimisticUpdate]
  );

  /**
   * Handle unexpected errors during save
   */
  const handleSaveException = useCallback(
    (rowId: string, editingRowData: EditingRowData, error: unknown) => {
      const currentRecords = optimisticRecords.length > 0 ? optimisticRecords : displayRecords;
      rollbackOptimisticUpdate(rowId, editingRowData, currentRecords);

      logger.error(`[InlineEditing] Failed to save row ${rowId}:`, error);
      editingRowUtils.setRowSaving(rowId, false);

      const errorMessage = error instanceof Error ? error.message : "An unexpected error occurred";
      editingRowUtils.setRowValidationErrors(rowId, {
        _general: errorMessage,
      });

      showErrorModal(errorMessage);

      if (screenReaderAnnouncer) {
        screenReaderAnnouncer.announceSaveOperation(rowId, false, editingRowData?.isNew || false);
      }
    },
    [
      editingRowUtils,
      showErrorModal,
      screenReaderAnnouncer,
      optimisticRecords,
      displayRecords,
      rollbackOptimisticUpdate,
    ]
  );

  const handleSaveRow = useCallback(
    async (rowId: string) => {
      const editingRowData = editingRowUtils.getEditingRowData(rowId);
      if (!editingRowData) return;

      const isValid = await validateRow(rowId);
      if (!isValid) {
        handleValidationErrors(rowId, editingRowData);
        return;
      }

      try {
        editingRowUtils.setRowSaving(rowId, true);

        const {
          saveRecordWithRetry,
          createSaveOperation,
          processSaveErrors,
          getGeneralErrorMessage,
          validateRecordBeforeSave,
        } = await import("./utils/saveOperations");
        const { createOptimisticUpdateManager } = await import("./utils/optimisticUpdates");

        const optimisticManager = createOptimisticUpdateManager();
        const saveOperation = createSaveOperation(rowId, editingRowData);

        const validationResult = validateRecordBeforeSave(saveOperation, baseColumns);
        if (!validationResult.canSave) {
          logger.warn(`[InlineEditing] Final validation failed for row ${rowId}:`, validationResult.errors);
          const fieldErrors = processSaveErrors(validationResult.errors);
          editingRowUtils.setRowValidationErrors(rowId, {
            ...editingRowData.validationErrors,
            ...fieldErrors,
          });
          editingRowUtils.setRowSaving(rowId, false);
          return;
        }

        const optimisticUpdate = editingRowData.isNew
          ? optimisticManager.createOptimisticCreate(rowId, editingRowData)
          : optimisticManager.createOptimisticUpdate(rowId, editingRowData);

        const currentRecords = optimisticRecords.length > 0 ? optimisticRecords : displayRecords;
        const updatedRecords = optimisticManager.applyOptimisticUpdate(currentRecords, optimisticUpdate);
        setOptimisticRecords(updatedRecords);

        const saveResult = await saveRecordWithRetry({
          saveOperation,
          tab,
          windowMetadata: undefined,
          userId: user?.id || "",
          maxRetries: 2,
        });

        if (saveResult.success && saveResult.data) {
          handleSaveSuccess(rowId, editingRowData, saveResult, updatedRecords);
        } else if (saveResult.errors) {
          handleSaveErrors(
            rowId,
            editingRowData,
            saveResult,
            updatedRecords,
            processSaveErrors,
            getGeneralErrorMessage
          );
        }
      } catch (error) {
        handleSaveException(rowId, editingRowData, error);
      }
    },
    [
      editingRowUtils,
      validateRow,
      handleValidationErrors,
      baseColumns,
      optimisticRecords,
      displayRecords,
      tab,
      user?.id,
      handleSaveSuccess,
      handleSaveErrors,
      handleSaveException,
    ]
  );

  const handleCancelRow = useCallback(
    async (rowId: string) => {
      const editingRowData = editingRowUtils.getEditingRowData(rowId);
      if (!editingRowData) return;

      // Check if there are unsaved changes
      const hasUnsavedChanges = editingRowData.hasUnsavedChanges;

      const performCancel = async () => {
        try {
          // Import cancel operations and utility functions dynamically
          const { handleCancelOperation } = await import("./utils/cancelOperations");
          const { removeNewRowFromRecords } = await import("./utils/editingRowUtils");

          await handleCancelOperation({
            rowId,
            editingRowData,
            removeEditingRow: editingRowUtils.removeEditingRow,
            showConfirmation: false, // We handle confirmation ourselves
            onConfirm: () => {
              // Remove from optimistic records when canceling
              const currentRecords = optimisticRecords.length > 0 ? optimisticRecords : displayRecords;
              if (editingRowData.isNew) {
                // For new rows, remove from optimistic records using utility function
                const updatedRecords = removeNewRowFromRecords(currentRecords, rowId);
                setOptimisticRecords(updatedRecords);
              } else {
                // For existing rows, restore original data if it was modified
                const hasOptimisticChanges = currentRecords.some(
                  (record) => String(record.id) === rowId && record !== editingRowData.originalData
                );

                if (hasOptimisticChanges) {
                  const updatedRecords = currentRecords.map((record) =>
                    String(record.id) === rowId ? editingRowData.originalData : record
                  );
                  setOptimisticRecords(updatedRecords);
                }
              }
            },
          });
        } catch (error) {
          // Error occurred during cancel operation
          logger.error(`[InlineEditing] Error during cancel operation for row ${rowId}:`, error);
        }
      };

      // Show confirmation dialog if there are unsaved changes
      confirmDiscardChanges(
        performCancel,
        () => {
          // User chose to keep editing
        },
        hasUnsavedChanges
      );
    },
    [editingRowUtils, optimisticRecords, displayRecords, confirmDiscardChanges]
  );

  // Throttled cell value change handler to prevent excessive updates
  const handleCellValueChange = useThrottledCallback(
    (rowId: string, fieldName: string, value: unknown, optionData?: Record<string, unknown>, field?: Field) => {
      performanceMonitor.measure(`cell-value-change-${fieldName}`, () => {
        // Log incoming parameters to debug

        // Determine the key used for validation (usually field.name/columnName)
        // If field is provided, use its name, otherwise fallback to fieldName (which is fieldKey)
        const validationKey = field?.name || fieldName;

        // Update the cell value immediately
        // Pass validationKey to ensure the correct error is cleared
        editingRowUtils.updateCellValue(rowId, fieldName, value, validationKey);

        // For TABLEDIR fields, also store the identifier and any nested field values
        // Note: We don't create synthetic entries here for user selections,
        // only for callout values, to avoid overwriting the full options list
        if (optionData && typeof optionData === "object") {
          const optionLabel = "label" in optionData ? optionData.label : undefined;
          if (optionLabel) {
            editingRowUtils.updateCellValue(rowId, `${fieldName}$_identifier`, optionLabel);
          }

          // Store any nested field values (like product$id for ProductByPriceAndWarehouse)
          // These are needed for proper payload construction
          for (const [key, val] of Object.entries(optionData)) {
            // Skip already saved fields and metadata fields
            if (key === "id" || key === "value" || key === "label" || key.startsWith("_")) continue;

            // Save nested fields that might be needed (like product$id, bpid, etc.)
            if (key.includes("$")) {
              editingRowUtils.updateCellValue(rowId, key, val);
            }
          }
        }

        // Trigger debounced validation for real-time feedback
        // Use fieldName (fieldKey) to lookup the field mapping in debouncedValidateField
        // The function will internally use field.name as the validation error key
        debouncedValidateField(rowId, fieldName, value);

        // Execute callout if field has one
        // Use the provided field object if available, otherwise try to find by name
        const fieldForCallout = field || getFieldByName(fieldName);

        if (fieldForCallout?.column.callout) {
          executeInlineCallout(rowId, fieldForCallout, value, optionData).catch((error) => {
            logger.error(`[InlineCallout] Error executing callout for ${fieldName}:`, error);
          });
        }
      });
    },
    50
  ); // Throttle to max 20 updates per second

  // Context menu action handlers
  const handleContextMenuEditRow = useCallback(() => {
    if (contextMenu.row) {
      handleEditRow(contextMenu.row);
    }
  }, [contextMenu.row, handleEditRow]);

  const handleContextMenuInsertRow = useCallback(() => {
    handleInsertRow();
  }, [handleInsertRow]);

  const handleContextMenuNewRecord = useCallback(() => {
    // Open form view in new mode
    setRecordId(NEW_RECORD_ID);
  }, [setRecordId]);

  const renderFirstColumnCell = useCallback(
    ({
      renderedCellValue,
      row,
      table,
      originalCell,
      shouldUseTreeMode,
    }: {
      renderedCellValue: React.ReactNode;
      row: MRT_Row<EntityData>;
      table: MRT_TableInstance<EntityData>;
      originalCell?: unknown;
      shouldUseTreeMode: boolean;
    }) => {
      const hasChildren = row.original.showDropIcon === true;
      const canExpand = shouldUseTreeMode && hasChildren;
      const isExpanded = row.getIsExpanded();
      const isSelected = row.getIsSelected();

      let expandIcon: React.ReactNode = null;
      if (canExpand) {
        expandIcon = isExpanded ? (
          <ChevronUp height={12} width={12} fill={"#3F4A7E"} data-testid="ChevronUp__8ca888" />
        ) : (
          <ChevronDown height={12} width={12} fill={"#3F4A7E"} data-testid="ChevronDown__8ca888" />
        );
      }

      let HierarchyIcon = null;
      if (shouldUseTreeMode) {
        if (hasChildren) {
          HierarchyIcon = isExpanded ? MinusFolderIcon : PlusFolderFilledIcon;
        } else {
          HierarchyIcon = CircleFilledIcon;
        }
      }

      if (shouldUseTreeMode) {
        return (
          <div className="flex items-center gap-2 w-full">
            {hasChildren ? (
              <button
                type="button"
                onClick={(e) => {
                  e.stopPropagation();
                  if (canExpand) {
                    row.toggleExpanded();
                  }
                }}
                className="bg-transparent border-0 cursor-pointer p-0.5 flex items-center justify-center min-w-5 min-h-5 rounded-full shadow-[0px_2.5px_6.25px_0px_rgba(0,3,13,0.1)]">
                {expandIcon}
              </button>
            ) : (
              <div className="w-5 h-5" />
            )}
            <div className="relative flex items-end">
              <input
                type="checkbox"
                checked={isSelected}
                onChange={(e) => {
                  e.stopPropagation();
                  row.toggleSelected();
                }}
                className="min-w-4 min-h-4 cursor-pointer rounded border-[1.67px] border-[rgba(0,3,13,0.4)] appearance-none bg-white checked:bg-[#004ACA] checked:border-[#004ACA]"
              />
              {isSelected && (
                <CheckIcon
                  className="absolute top-0.5 left-0.5 w-3 h-3 pointer-events-none fill-white"
                  data-testid="CheckIcon__8ca888"
                />
              )}
            </div>
            {HierarchyIcon && (
              <HierarchyIcon className="min-w-5 min-h-5" fill={"#004ACA"} data-testid="HierarchyIcon__8ca888" />
            )}
            <span className="flex-1">
              {originalCell && typeof originalCell === "function"
                ? originalCell({ renderedCellValue, row, table })
                : renderedCellValue}
            </span>
          </div>
        );
      }

      return (
        <span className="flex-1">
          {originalCell && typeof originalCell === "function"
            ? originalCell({ renderedCellValue, row, table })
            : renderedCellValue}
        </span>
      );
    },
    []
  );

  // Use optimistic records if available, otherwise use display records
  // Merge optimistic updates with base records while preserving sort order and table features
  const effectiveRecords = useMemo(() => {
    if (optimisticRecords.length === 0) {
      return displayRecords;
    }

    // Use compatibility utility to merge records properly
    return mergeOptimisticRecordsWithSort(displayRecords, optimisticRecords, editingRows);
  }, [optimisticRecords, displayRecords, editingRows]);

  const columns = useMemo(() => {
    if (!baseColumns.length) {
      return baseColumns;
    }

    const modifiedColumns = baseColumns.map((col) => {
      const column = { ...col };
      const originalCell = column.Cell;

      // Override cell rendering to support inline editing while preserving existing formatting
      column.Cell = ({
        renderedCellValue,
        row,
        table,
      }: {
        renderedCellValue: React.ReactNode;
        row: MRT_Row<EntityData>;
        table: MRT_TableInstance<EntityData>;
      }) => {
        const rowId = String(row.original.id);
        const isEditing = editingRowUtils.isRowEditing(rowId);
        const fieldKey = col.columnName || col.name;

        // If this row is being edited, render the appropriate cell editor
        if (isEditing && col.name !== COLUMN_NAMES.ACTIONS) {
          const editingData = editingRowUtils.getEditingRowData(rowId);
          if (!editingData) return renderedCellValue;

          const fieldMapping = columnFieldMappings.get(col.name);
          if (!fieldMapping) return renderedCellValue;

          return (
            <EditableCellContent
              rowId={rowId}
              fieldKey={fieldKey}
              columnName={col.name}
              editingData={editingData}
              fieldMapping={fieldMapping}
              initialFocusCell={initialFocusCell}
              session={session}
              editingRowUtils={editingRowUtils}
              keyboardNavigationManager={keyboardNavigationManager}
              handleCellValueChange={handleCellValueChange}
              validateFieldOnBlur={validateFieldOnBlur}
              setInitialFocusCell={setInitialFocusCell}
              loadTableDirOptions={loadTableDirOptions}
              isLoadingTableDirOptions={isLoadingTableDirOptions}
              data-testid="EditableCellContent__8ca888"
            />
          );
        }

        // For non-editing cells, check if we should show identifier instead of UUID
        const identifierKey = `${fieldKey}$_identifier`;
        const identifier = row.original[identifierKey];

        if (identifier && typeof identifier === "string" && typeof renderedCellValue === "string") {
          if (originalCell && typeof originalCell === "function") {
            return originalCell({ renderedCellValue: identifier, row, table });
          }
          return <div className="table-cell-content">{identifier}</div>;
        }

        // Preserve original rendering logic and formatting
        if (originalCell && typeof originalCell === "function") {
          return originalCell({ renderedCellValue, row, table });
        }

        return <div className="table-cell-content">{renderedCellValue}</div>;
      };

      return column;
    });

    const firstColumn = { ...modifiedColumns[0] };
    const originalFirstCell = firstColumn.Cell;

    if (shouldUseTreeMode) {
      firstColumn.size = 300;
      firstColumn.minSize = 250;
      firstColumn.maxSize = 500;
    }

    firstColumn.Cell = ({
      renderedCellValue,
      row,
      table,
    }: { renderedCellValue: React.ReactNode; row: MRT_Row<EntityData>; table: MRT_TableInstance<EntityData> }) =>
      renderFirstColumnCell({ renderedCellValue, row, table, originalCell: originalFirstCell, shouldUseTreeMode });

    modifiedColumns[0] = firstColumn;

    // Add actions column as the first column
    const actionsColumn = {
      id: COLUMN_NAMES.ACTIONS,
      header: "Actions",
      accessorFn: () => "", // Actions column doesn't need data
      columnName: COLUMN_NAMES.ACTIONS,
      name: COLUMN_NAMES.ACTIONS,
      _identifier: COLUMN_NAMES.ACTIONS,
      size: 100,
      minSize: 80,
      maxSize: 120,
      enableSorting: false,
      enableColumnFilter: false,
      enableGlobalFilter: false,
      enableColumnActions: false,
      enableResizing: true,
      Cell: ({ row }: { row: MRT_Row<EntityData> }) => (
        <ActionsColumnCell
          row={row}
          editingRowUtils={editingRowUtils}
          handleEditRow={handleEditRow}
          handleSaveRow={handleSaveRow}
          handleCancelRow={handleCancelRow}
          setRecordId={setRecordId}
          data-testid="ActionsColumnCell__8ca888"
        />
      ),
    };

    // Insert actions column at the beginning (after tree/expand column if present)
    // Check if first column is the tree expand column
    if (shouldUseTreeMode && modifiedColumns[0]?.id === modifiedColumns[0]?.accessorKey) {
      // If tree mode, insert after the expand column (position 1)
      modifiedColumns.splice(1, 0, actionsColumn);
    } else {
      // Otherwise, insert at the very beginning
      modifiedColumns.unshift(actionsColumn);
    }

    return modifiedColumns;
  }, [
    baseColumns,
    shouldUseTreeMode,
    editingRowUtils,
    handleEditRow,
    handleSaveRow,
    handleCancelRow,
    setRecordId,
    columnFieldMappings,
    initialFocusCell,
    session,
    keyboardNavigationManager,
    handleCellValueChange,
    validateFieldOnBlur,
    loadTableDirOptions,
    isLoadingTableDirOptions,
    renderFirstColumnCell,
  ]);

  // Helper function to check if a row is being edited

  // Get editing data for a specific row

  // Initialize row selection from URL parameters with proper validation and logging
  const urlBasedRowSelection = useMemo(() => {
    // Use proper URL state management instead of search params
    const windowId = activeWindow?.windowId;
    if (!windowId || windowId !== tab.window) {
      return {};
    }

    // Get the selected record from URL for this specific tab
    const urlSelectedId = getSelectedRecord(activeWindow.windowIdentifier, tab.id);
    if (!urlSelectedId) {
      return {};
    }

    // Validate that the record exists in current dataset
    const recordExists = records?.some((record) => String(record.id) === urlSelectedId);
    if (recordExists) {
      return { [urlSelectedId]: true };
    }

    return {};
  }, [activeWindow, getSelectedRecord, tab.id, tab.window, records]);

  /** Track URL selection changes to detect direct navigation */
  useEffect(() => {
    const windowId = activeWindow?.windowId;
    const windowIdentifier = activeWindow?.windowIdentifier;
    if (!windowId || windowId !== tab.window || !windowIdentifier) {
      return;
    }

    const currentURLSelection = getSelectedRecord(windowIdentifier, tab.id);

    // Detect URL-driven navigation (direct links, browser back/forward)
    if (currentURLSelection !== previousURLSelection.current && currentURLSelection) {
      const recordExists = records?.some((record) => String(record.id) === currentURLSelection);

      if (recordExists) {
      } else {
        logger.warn(`[URLNavigation] URL navigation to invalid record: ${currentURLSelection}`);
      }
      hasScrolledToSelection.current = false;
    }

    if (currentURLSelection) {
      previousURLSelection.current = currentURLSelection;
    }
  }, [activeWindow, getSelectedRecord, tab.id, tab.window, records]);

  const handleTableSelectionChange = useCallback(
    (recordId: string) => {
      if (recordId) {
      } else {
      }

      if (onRecordSelection) {
        onRecordSelection(recordId);
      }
    },
    [onRecordSelection, tab.id]
  );

  const rowProps = useCallback<RowProps>(
    ({ row, table }) => {
      const record = row.original as Record<string, never>;
      const isSelected = row.getIsSelected();
      const rowId = String(record.id);
      const editingData = editingRowUtils.getEditingRowData(rowId);
      const isEditing = editingRowUtils.isRowEditing(rowId);
      const hasErrors = editingData ? Object.values(editingData.validationErrors).some((error) => error) : false;
      const isSaving = editingData?.isSaving || false;

      // Determine row CSS classes for visual feedback
      let rowClassName = "";
      if (isEditing) {
        if (isSaving) {
          rowClassName = "table-row-saving";
        } else if (hasErrors) {
          rowClassName = "table-row-error";
        } else {
          rowClassName = "table-row-editing";
        }
      }

      return {
        onClick: (event) => {
          const target = event.target as HTMLElement;
          // Prevent row selection when clicking on input elements or buttons
          if (
            target.tagName === "INPUT" ||
            target.tagName === "BUTTON" ||
            target.closest("button") ||
            target.closest(".inline-edit-cell-container")
          ) {
            return;
          }

          // Don't allow row selection changes while editing (to prevent accidental data loss)
          if (isEditing) {
            return;
          }

          // Clear any existing timeout for this row
          const existingTimeout = clickTimeoutsRef.current.get(rowId);
          if (existingTimeout) {
            clearTimeout(existingTimeout);
            clickTimeoutsRef.current.delete(rowId);
          }

          // Set a new timeout for single click action
          const timeout = setTimeout(() => {
            if (event.ctrlKey || event.metaKey) {
              row.toggleSelected();
            } else {
              table.setRowSelection({});
              row.toggleSelected(true);
            }
            clickTimeoutsRef.current.delete(rowId);
          }, 250);

          clickTimeoutsRef.current.set(rowId, timeout);
        },

        onDoubleClick: (event) => {
          const target = event.target as HTMLElement;
          // Prevent form navigation when double-clicking on input elements or buttons
          if (
            target.tagName === "INPUT" ||
            target.tagName === "BUTTON" ||
            target.closest("button") ||
            target.closest(".inline-edit-cell-container")
          ) {
            return;
          }

          // Don't allow form navigation while editing (to prevent data loss)
          if (isEditing) {
            return;
          }

          event.stopPropagation();

          // Cancel ALL pending timeouts to prevent single click execution
          for (const timeout of clickTimeoutsRef.current.values()) {
            clearTimeout(timeout);
            clickTimeoutsRef.current.delete(rowId);
          }
          clickTimeoutsRef.current.clear();

          const parent = graph.getParent(tab);

          // For child tabs, prevent opening form if parent has no selection in URL
          if (parent) {
            const windowIdentifier = activeWindow?.windowIdentifier;
            const parentSelectedInURL = windowIdentifier ? getSelectedRecord(windowIdentifier, parent.id) : undefined;
            if (!parentSelectedInURL) {
              return;
            }
          }

          // Set graph selection for consistency
          const parentSelection = parent ? graph.getSelected(parent) : undefined;
          graph.setSelected(tab, row.original);
          graph.setSelectedMultiple(tab, [row.original]);

          if (parent && parentSelection) {
            setTimeout(() => graph.setSelected(parent, parentSelection), 10);
          }

          // Navigate to form view - this will handle the URL update properly
          setRecordId(record.id);
        },

        sx: {
          ...(isSelected && {
            ...sx.rowSelected,
          }),
        },
        className: rowClassName,
        row,
        table,
      };
    },
    [graph, setRecordId, sx.rowSelected, tab, editingRowUtils]
  );

  const renderEmptyRowsFallback = useCallback(
    ({ table }: { table: MRT_TableInstance<EntityData> }) => (
      <EmptyState
        table={table}
        onContextMenu={handleTableBodyContextMenu}
        onInsertRow={handleInsertRow}
        data-testid="EmptyState__8ca888"
      />
    ),
    [handleTableBodyContextMenu, handleInsertRow]
  );

  const fetchMoreOnBottomReached = useCallback(
    (event: React.UIEvent<HTMLDivElement>) => {
      const containerRefElement = event.target as HTMLDivElement;

      if (containerRefElement) {
        const { scrollHeight, scrollTop, clientHeight } = containerRefElement;
        if (scrollHeight - scrollTop - clientHeight < 10 && !loading && hasMoreRecords) {
          fetchMore();
        }
      }
    },
    [fetchMore, hasMoreRecords, loading]
  );

  // Generate ARIA attributes for the table container
  const editingRowsCount = Object.keys(editingRows).length;
  const tableAriaAttributes = useMemo(
    () => generateAriaAttributes.tableContainer(effectiveRecords.length, editingRowsCount),
    [effectiveRecords.length, editingRowsCount]
  );

  const muiTablePaperProps = useMemo(
    () => ({
      sx: sx.tablePaper,
      ...tableAriaAttributes,
    }),
    [sx.tablePaper, tableAriaAttributes]
  );

  const muiTableHeadCellProps = useMemo(
    () => ({
      sx: {
        ...sx.tableHeadCell,
      },
    }),
    [sx.tableHeadCell]
  );

  const muiTableContainerProps = useMemo(
    () => ({
      ref: tableContainerRef,
      sx: { flex: 1, height: "100%", maxHeight: "100%" },
      onScroll: fetchMoreOnBottomReached,
    }),
    [fetchMoreOnBottomReached]
  );

  const muiSelectAllCheckboxProps = useMemo(() => {
    if (hasMoreRecords || editingRowsCount > 0) {
      return {
        disabled: true,
        sx: {
          "&.Mui-disabled": {
            pointerEvents: "auto",
            cursor: "not-allowed",
          },
        },
        title: editingRowsCount > 0 ? "Select All disabled during editing" : t("table.selectAll.disabledTooltip"),
      };
    }
    return {
      disabled: false,
      title: t("table.selectAll.enabledTooltip"),
    };
  }, [hasMoreRecords, editingRowsCount, t]);

  const handleColumnFiltersChange = useCallback(
    (updaterOrValue: Updater<ColumnFiltersState>) => {
      // Check if filtering is safe with current editing state - use ref to avoid dependency
      if (!canFilterWithEditingRows(editingRowsRef.current)) {
        logger.warn("[TableCompatibility] Filtering blocked due to unsaved changes");
        return;
      }
      handleMRTColumnFiltersChange(updaterOrValue);
    },
    [handleMRTColumnFiltersChange]
  );

  const handleColumnVisibilityChange = useCallback(
    (updaterOrValue: MRT_VisibilityState | ((prev: MRT_VisibilityState) => MRT_VisibilityState)) => {
      // Manage initial visibility to avoid overwriting saved state on first render
      if (!hasInitialColumnVisibility) {
        setHasInitialColumnVisibility(true);
        const isEmptyVisibility = isEmptyObject(tableColumnVisibility);
        if (!isEmptyVisibility) return;
      }
      handleMRTColumnVisibilityChange(updaterOrValue);
    },
    [hasInitialColumnVisibility, tableColumnVisibility, handleMRTColumnVisibilityChange]
  );

  const handleSortingChange = useCallback(
    (updaterOrValue: Updater<SortingState>) => {
      // Check if sorting is safe with current editing state - use ref to avoid dependency
      if (!canSortWithEditingRows(editingRowsRef.current)) {
        logger.warn("[TableCompatibility] Sorting blocked due to unsaved changes");
        return;
      }
      handleMRTSortingChange(updaterOrValue);
    },
    [handleMRTSortingChange]
  );

  const handleExpandedChange = useCallback(
    (newExpanded: Updater<ExpandedState>) => {
      handleMRTExpandChange({ newExpanded });
    },
    [handleMRTExpandChange]
  );

  const handleGetRowCanExpand = useCallback(
    (row: unknown) => {
      return getCurrentRowCanExpand({ row: row as MRT_Row<EntityData>, shouldUseTreeMode });
    },
    [shouldUseTreeMode]
  );

  // Memoize the expanded state to avoid creating new empty objects
  const expandedState = useMemo(() => {
    return shouldUseTreeMode ? expanded : {};
  }, [shouldUseTreeMode, expanded]);

  // Memoize the entire state object to prevent unnecessary re-renders
  const tableState = useMemo(
    () => ({
      columnFilters: tableColumnFilters,
      columnVisibility: tableColumnVisibility,
      sorting: tableColumnSorting,
      columnOrder: tableColumnOrder,
      expanded: expandedState,
      showColumnFilters: true,
      showProgressBars: loading,
    }),
    [tableColumnFilters, tableColumnVisibility, tableColumnSorting, tableColumnOrder, expandedState, loading]
  );

  // Memoize initialState to avoid creating new objects
  const initialState = useMemo(
    () => ({
      density: "compact" as const,
      rowSelection: urlBasedRowSelection,
    }),
    [urlBasedRowSelection]
  );

  // Memoize muiTableBodyCellProps callback
  const muiTableBodyCellProps = useCallback(
    (props: { column: MRT_Column<EntityData>; row: MRT_Row<EntityData>; cell: MRT_Cell<EntityData> }) => {
      const currentValue = props.cell.getValue();
      const currentTitle = getCellTitle(currentValue);
      return {
        sx: getMUITableBodyCellProps({
          shouldUseTreeMode,
          sx,
          columns,
          column: props.column,
          row: props.row,
        }),
        onContextMenu: (event: React.MouseEvent<HTMLTableCellElement>) => {
          handleCellContextMenu(event, props.cell, props.row);
        },
        title: currentTitle,
      };
    },
    [shouldUseTreeMode, sx, columns, handleCellContextMenu]
  );

  // Memoize muiTableBodyProps
  const muiTableBodyProps = useMemo(() => ({ sx: sx.tableBody }), [sx.tableBody]);

  // Memoize displayColumnDefOptions
  const displayColumnDefOptions = useMemo(() => getDisplayColumnDefOptions({ shouldUseTreeMode }), [shouldUseTreeMode]);

  const table = useMaterialReactTable<EntityData>({
    muiTablePaperProps,
    muiTableHeadCellProps,
    muiTableBodyCellProps,
    displayColumnDefOptions,
    muiTableBodyProps,
    layoutMode: "semantic",
    enableGlobalFilter: false,
    columns,
    data: effectiveRecords,
    enableRowSelection: true,
    enableMultiRowSelection: true,
    muiSelectAllCheckboxProps,
    positionToolbarAlertBanner: "none",
    muiTableBodyRowProps: rowProps,
    muiTableContainerProps,
    enablePagination: false,
    enableStickyHeader: true,
    enableColumnVirtualization: true,
    enableRowVirtualization: canUseVirtualScrollingWithEditing(editingRows, effectiveRecords.length),
    enableTopToolbar: false,
    enableBottomToolbar: false,
    enableExpanding: shouldUseTreeMode,
    paginateExpandedRows: false,
    getRowCanExpand: handleGetRowCanExpand,
    initialState,
    renderDetailPanel: undefined,
    onExpandedChange: handleExpandedChange,
    state: tableState,
    onColumnFiltersChange: handleColumnFiltersChange,
    onColumnVisibilityChange: handleColumnVisibilityChange,
    onSortingChange: handleSortingChange,
    onColumnOrderChange: handleMRTColumnOrderChange,
    getRowId,
    enableColumnFilters: true,
    enableSorting: true,
    enableColumnResizing: true,
    enableColumnActions: true,
    manualFiltering: true,
    enableColumnOrdering: true,
    renderEmptyRowsFallback,
  });

  useTableSelection(tab, records, table.getState().rowSelection, handleTableSelectionChange);

  // Initialize keyboard navigation manager - use a ref to avoid dependency issues
  const keyboardManagerRef = useRef<KeyboardNavigationManager | null>(null);

  useEffect(() => {
    if (!keyboardManagerRef.current && table) {
      const manager = createKeyboardNavigationManager({
        onSaveRow: handleSaveRow,
        onCancelRow: handleCancelRow,
        isRowEditing: editingRowUtils.isRowEditing,
        getEditingRowIds: editingRowUtils.getEditingRowIds,
        table: table,
      });
      keyboardManagerRef.current = manager;
      setKeyboardNavigationManager(manager);
    }
  }, [table]); // Only depend on table

  // Cleanup keyboard navigation manager on unmount
  useEffect(() => {
    return () => {
      if (keyboardManagerRef.current) {
        keyboardManagerRef.current.destroy();
        keyboardManagerRef.current = null;
      }
    };
  }, []);

  // Handle auto-scroll to selected record with virtualization support
  useLayoutEffect(() => {
    const windowId = activeWindow?.windowId;
    const windowIdentifier = activeWindow?.windowIdentifier;
    if (!windowId || windowId !== tab.window || !displayRecords || !windowIdentifier) {
      return;
    }

    const urlSelectedId = getSelectedRecord(windowIdentifier, tab.id);
    if (!urlSelectedId) {
      return;
    }

    // Always mark as scrolled after first attempt, regardless of whether scroll was needed
    if (!hasScrolledToSelection.current && displayRecords.length > 0) {
      hasScrolledToSelection.current = true;

      // Find the index of the selected record in the display records
      const selectedIndex = displayRecords.findIndex((record) => String(record.id) === urlSelectedId);

      if (selectedIndex >= 0 && tableContainerRef.current) {
        try {
          if (tableContainerRef.current) {
            const containerElement = tableContainerRef.current;

            const estimatedRowHeight = 40; // Approximate row height
            const headerHeight = 75; // Approximate header height
            const scrollTop = selectedIndex * estimatedRowHeight - containerElement.clientHeight / 2 + headerHeight;

            // Scroll to the calculated position synchronously after DOM updates
            containerElement.scrollTo({
              top: Math.max(0, scrollTop),
              behavior: "smooth",
            });
          }
        } catch (error) {
          logger.error(`[TableScroll] Error scrolling to selected record: ${error}`);
        }
      } else {
      }
    }
  }, [activeWindow, getSelectedRecord, tab.id, tab.window, displayRecords, table]);

  // Ensure URL selection is maintained when table data changes
  // Sync URL selection to table state
  useEffect(() => {
    const windowId = activeWindow?.windowId;
    const windowIdentifier = activeWindow?.windowIdentifier;
    if (!windowId || windowId !== tab.window || !records || !windowIdentifier) {
      return;
    }

    const urlSelectedId = getSelectedRecord(windowIdentifier, tab.id);
    if (!urlSelectedId) {
      return;
    }

    // Check if URL selection is still valid with current data
    const recordExists = records.some((record) => String(record.id) === urlSelectedId);
    const currentSelection = table.getState().rowSelection;
    const isCurrentlySelected = currentSelection[urlSelectedId];

    if (recordExists && !isCurrentlySelected) {
      // Record exists but is not selected - restore URL selection visually
      table.setRowSelection({ [urlSelectedId]: true });
    } else if (!recordExists && isCurrentlySelected) {
      // Record no longer exists but is still selected - clear selection
      table.setRowSelection({});
    }
  }, [activeWindow, getSelectedRecord, tab.id, tab.window, records, graph]);

  // Handle browser navigation and direct link access
  // NOTE: Disabled for tabs with children - their selection is handled atomically
  // by setSelectedRecordAndClearChildren in useTableSelection
  useEffect(() => {
    const windowId = activeWindow?.windowId;
    const windowIdentifier = activeWindow?.windowIdentifier;
    if (!windowId || windowId !== tab.window || !records || !windowIdentifier) {
      return;
    }

    // Skip URLNavigation for tabs with children to prevent race conditions
    // Their selection is already handled atomically by useTableSelection
    const children = graph.getChildren(tab);
    if (children && children.length > 0) {
      return;
    }

    const urlSelectedId = getSelectedRecord(windowIdentifier, tab.id);
    if (!urlSelectedId) {
      return;
    }

    const currentSelection = table.getState().rowSelection;
    const recordExists = records.some((record) => String(record.id) === urlSelectedId);

    if (recordExists) {
      const isCurrentlySelected = currentSelection[urlSelectedId];

      if (!isCurrentlySelected) {
        // Add a small delay to avoid applying stale URL selections during transitions
        const timeoutId = setTimeout(() => {
          // Re-check if this is still the correct selection after the delay
          const latestUrlSelectedId = getSelectedRecord(windowIdentifier, tab.id);
          if (latestUrlSelectedId === urlSelectedId) {
            table.setRowSelection({ [urlSelectedId]: true });
          }
        }, 100);

        return () => clearTimeout(timeoutId);
      }
    }
  }, [activeWindow, getSelectedRecord, tab.id, tab.window, records, graph]);

  /** Restore selection from URL on mount */
  useEffect(() => {
    const windowId = activeWindow?.windowId;
    const windowIdentifier = activeWindow?.windowIdentifier;
    if (!windowId || windowId !== tab.window || !records || hasRestoredSelection.current || !windowIdentifier) {
      return;
    }

    const urlSelectedId = getSelectedRecord(windowIdentifier, tab.id);
    if (!urlSelectedId) {
      return;
    }

    // Check if record exists and restore visual selection if needed
    const recordExists = records.some((record) => String(record.id) === urlSelectedId);
    const currentSelection = table.getState().rowSelection;
    const isCurrentlySelected = currentSelection[urlSelectedId];

    if (recordExists && !isCurrentlySelected) {
      table.setRowSelection({ [urlSelectedId]: true });
      hasRestoredSelection.current = true;
    }
  }, [activeWindow, tab.window, records, getSelectedRecord, tab.id]);

  useEffect(() => {
    const handleGraphClear = (eventTab: typeof tab) => {
      if (eventTab.id === tabId) {
        const currentSelection = table.getState().rowSelection;
        const hasTableSelection = Object.keys(currentSelection).some((id) => currentSelection[id]);

        if (hasTableSelection) {
          table.resetRowSelection(true);
        }
      }
    };

    graph.addListener("unselected", handleGraphClear);
    graph.addListener("unselectedMultiple", handleGraphClear);

    return () => {
      graph.removeListener("unselected", handleGraphClear);
      graph.removeListener("unselectedMultiple", handleGraphClear);
    };
  }, [graph, tabId, tab.id]);

  // Clear editing state and performance optimizations when records change or component unmounts
  useEffect(() => {
    return () => {
      // Clear all editing state on unmount
      editingRowUtils.clearAllEditingRows();
      // Clear optimistic records on unmount
      setOptimisticRecords([]);
      // Clear memory manager cache
      memoryManager.clear();
    };
  }, [editingRowUtils, memoryManager]);

  // Reset optimistic records when base display records change significantly
  useEffect(() => {
    // If we have optimistic records but the base records have changed significantly,
    // we should reset to avoid inconsistencies
    // Use a callback to get current optimistic records state to avoid dependency loop
    setOptimisticRecords((currentOptimistic) => {
      if (currentOptimistic.length === 0 || displayRecords.length === 0) {
        return currentOptimistic;
      }

      const baseRecordIds = new Set(displayRecords.map((record) => String(record.id)));
      const optimisticRecordIds = new Set(currentOptimistic.map((record) => String(record.id)));

      // Check if there are significant differences (excluding new rows)
      const nonNewOptimisticIds = Array.from(optimisticRecordIds).filter((id) => !id.startsWith("new_"));
      const hasSignificantDifferences = nonNewOptimisticIds.some((id) => !baseRecordIds.has(id));

      if (hasSignificantDifferences) {
        return [];
      }

      return currentOptimistic;
    });
  }, [displayRecords]);

  // Clear editing state for rows that no longer exist in the data
  useEffect(() => {
    const currentEditingRowIds = editingRowUtils.getEditingRowIds();
    const existingRowIds = new Set(records?.map((record) => String(record.id)) || []);

    for (const editingRowId of currentEditingRowIds) {
      // Skip new rows (they won't exist in records yet)
      if (editingRowId.startsWith("new_")) continue;

      if (!existingRowIds.has(editingRowId)) {
        editingRowUtils.removeEditingRow(editingRowId);
      }
    }
  }, [records, editingRowUtils]);

  // Add keyboard support for canceling edits with Escape key
  useEffect(() => {
    const handleKeyDown = async (event: KeyboardEvent) => {
      if (event.key === "Escape") {
        const editingRowIds = editingRowUtils.getEditingRowIds();

        // If there are editing rows, cancel the first one using handleCancelRow
        // This ensures we use the confirmation modal instead of window.confirm
        if (editingRowIds.length > 0) {
          const rowId = editingRowIds[0]; // Cancel the first editing row
          await handleCancelRow(rowId);
        }
      }
    };

    document.addEventListener("keydown", handleKeyDown);
    return () => {
      document.removeEventListener("keydown", handleKeyDown);
    };
  }, [editingRowUtils, handleCancelRow]);

  useEffect(() => {
    if (removeRecordLocally) {
      registerDatasource(tabId, removeRecordLocally);
    }

    registerRefetchFunction(tabId, refetch);

    // Register records getter for navigation
    registerRecordsGetter(tabId, () => records);

    // Register hasMoreRecords getter
    registerHasMoreRecordsGetter(tabId, () => hasMoreRecords);

    // Register fetchMore function
    if (fetchMore) {
      registerFetchMore(tabId, fetchMore);
    }

    return () => {
      unregisterDatasource(tabId);
    };
  }, [
    tabId,
    removeRecordLocally,
    registerDatasource,
    unregisterDatasource,
    registerRefetchFunction,
    registerRecordsGetter,
    registerHasMoreRecordsGetter,
    registerFetchMore,
    refetch,
    records,
    hasMoreRecords,
    fetchMore,
  ]);

  useEffect(() => {
    registerActions({
      refresh: refetch,
      filter: toggleImplicitFilters,
      save: async () => {},
      columnFilters: toggleColumnsDropdown,
    });
  }, [refetch, registerActions, toggleImplicitFilters, toggleColumnsDropdown]);

  // Register attachment action to navigate to FormView
  useEffect(() => {
    if (registerAttachmentAction && activeWindow?.windowId && tab) {
      registerAttachmentAction(() => {
        const selectedRecordId = getSelectedRecord(activeWindow.windowId, tab.id);
        if (selectedRecordId) {
          // Set flag to open attachment modal
          setShouldOpenAttachmentModal(true);
          // Navigate to FormView
          setRecordId(selectedRecordId);
        } else {
          logger.warn("No record selected for attachment action");
        }
      });
    }
  }, [
    registerAttachmentAction,
    activeWindow?.windowId,
    tab,
    getSelectedRecord,
    setRecordId,
    setShouldOpenAttachmentModal,
  ]);

  if (error) {
    return (
      <ErrorDisplay
        title={t("errors.tableError.title")}
        description={error?.message}
        showRetry
        onRetry={refetch}
        data-testid="ErrorDisplay__8ca888"
      />
    );
  }

  if (parentTab && !parentRecord) {
    return (
      <div className="h-full flex items-center justify-center text-gray-500">
        <div className="text-center">
          <div className="text-lg mb-2">{t("errors.selectionError.title")}</div>
          <div className="text-sm">{t("errors.selectionError.description")}</div>
        </div>
      </div>
    );
  }

  // Calculate counter values
  const selectedRecords = Object.keys(table.getState().rowSelection).filter((id) => table.getState().rowSelection[id]);
  const selectedCount = selectedRecords.length;
  const loadedRecords = displayRecords.length;
  const totalRecords = hasMoreRecords ? loadedRecords + 1 : loadedRecords; // Approximate total when more records available

  // Prepare labels for RecordCounterBar with translations
  const counterLabels = {
    showingRecords: t("table.counter.showingRecords"),
    showingPartialRecords: t("table.counter.showingPartialRecords"),
    selectedRecords: t("table.counter.selectedRecords"),
    recordsLoaded: t("table.counter.recordsLoaded"),
  };

  return (
    <div
      className={`h-full overflow-hidden rounded-3xl transition-opacity flex flex-col ${
        loading ? "opacity-60 cursor-progress cursor-to-children" : "opacity-100"
      }`}>
      <RecordCounterBar
        totalRecords={totalRecords}
        loadedRecords={loadedRecords}
        selectedCount={selectedCount}
        isLoading={loading}
        labels={counterLabels}
        data-testid="RecordCounterBar__8ca888"
      />
      <div className="flex-1 min-h-0" onContextMenu={handleTableBodyContextMenu}>
        <MaterialReactTable table={table} data-testid="MaterialReactTable__8ca888" />
      </div>
      <ColumnVisibilityMenu
        anchorEl={columnMenuAnchor}
        onClose={handleCloseColumnMenu}
        table={table}
        data-testid="ColumnVisibilityMenu__8ca888"
      />
      <CellContextMenu
        anchorEl={contextMenu.anchorEl}
        onClose={handleCloseContextMenu}
        cell={contextMenu.cell}
        row={contextMenu.row}
        onFilterByValue={handleFilterByValue}
        columns={baseColumns}
        onEditRow={handleContextMenuEditRow}
        onInsertRow={handleContextMenuInsertRow}
        onNewRecord={handleContextMenuNewRecord}
        canEdit={true}
        isRowEditing={contextMenu.row ? editingRowUtils.isRowEditing(String(contextMenu.row.original.id)) : false}
        data-testid="CellContextMenu__8ca888"
      />
      <StatusModal
        open={confirmationState.isOpen}
        statusType={confirmationState.statusType}
        statusText={
          confirmationState.statusType === "error"
            ? confirmationState.title
            : `${confirmationState.title}\n\n${confirmationState.message}`
        }
        errorMessage={confirmationState.statusType === "error" ? confirmationState.message : undefined}
        saveLabel={confirmationState.confirmText || "OK"}
        secondaryButtonLabel={confirmationState.showCancel ? confirmationState.cancelText : undefined}
        onSave={confirmationState.onConfirm}
        onCancel={confirmationState.onCancel}
        onClose={confirmationState.onCancel}
        isDeleteSuccess={false}
        data-testid="ConfirmationDialog__8ca888"
      />
      <StatusModal
        open={statusModal.open}
        statusType={statusModal.statusType}
        statusText={statusModal.statusText}
        onClose={hideStatusModal}
        onAfterClose={() => {
          if ("onAfterClose" in statusModal && typeof statusModal.onAfterClose === "function") {
            statusModal.onAfterClose();
          }
        }}
        saveLabel={statusModal.saveLabel}
        secondaryButtonLabel={statusModal.secondaryButtonLabel}
        errorMessage={statusModal.errorMessage}
        isDeleteSuccess={statusModal.isDeleteSuccess}
        data-testid="StatusModal__table"
      />
    </div>
  );
};

export default DynamicTable;<|MERGE_RESOLUTION|>--- conflicted
+++ resolved
@@ -46,12 +46,8 @@
 import { useTranslation } from "@/hooks/useTranslation";
 import { useTabContext } from "@/contexts/tab";
 import { useSelected } from "@/hooks/useSelected";
-<<<<<<< HEAD
 import { useWindowContext } from "@/contexts/window";
-=======
-import { useMultiWindowURL } from "@/hooks/navigation/useMultiWindowURL";
 import { NEW_RECORD_ID } from "@/utils/url/constants";
->>>>>>> 3d8956da
 import { logger } from "@/utils/logger";
 import PlusFolderFilledIcon from "../../../ComponentLibrary/src/assets/icons/folder-plus-filled.svg";
 import MinusFolderIcon from "../../../ComponentLibrary/src/assets/icons/folder-minus.svg";
@@ -517,8 +513,7 @@
     registerFetchMore,
   } = useDatasourceContext();
   const { registerActions, registerAttachmentAction, setShouldOpenAttachmentModal } = useToolbarContext();
-  const { activeWindow } = useWindowContext();
-  const { getSelectedRecord } = useWindowContext();
+  const { activeWindow, getSelectedRecord } = useWindowContext();
   const { tab, parentTab, parentRecord } = useTabContext();
 
   // Hook for fetching form initialization data when entering edit mode
