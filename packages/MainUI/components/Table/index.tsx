--- conflicted
+++ resolved
@@ -50,7 +50,7 @@
   const { searchQuery } = useSearch();
   const { language } = useLanguage();
   const { selected } = useSelected();
-
+  const { t } = useTranslation();
   const tabId = tab.id;
   const [columnFilters, setColumnFilters] = useState<MRT_ColumnFiltersState>([]);
   const { registerDatasource, unregisterDatasource, registerRefetchFunction } = useDatasourceContext();
@@ -96,59 +96,11 @@
     fetchMore,
     records,
     removeRecordLocally,
-<<<<<<< HEAD
     error,
     refetch,
     loading,
+    hasMoreRecords,
   } = useDatasource(tab.entityName, query, searchQuery, columns);
-=======
-    hasMoreRecords,
-  }: DynamicTableProps) => {
-    const { selected, selectRecord, setSelectedMultiple, clearSelections, getSelectedCount, refetch } =
-      useMetadataContext();
-    const { windowId } = useParams<WindowParams>();
-    const navigate = useRouter().push;
-    const { sx } = useStyle();
-    const { searchQuery } = useSearch();
-    const tabId = tab.id;
-    const selectedCount = useMemo(() => getSelectedCount(tabId), [getSelectedCount, tabId]);
-    const [columnFilters, setColumnFilters] = useState<MRT_ColumnFiltersState>([]);
-    const { registerDatasource, unregisterDatasource, registerRefetchFunction } = useDatasourceContext();
-    const contentRef = useRef<HTMLDivElement>(null);
-    const [maxWidth, setMaxWidth] = useState(0);
-    const { t } = useTranslation();
-
-    const columns = useMemo(() => parseColumns(Object.values(tab.fields)), [tab.fields]);
-
-    const handleColumnFiltersChange = useCallback(
-      (updaterOrValue: MRT_ColumnFiltersState | ((prev: MRT_ColumnFiltersState) => MRT_ColumnFiltersState)) => {
-        let newColumnFilters: MRT_ColumnFiltersState;
-
-        if (typeof updaterOrValue === 'function') {
-          newColumnFilters = updaterOrValue(columnFilters);
-        } else {
-          newColumnFilters = updaterOrValue;
-        }
-
-        const isRealFilterChange =
-          JSON.stringify(newColumnFilters.map(f => ({ id: f.id, value: f.value }))) !==
-          JSON.stringify(columnFilters.map(f => ({ id: f.id, value: f.value })));
-
-        setColumnFilters(newColumnFilters);
-
-        if (isRealFilterChange) {
-          updateColumnFilters(newColumnFilters);
-        }
-      },
-      [columnFilters, updateColumnFilters],
-    );
-
-    const handleFilterToggle = useCallback(() => {
-      toggleImplicitFilters();
-    }, [toggleImplicitFilters]);
-
-    const [rowSelection, setRowSelection] = useState<MRT_RowSelectionState>({}); //ts type available
->>>>>>> c28b6dc4
 
   const handleColumnFiltersChange = useCallback(
     (updaterOrValue: MRT_ColumnFiltersState | ((prev: MRT_ColumnFiltersState) => MRT_ColumnFiltersState)) => {
@@ -249,12 +201,11 @@
           onClearSelection={handleClearSelections}
         />
       );
-<<<<<<< HEAD
     },
     renderBottomToolbar:
-      tab.uIPattern == 'STD' && !searchQuery ? (
+      tab.uIPattern == 'STD' && !searchQuery && hasMoreRecords ? (
         <Button sx={sx.fetchMore} onClick={fetchMore}>
-          Load more
+          {t('common.loadMore')}
         </Button>
       ) : null,
     initialState: { density: 'compact' },
@@ -299,56 +250,8 @@
   useEffect(() => {
     registerActions({
       refresh: refetch,
-=======
-    }, [isImplicitFilterApplied, handleFilterToggle, selectedCount, handleClearSelections]);
-
-    const table = useMaterialReactTable({
-      muiTablePaperProps: {
-        sx: sx.tablePaper,
-      },
-      muiTableHeadCellProps: { sx: sx.tableHeadCell },
-      muiTableBodyCellProps: { sx: sx.tableBodyCell },
-      muiTableBodyProps: {
-        sx: sx.tableBody,
-      },
-      layoutMode: 'grid',
-      enableGlobalFilter: false,
-      columns,
-      data: records,
-      enableRowSelection: true,
-      enableMultiRowSelection: true,
-      positionToolbarAlertBanner: 'none',
-      muiTableBodyRowProps: rowProps,
-      enablePagination: false,
-      renderTopToolbar: <CustomTopToolbar />,
-      enableStickyHeader: true,
-      renderBottomToolbar:
-        tab.uIPattern == 'STD' && !searchQuery && hasMoreRecords ? (
-          <Button sx={sx.fetchMore} onClick={fetchMore}>
-            {t('common.loadMore')}
-          </Button>
-        ) : null,
-      initialState: { density: 'compact' },
-      state: {
-        rowSelection,
-        columnFilters,
-        showColumnFilters: true,
-      },
-      onRowSelectionChange: handleRowSelection,
-      onColumnFiltersChange: handleColumnFiltersChange,
-      getRowId: row => String(row.id),
-      enableColumnFilters: true,
-      enableSorting: true,
-      enableColumnActions: true,
-      manualFiltering: true,
-      renderEmptyRowsFallback: () => {
-        return <EmptyState maxWidth={maxWidth} />;
-      },
->>>>>>> c28b6dc4
     });
   }, [refetch, registerActions]);
-
-  const { t } = useTranslation();
 
   if (error) {
     return (
