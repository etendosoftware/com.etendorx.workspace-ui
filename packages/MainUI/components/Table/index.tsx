import {
  MaterialReactTable,
  MRT_ColumnFiltersState,
  MRT_Row,
<<<<<<< HEAD
  MRT_RowSelectionState,
=======
>>>>>>> 25df6c46
  useMaterialReactTable,
  MRT_TableBodyRowProps,
  MRT_TableInstance,
} from 'material-react-table';
import { useStyle } from './styles';
import { DatasourceOptions, EntityData } from '@workspaceui/etendohookbinder/src/api/types';
import { useCallback, useEffect, useMemo, useRef, useState } from 'react';
import { useSearch } from '../../contexts/searchContext';
import { useDatasourceContext } from '@/contexts/datasourceContext';
import EmptyState from './EmptyState';
import { parseColumns } from '@/utils/tableColumns';
import { useToolbarContext } from '@/contexts/ToolbarContext';
import { useLanguage } from '@/contexts/language';
import useTableSelection from '@/hooks/useTableSelection';
import { ErrorDisplay } from '../ErrorDisplay';
import { useTranslation } from '@/hooks/useTranslation';
import { useTabContext } from '@/contexts/tab';
import { useDatasource } from '@/hooks/useDatasource';

type RowProps = (props: {
  isDetailPanel?: boolean;
  row: MRT_Row<EntityData>;
  table: MRT_TableInstance<EntityData>;
}) => Omit<MRT_TableBodyRowProps<EntityData>, 'staticRowIndex'>;

const getRowId = (row: EntityData) => String(row.id);

const DynamicTable = ({ setRecordId }: { setRecordId: React.Dispatch<React.SetStateAction<string>> }) => {
  const { sx } = useStyle();
  const { searchQuery } = useSearch();
  const { language } = useLanguage();
  const { t } = useTranslation();
  const [columnFilters, setColumnFilters] = useState<MRT_ColumnFiltersState>([]);
  const { registerDatasource, unregisterDatasource, registerRefetchFunction } = useDatasourceContext();
  const { registerActions } = useToolbarContext();
  const { tab, parentTab, parentRecord } = useTabContext();
  const tabId = tab.id;
  const parentId = String(parentRecord?.id ?? '');
  const tableContainerRef = useRef<HTMLDivElement>(null);

  const columns = useMemo(() => parseColumns(Object.values(tab.fields)), [tab.fields]);

  const query: DatasourceOptions = useMemo(() => {
    const fieldName = tab.parentColumns[0] || 'id';
    const value = parentId;
    const operator = 'equals';

    const options: DatasourceOptions = {
      windowId: tab.window,
      tabId: tab.id,
      isImplicitFilterApplied: tab.hqlfilterclause?.length > 0 || tab.sQLWhereClause?.length > 0,
      pageSize: 100,
    };

    if (language) {
      options.language = language;
    }

    if (value) {
      options.criteria = [
        {
          fieldName,
          value,
          operator,
        },
      ];
    }

    return options;
  }, [
    language,
    parentId,
    tab.hqlfilterclause?.length,
    tab.id,
    tab.parentColumns,
    tab.sQLWhereClause?.length,
    tab.window,
  ]);

  const {
    updateColumnFilters,
    toggleImplicitFilters,
    fetchMore,
    records,
    removeRecordLocally,
    error,
    refetch,
    loading,
    hasMoreRecords,
  } = useDatasource({
    entity: tab.entityName,
    params: query,
    columns,
    searchQuery,
    skip: !!parentTab && !parentRecord,
  });

  const handleColumnFiltersChange = useCallback(
    (updaterOrValue: MRT_ColumnFiltersState | ((prev: MRT_ColumnFiltersState) => MRT_ColumnFiltersState)) => {
      let isRealFilterChange = false;

      setColumnFilters((columnFilters) => {
        let newColumnFilters: MRT_ColumnFiltersState;

        if (typeof updaterOrValue === 'function') {
          newColumnFilters = updaterOrValue(columnFilters);
        } else {
          newColumnFilters = updaterOrValue;
        }

        isRealFilterChange =
          JSON.stringify(newColumnFilters.map((f) => ({ id: f.id, value: f.value }))) !==
          JSON.stringify(columnFilters.map((f) => ({ id: f.id, value: f.value })));

        if (isRealFilterChange) {
          updateColumnFilters(newColumnFilters);
        }

        return newColumnFilters;
      });
    },
    [updateColumnFilters],
  );

  const rowProps = useCallback<RowProps>(
    ({ row, table }) => {
      const record = row.original as Record<string, never>;
      const isSelected = row.getIsSelected();
      let clickTimeout: NodeJS.Timeout | null = null;

      return {
        onClick: event => {
          if (clickTimeout) return;

          clickTimeout = setTimeout(() => {
            if (!event.ctrlKey) {
              table.setRowSelection({});
            }

            row.toggleSelected();
            clickTimeout = null;
          }, 100);
        },
        onDoubleClick: () => {
          if (clickTimeout) {
            clearTimeout(clickTimeout);
            clickTimeout = null;
          }

          if (!isSelected) {
            row.toggleSelected();
          }

          setRecordId(record.id);
        },
        sx: {
          ...(isSelected && {
            ...sx.rowSelected,
          }),
        },
        row,
        table,
      };
    },
    [setRecordId, sx.rowSelected],
  );

  const renderEmptyRowsFallback = useCallback(
    ({ table }: { table: MRT_TableInstance<EntityData> }) => <EmptyState table={table} />,
    [],
  );

  const fetchMoreOnBottomReached = useCallback(
    (event: React.UIEvent<HTMLDivElement>) => {
      const containerRefElement = event.target as HTMLDivElement;

      if (containerRefElement) {
        const { scrollHeight, scrollTop, clientHeight } = containerRefElement;
        if (scrollHeight - scrollTop - clientHeight < 10 && !loading && hasMoreRecords) {
          fetchMore();
        }
      }
    },
    [fetchMore, hasMoreRecords, loading],
  );

  const table = useMaterialReactTable<EntityData>({
    muiTablePaperProps: { sx: sx.tablePaper },
    muiTableHeadCellProps: { sx: sx.tableHeadCell },
    muiTableBodyCellProps: { sx: sx.tableBodyCell },
    muiTableBodyProps: { sx: sx.tableBody },
    enableGlobalFilter: false,
    columns,
    data: records,
    enableRowSelection: true,
    enableMultiRowSelection: true,
    positionToolbarAlertBanner: 'none',
    muiTableBodyRowProps: rowProps,
    muiTableContainerProps: {
      ref: tableContainerRef,
      sx: { flex: 1, height: '100%', maxHeight: '100%' }, //give the table a max height
      onScroll: fetchMoreOnBottomReached,
    },
    enablePagination: false,
    enableStickyHeader: true,
    enableColumnVirtualization: true,
    enableRowVirtualization: true,
    enableTopToolbar: false,
    enableBottomToolbar: false,
    initialState: { density: 'compact' },
    state: {
      columnFilters,
      showColumnFilters: true,
      showProgressBars: loading,
    },
    onColumnFiltersChange: handleColumnFiltersChange,
    getRowId,
    enableColumnFilters: true,
    enableSorting: true,
    enableColumnResizing: true,
    enableColumnActions: true,
    manualFiltering: true,
    renderEmptyRowsFallback,
  });

  useTableSelection(tab, records, table.getState().rowSelection);

  const clearSelection = useCallback(() => {
    table.resetRowSelection(true);
    setRecordId('');
  }, [setRecordId, table]);

  useEffect(() => {
    if (removeRecordLocally) {
      registerDatasource(tabId, removeRecordLocally);
    }

    registerRefetchFunction(tabId, refetch);

    return () => {
      unregisterDatasource(tabId);
    };
  }, [tabId, removeRecordLocally, registerDatasource, unregisterDatasource, registerRefetchFunction, refetch]);

  useEffect(() => {
    registerActions({
      refresh: refetch,
      filter: toggleImplicitFilters,
      back: clearSelection,
    });
  }, [clearSelection, refetch, registerActions, toggleImplicitFilters]);

  if (error) {
    return (
      <ErrorDisplay title={t('errors.tableError.title')} description={error?.message} showRetry onRetry={refetch} />
    );
  }

  return (
    <div
      className={`h-full overflow-hidden rounded-3xl transition-opacity ${loading ? 'opacity-60 cursor-progress cursor-to-children' : 'opacity-100'}`}>
      <MaterialReactTable table={table} />
    </div>
  );
};

export default DynamicTable;<|MERGE_RESOLUTION|>--- conflicted
+++ resolved
@@ -2,10 +2,6 @@
   MaterialReactTable,
   MRT_ColumnFiltersState,
   MRT_Row,
-<<<<<<< HEAD
-  MRT_RowSelectionState,
-=======
->>>>>>> 25df6c46
   useMaterialReactTable,
   MRT_TableBodyRowProps,
   MRT_TableInstance,
