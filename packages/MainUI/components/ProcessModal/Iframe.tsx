--- conflicted
+++ resolved
@@ -2,13 +2,14 @@
 import { useTranslation } from "@/hooks/useTranslation";
 import { logger } from "@/utils/logger";
 import { useCallback, useEffect, useMemo, useRef, useState } from "react";
-<<<<<<< HEAD
 import {
   type MessageStylesType,
   type ProcessIframeModalClosedProps,
   type ProcessIframeModalOpenProps,
   isIframeModalOpen,
 } from "./types";
+
+const CLOSE_MODAL_ACTION = "closeModal";
 
 const ProcessIframeOpenModal = ({
   isOpen,
@@ -18,13 +19,6 @@
   onProcessSuccess,
   tabId,
 }: ProcessIframeModalOpenProps) => {
-=======
-import type { MessageStylesType, ProcessIframeModalProps } from "./types";
-
-const CLOSE_MODAL_ACTION = "closeModal";
-
-const ProcessIframeModal = ({ isOpen, onClose, url, title, onProcessSuccess, tabId }: ProcessIframeModalProps) => {
->>>>>>> 13dece49
   const { t } = useTranslation();
   const [iframeLoading, setIframeLoading] = useState(true);
   const [processMessage, setProcessMessage] = useState<ProcessMessage | null>(null);
@@ -150,10 +144,10 @@
       }
     };
 
-    window.addEventListener('message', handleMessage);
+    window.addEventListener("message", handleMessage);
 
     return () => {
-      window.removeEventListener('message', handleMessage);
+      window.removeEventListener("message", handleMessage);
     };
   }, [handleClose]);
 
