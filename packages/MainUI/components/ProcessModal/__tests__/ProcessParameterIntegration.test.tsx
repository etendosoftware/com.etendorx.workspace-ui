--- conflicted
+++ resolved
@@ -26,19 +26,12 @@
 jest.mock("@/components/Form/FormView/selectors/DateSelector", () => ({
   DateSelector: ({ field }: any) => <input data-testid="date-field" name={field.hqlName} type="date" />,
 }));
-<<<<<<< HEAD
-jest.mock("@/components/Form/FormView/selectors/DatetimeSelector", () => ({
-  __esModule: true,
-  default: ({ field }: any) => <input data-testid="datetime-field" name={field.hqlName} type="datetime-local" />,
-}));
-=======
 
 jest.mock("@/components/Form/FormView/selectors/DatetimeSelector", () => {
   return function DatetimeSelector({ field }: { field: { hqlName: string } }) {
     return <input data-testid="datetime-field" name={field.hqlName} type="datetime-local" />;
   };
 });
->>>>>>> a622756b
 
 jest.mock("@/components/Form/FormView/selectors/SelectSelector", () => ({
   SelectSelector: ({ field }: any) => <select data-testid="select-field" name={field.hqlName} />,
