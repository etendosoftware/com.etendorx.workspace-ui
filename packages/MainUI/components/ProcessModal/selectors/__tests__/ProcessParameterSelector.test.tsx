--- conflicted
+++ resolved
@@ -23,26 +23,11 @@
   DateSelector: ({ field }: any) => <input data-testid="date-selector" name={field.hqlName} type="date" />,
 }));
 
-<<<<<<< HEAD
-jest.mock("@/components/Form/FormView/selectors/DatetimeSelector", () => ({
-  __esModule: true,
-  default: ({ field }: any) => (
-    <input
-      data-testid="datetime-selector"
-      id={field.hqlName}
-      name={field.hqlName}
-      type="datetime-local"
-      aria-label={field.name}
-    />
-  ),
-}));
-=======
 jest.mock("@/components/Form/FormView/selectors/DatetimeSelector", () => {
   return function DatetimeSelector({ field }: { field: { hqlName: string } }) {
     return <input data-testid="datetime-selector" name={field.hqlName} type="datetime-local" />;
   };
 });
->>>>>>> a622756b
 
 jest.mock("@/components/Form/FormView/selectors/SelectSelector", () => ({
   SelectSelector: ({ field }: any) => <select data-testid="select-selector" name={field.hqlName} />,
