<<<<<<< HEAD
import { ProcessConfigResponse } from '@/hooks/datasource/useProcessDatasourceConfig';
import { Field, WindowMetadata } from '@workspaceui/etendohookbinder/src/api/types';
import type { EntityData, EntityValue, Tab } from '@workspaceui/etendohookbinder/src/api/types';
import { MRT_Row, MRT_TableInstance, MRT_TableBodyRowProps, MRT_RowData } from 'material-react-table';
=======
import { Field, ProcessDefinition, ProcessInfo } from "@workspaceui/etendohookbinder/src/api/types";
>>>>>>> 25df6c46

export interface BaseButton extends Field {
  id: string;
  name: string;
  action: string;
  enabled: boolean;
  visible: boolean;
}

export interface ProcessAction extends Record<string, unknown> {
  id: string;
  name: string;
}

export interface BaseProcessButton extends BaseButton {
  processId: string;
  buttonText: string;
  displayLogic?: string;
  processInfo: ProcessInfo;
}

export interface ProcessDefinitionButton extends BaseProcessButton {
  processDefinition: ProcessDefinition;
}

export interface ProcessActionButton extends BaseProcessButton {
  processAction: ProcessAction;
}

export type ProcessButton = ProcessDefinitionButton | ProcessActionButton;

export enum ProcessButtonType {
  PROCESS_DEFINITION = 'processDefinition',
  PROCESS_ACTION = 'processAction',
}

export interface ProcessResponse {
  responseActions?: Array<{
    showMsgInProcessView?: {
      msgType: string;
      msgTitle: string;
      msgText: string;
    };
  }>;
  refreshParent?: boolean;
  showInIframe?: boolean;
  iframeUrl?: string;
}

export interface ProcessModalProps {
  open: boolean;
  onClose: () => void;
  button: ProcessButton;
  onConfirm: () => void;
  isExecuting: boolean;
  processResponse: ProcessResponse | null;
  confirmationMessage: string;
  cancelButtonText: string;
  executeButtonText: string;
  onProcessSuccess?: () => void;
  tabId: string;
}

export interface MessageStylesType {
  bgColor: string;
  borderColor: string;
  textColor: string;
  buttonBg: string;
}

export interface ProcessIframeModalProps {
  isOpen: boolean;
  onClose: () => void;
  url: string;
  title?: string;
  onProcessSuccess?: () => void;
  tabId: string;
}

export interface ProcessDefinitionModalProps {
  onClose: () => void;
  open: boolean;
  button?: ProcessDefinitionButton | null;
  onSuccess?: () => void;
  onError?: () => void;
}

export interface ProcessDeprecatedModallProps {
  isOpen: boolean;
  onClose: () => void;
  title?: string;
  message?: string;
<<<<<<< HEAD
}

export interface ProcessInfo {
  loadFunction: string;
  searchKey: string;
  clientSideValidation: string;
  _entityName: string;
  id: string;
  name: string;
  javaClassName: string;
  parameters: Array<{
    defaultValue: string;
    id: string;
    name: string;
  }>;
}

export type ListOption = { id: string; label: string; value: string };

export type ProcessParameter = {
  defaultValue: string;
  id: string;
  name: string;
  refList: Array<ListOption>;
  reference: string;
  window?: WindowMetadata; // This type is for process that have defined a window reference
} & Record<string, string>;

export type ProcessParameters = Record<string, ProcessParameter>;

export interface ProcessDefinition extends Record<string, unknown> {
  id: string;
  name: string;
  javaClassName: string;
  parameters: ProcessParameters;
  onLoad: string;
  onProcess: string;
}
export interface ResponseMessage {
  msgText: string;
  msgTitle: string;
  msgType: string;
}

//Window References types

export type RecordValues = { [key: string]: EntityValue };
export interface WindowReferenceGridProps {
  parameter: ProcessParameter;
  onSelectionChange: (selection: unknown[]) => void;
  entityName?: EntityValue;
  recordId?: EntityValue;
  tabId: string;
  windowReferenceTab: Tab;
  windowId?: string;
  processConfig?: ProcessConfigResponse | null;
  processConfigLoading: boolean;
  processConfigError: Error | null;
}

export type RowProps = (props: {
  isDetailPanel?: boolean;
  row: MRT_Row<EntityData>;
  table: MRT_TableInstance<EntityData>;
}) => Omit<MRT_TableBodyRowProps<MRT_RowData>, 'staticRowIndex'>;
=======
}
>>>>>>> 25df6c46
<|MERGE_RESOLUTION|>--- conflicted
+++ resolved
@@ -1,11 +1,7 @@
-<<<<<<< HEAD
 import { ProcessConfigResponse } from '@/hooks/datasource/useProcessDatasourceConfig';
-import { Field, WindowMetadata } from '@workspaceui/etendohookbinder/src/api/types';
-import type { EntityData, EntityValue, Tab } from '@workspaceui/etendohookbinder/src/api/types';
+import { Field } from '@workspaceui/etendohookbinder/src/api/types';
+import type { EntityData, EntityValue, ProcessParameter, Tab } from '@workspaceui/etendohookbinder/src/api/types';
 import { MRT_Row, MRT_TableInstance, MRT_TableBodyRowProps, MRT_RowData } from 'material-react-table';
-=======
-import { Field, ProcessDefinition, ProcessInfo } from "@workspaceui/etendohookbinder/src/api/types";
->>>>>>> 25df6c46
 
 export interface BaseButton extends Field {
   id: string;
@@ -93,12 +89,15 @@
   onError?: () => void;
 }
 
+export interface ProcessDefinitionModalContentProps extends ProcessDefinitionModalProps {
+  button: NonNullable<ProcessDefinitionModalProps['button']>;
+}
+
 export interface ProcessDeprecatedModallProps {
   isOpen: boolean;
   onClose: () => void;
   title?: string;
   message?: string;
-<<<<<<< HEAD
 }
 
 export interface ProcessInfo {
@@ -117,15 +116,6 @@
 }
 
 export type ListOption = { id: string; label: string; value: string };
-
-export type ProcessParameter = {
-  defaultValue: string;
-  id: string;
-  name: string;
-  refList: Array<ListOption>;
-  reference: string;
-  window?: WindowMetadata; // This type is for process that have defined a window reference
-} & Record<string, string>;
 
 export type ProcessParameters = Record<string, ProcessParameter>;
 
@@ -163,7 +153,4 @@
   isDetailPanel?: boolean;
   row: MRT_Row<EntityData>;
   table: MRT_TableInstance<EntityData>;
-}) => Omit<MRT_TableBodyRowProps<MRT_RowData>, 'staticRowIndex'>;
-=======
-}
->>>>>>> 25df6c46
+}) => Omit<MRT_TableBodyRowProps<MRT_RowData>, 'staticRowIndex'>;