/*
 *************************************************************************
 * The contents of this file are subject to the Etendo License
 * (the "License"), you may not use this file except in compliance with
 * the License.
 * You may obtain a copy of the License at
 * https://github.com/etendosoftware/etendo_core/blob/main/legal/Etendo_license.txt
 * Software distributed under the License is distributed on an
 * "AS IS" basis, WITHOUT WARRANTY OF ANY KIND, either express or
 * implied. See the License for the specific language governing rights
 * and limitations under the License.
 * All portions are Copyright © 2021–2025 FUTIT SERVICES, S.L
 * All Rights Reserved.
 * Contributor(s): Futit Services S.L.
 *************************************************************************
 */

import { useCallback, useEffect, useRef } from "react";
import type { UseFormReturn } from "react-hook-form";
<<<<<<< HEAD
import { getProcessCallouts, type GridSelectionStructure } from "./processCallouts";
=======
import { getProcessCallouts } from "./processCallouts";
import type { GridSelectionStructure as ModalGridSelectionStructure } from "../ProcessDefinitionModal";
>>>>>>> 2f6b57d4
import { logger } from "@/utils/logger";

/**
 * Tipo local que hace compatible ambas definiciones de GridSelectionStructure.
 * No se usa `any`, solo `unknown`, para mantener la seguridad de tipos.
 */
type CompatibleGridSelection =
  | {
      _selection: unknown[];
      _allRows: unknown[];
    }
  | ModalGridSelectionStructure
  | undefined;

interface UseProcessCalloutsOptions {
  processId: string;
  form: UseFormReturn<Record<string, unknown>>;
  gridSelection?: CompatibleGridSelection;
  enabled?: boolean;
}

/**
 * Hook to handle process callouts
 * Watches form values and grid selection, executing callouts when trigger fields change
 */
export function useProcessCallouts({ processId, form, gridSelection, enabled = true }: UseProcessCalloutsOptions) {
  const callouts = getProcessCallouts(processId);
  const previousValuesRef = useRef<Record<string, unknown>>({});
  const previousGridSelectionRef = useRef<string>("");
  const isExecutingRef = useRef(false);

  // Watch all form values
  const formValues = form.watch();

  /**
   * Execute a single callout
   */
  const executeCallout = useCallback(
    async (callout: (typeof callouts)[0], changedField: string) => {
      if (isExecutingRef.current) {
        return;
      }

      try {
        isExecutingRef.current = true;
        logger.debug(`Executing callout for field: ${changedField}`);

        // Forzamos el tipo solo en este punto, sin usar any
        const updates = await callout.execute(
          formValues,
          form,
          gridSelection as unknown as Parameters<typeof callout.execute>[2]
        );

        // Apply updates to the form
        for (const [field, value] of Object.entries(updates)) {
          form.setValue(field, value, {
            shouldValidate: true,
            shouldDirty: true,
            shouldTouch: true,
          });
        }

        logger.debug(`Callout executed successfully for field: ${changedField}`, updates);
      } catch (error) {
        logger.warn(`Error executing callout for field ${changedField}:`, error);
      } finally {
        isExecutingRef.current = false;
      }
    },
    [formValues, form, gridSelection]
  );

  /**
   * Check for field changes and trigger callouts
   */
  useEffect(() => {
    if (!enabled || callouts.length === 0 || isExecutingRef.current) {
      return;
    }

    // Check if grid selection has changed
    const currentGridSelectionString = JSON.stringify(gridSelection || {});
    const gridSelectionChanged = currentGridSelectionString !== previousGridSelectionRef.current;

    // Find which fields have changed
    const changedFields = Object.keys(formValues).filter((key) => {
      const currentValue = formValues[key];
      const previousValue = previousValuesRef.current[key];

      // Deep comparison for objects/arrays
      if (typeof currentValue === "object" && currentValue !== null) {
        return JSON.stringify(currentValue) !== JSON.stringify(previousValue);
      }

      return currentValue !== previousValue;
    });

    // Update previous values reference
    previousValuesRef.current = { ...formValues };
    previousGridSelectionRef.current = currentGridSelectionString;

    // If grid selection changed, add special trigger field
    if (gridSelectionChanged) {
      changedFields.push("_internalGridSelectionTrigger");
    }

    // If no fields changed, don't trigger callouts
    if (changedFields.length === 0) {
      return;
    }

    // Execute callouts for changed fields
    for (const changedField of changedFields) {
      const matchingCallouts = callouts.filter((callout) => callout.triggerField === changedField);

      for (const callout of matchingCallouts) {
        executeCallout(callout, changedField);
      }
    }
  }, [formValues, gridSelection, callouts, enabled, executeCallout]);

  return {
    hasCallouts: callouts.length > 0,
    callouts,
  };
}<|MERGE_RESOLUTION|>--- conflicted
+++ resolved
@@ -17,12 +17,8 @@
 
 import { useCallback, useEffect, useRef } from "react";
 import type { UseFormReturn } from "react-hook-form";
-<<<<<<< HEAD
-import { getProcessCallouts, type GridSelectionStructure } from "./processCallouts";
-=======
 import { getProcessCallouts } from "./processCallouts";
 import type { GridSelectionStructure as ModalGridSelectionStructure } from "../ProcessDefinitionModal";
->>>>>>> 2f6b57d4
 import { logger } from "@/utils/logger";
 
 /**
@@ -31,9 +27,9 @@
  */
 type CompatibleGridSelection =
   | {
-      _selection: unknown[];
-      _allRows: unknown[];
-    }
+    _selection: unknown[];
+    _allRows: unknown[];
+  }
   | ModalGridSelectionStructure
   | undefined;
 
