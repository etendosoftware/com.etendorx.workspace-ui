/*
 *************************************************************************
 * The contents of this file are subject to the Etendo License
 * (the "License"), you may not use this file except in compliance with
 * the License. You may obtain a copy of the License at
 * https://github.com/etendosoftware/etendo_core/blob/main/legal/Etendo_license.txt
 * Software distributed under the License is distributed on an
 * "AS IS" basis, WITHOUT WARRANTY OF ANY KIND, either express or
 * implied. See the License for the specific language governing rights
 * and limitations under the License.
 * All portions are Copyright © 2021–2025 FUTIT SERVICES, S.L
 * All Rights Reserved.
 * Contributor(s): Futit Services S.L.
 *************************************************************************
 */
/**
 * @fileoverview ProcessDefinitionModal - Modal component for executing Etendo process definitions
 *
 * This component provides a comprehensive interface for executing different types of processes:
 * - Window Reference Processes: Processes that display a grid for record selection
 * - Direct Java Processes: Processes executed directly via servlet calls
 * - String Function Processes: Processes executed via client-side JavaScript functions
 *
 * The modal handles:
 * - Parameter rendering with various input types
 * - Default value loading via DefaultsProcessActionHandler
 * - Process execution with proper error handling
 * - Response message display and success/error states
 *
 */
import { useTabContext } from "@/contexts/tab";
import { useProcessConfig } from "@/hooks/datasource/useProcessDatasourceConfig";
import { useProcessInitialization } from "@/hooks/useProcessInitialization";
import { useProcessInitializationState } from "@/hooks/useProcessInitialState";
import { useSelected } from "@/hooks/useSelected";
import { useTranslation } from "@/hooks/useTranslation";
import { useUserContext } from "@/hooks/useUserContext";
import { executeProcess, type ExecuteProcessResult } from "@/app/actions/process";
import { buildPayloadByInputName, buildProcessPayload } from "@/utils";
import { executeStringFunction } from "@/utils/functions";
import { logger } from "@/utils/logger";
import { FIELD_REFERENCE_CODES } from "@/utils/form/constants";

// Date field reference codes for conversion
const DATE_REFERENCE_CODES = [
  FIELD_REFERENCE_CODES.DATE, // "15"
  FIELD_REFERENCE_CODES.DATETIME, // "16"
  FIELD_REFERENCE_CODES.ABSOLUTE_DATETIME, // UUID
];

/**
 * Checks if a parameter reference is a date/time field
 */
const isDateReference = (reference: string): boolean => {
  return (
    DATE_REFERENCE_CODES.includes(reference as (typeof DATE_REFERENCE_CODES)[number]) ||
    reference.toLowerCase().includes("date") ||
    reference.toLowerCase().includes("time")
  );
};
import { convertToISODateFormat } from "@/utils/process/processDefaultsUtils";
import { Metadata } from "@workspaceui/api-client/src/api/metadata";
import { useCallback, useEffect, useMemo, useState, useTransition } from "react";
import { FormProvider, useForm, useFormState } from "react-hook-form";
import CheckIcon from "../../../ComponentLibrary/src/assets/icons/check-circle.svg";
import CloseIcon from "../../../ComponentLibrary/src/assets/icons/x.svg";
import Modal from "../Modal";
import Loading from "../loading";
import WindowReferenceGrid from "./WindowReferenceGrid";
import ProcessParameterSelector from "./selectors/ProcessParameterSelector";
import Button from "../../../ComponentLibrary/src/components/Button/Button";
import type { ProcessDefinitionModalContentProps, ProcessDefinitionModalProps, RecordValues } from "./types";
import { PROCESS_DEFINITION_DATA, WINDOW_SPECIFIC_KEYS } from "@/utils/processes/definition/constants";
import type { Tab, ProcessParameter } from "@workspaceui/api-client/src/api/types";
import { mapKeysWithDefaults } from "@/utils/processes/manual/utils";
import { useProcessCallouts } from "./callouts/useProcessCallouts";

/** Fallback object for record values when no record context exists */
export const FALLBACK_RESULT = {};

/** Reference ID for window reference field types */
const WINDOW_REFERENCE_ID = FIELD_REFERENCE_CODES.WINDOW;

export type GridSelectionStructure = {
  [entityName: string]: {
    _selection: unknown[];
    _allRows: unknown[];
  };
};

export type GridSelectionUpdater = GridSelectionStructure | ((prev: GridSelectionStructure) => GridSelectionStructure);

<<<<<<< HEAD
type AutoSelectLogic = {
  field?: string;
  operator?: string; // '=', '!=', '>', '<', 'in'
  value?: string | number | boolean | string[] | number[] | symbol | null;
  valueFromContext?: string;
  ids?: string[]; // alternative to logic by field
};

type AutoSelectConfig = {
  table?: string; // key used in gridSelection (dBColumnName or entityName)
  logic?: AutoSelectLogic;
  _gridSelection?: Record<string, string[]>; // backward-compatible payload
};

=======
/**
 * Converts a date field value to ISO format if needed
 * @param fieldValue - The field value to convert
 * @returns The converted value or original if no conversion needed
 */
const convertDateFieldValue = (fieldValue: unknown): unknown => {
  if (!fieldValue || typeof fieldValue !== "string") {
    return fieldValue;
  }

  const originalValue = String(fieldValue);
  const convertedValue = convertToISODateFormat(originalValue);

  return convertedValue !== originalValue ? convertedValue : fieldValue;
};

/**
 * Converts date fields in combined data for a single parameter
 * @param combined - The combined data object
 * @param param - The parameter to process
 */
const convertParameterDateFields = (combined: Record<string, unknown>, param: ProcessParameter): void => {
  // Convert by parameter name
  if (combined[param.name]) {
    combined[param.name] = convertDateFieldValue(combined[param.name]);
  }

  // Convert by dBColumnName if different from name
  if (param.dBColumnName && param.dBColumnName !== param.name && combined[param.dBColumnName]) {
    combined[param.dBColumnName] = convertDateFieldValue(combined[param.dBColumnName]);
  }
};
>>>>>>> e9f4321c
/**
 * ProcessDefinitionModalContent - Core modal component for process execution
 *
 * Handles three types of process execution:
 * 1. Window Reference Processes - Displays a grid for record selection
 * 2. Direct Java Processes - Executes servlet directly using javaClassName
 * 3. String Function Processes - Executes client-side JavaScript functions
 *
 * @param props - Component props
 * @param props.onClose - Callback when modal is closed
 * @param props.button - Process definition button configuration
 * @param props.open - Modal visibility state
 * @param props.onSuccess - Optional callback when process completes successfully
 * @returns JSX.Element Modal component with process execution interface
 */
function ProcessDefinitionModalContent({ onClose, button, open, onSuccess }: ProcessDefinitionModalContentProps) {
  const { t } = useTranslation();
  const { graph } = useSelected();
  const { tab, record } = useTabContext();
  const { session, token } = useUserContext();

  const { onProcess, onLoad } = button.processDefinition;
  const processId = button.processDefinition.id;
  const javaClassName = button.processDefinition.javaClassName;

  const [parameters, setParameters] = useState(button.processDefinition.parameters);
  const [result, setResult] = useState<ExecuteProcessResult | null>(null);
  const [isPending, startTransition] = useTransition();
  const [loading, setLoading] = useState(true);
  const [gridSelection, setGridSelection] = useState<GridSelectionStructure>({});
  const [shouldTriggerSuccess, setShouldTriggerSuccess] = useState(false);

  // NEW: autoSelectConfig state to hold declarative selection instructions OR backward-compatible _gridSelection
  const [autoSelectConfig, setAutoSelectConfig] = useState<AutoSelectConfig | null>(null);
  const [autoSelectApplied, setAutoSelectApplied] = useState(false);

  const selectedRecords = graph.getSelectedMultiple(tab);
  const firstWindowReferenceParam = useMemo(() => {
    return Object.values(parameters).find((param) => param.reference === WINDOW_REFERENCE_ID);
  }, [parameters]);

  const windowReferenceTab = firstWindowReferenceParam?.window?.tabs?.[0] as Tab;
  const tabId = windowReferenceTab?.id || "";
  const windowId = tab?.window || "";

  const recordValues: RecordValues | null = useMemo(() => {
    if (!record || !tab?.fields) return FALLBACK_RESULT;
    return buildPayloadByInputName(record, tab.fields);
  }, [record, tab?.fields]);

  const hasWindowReference = useMemo(() => {
    return Object.values(parameters).some((param) => param.reference === WINDOW_REFERENCE_ID) || javaClassName;
  }, [javaClassName, parameters]);

  const {
    fetchConfig,
    loading: processConfigLoading,
    error: processConfigError,
    config: processConfig,
  } = useProcessConfig({
    processId: processId || "",
    windowId: windowId || "",
    tabId,
    javaClassName,
  });

  // Process initialization for default values (adapted from FormInitialization pattern)
  const {
    processInitialization,
    loading: initializationLoading,
    error: initializationError,
  } = useProcessInitialization({
    processId: processId || "",
    windowId: windowId || "",
    recordId: record?.id ? String(record.id) : undefined, // Convert EntityValue to string
    enabled: !!processId && !!windowId && open, // Only fetch when modal is open
    record: record || undefined, // Pass complete record data
    tab: tab || undefined, // Pass tab metadata
  });

  // Process form initial state (similar to useFormInitialState)
  // Memoize parameters to prevent infinite re-execution
  const memoizedParameters = useMemo(() => Object.values(parameters), [parameters]);

  const {
    initialState,
    logicFields,
    filterExpressions,
    hasData: hasInitialData,
  } = useProcessInitializationState(
    processInitialization,
    memoizedParameters // Use memoized version to prevent infinite loops
  );

  // Combined form data: record values + process defaults (similar to FormView pattern)
  const availableFormData = useMemo(() => {
    if (!record || !tab) return {};

    // Build base payload with system context fields
    const basePayload = buildProcessPayload(record, tab, {}, {});

    const combined = {
      ...basePayload,
      ...initialState,
    };

    // Convert date fields to ISO format for all parameters
    // This ensures date inputs display values correctly regardless of source (record or defaults)
    const parametersList = Object.values(parameters);

    for (const param of parametersList) {
      // Check if parameter is a date field by reference code OR by name containing "date"/"time"
      const isDateField = param.reference && isDateReference(param.reference);

      if (isDateField) {
        convertParameterDateFields(combined, param);
      }
    }

    return combined;
  }, [record, tab, initialState, parameters]);

  const form = useForm({
    defaultValues: availableFormData,
    mode: "onChange",
  });

  useEffect(() => {
    if (hasInitialData && Object.keys(availableFormData).length > 0) {
      form.reset(availableFormData);
    }
  }, [hasInitialData, availableFormData, form, initialState]);

  // Reactive view into form state (submitting)
  const { isSubmitting } = useFormState({ control: form.control });

  // Watch all form values to trigger re-validation when any field changes
  const formValues = form.watch();

  // Process callouts - execute when form values change
  useProcessCallouts({
    processId: processId || "",
    form,
    gridSelection,
    enabled: open && !loading && !initializationLoading,
  });

  // Combine loading states: initialization and callouts (do not include internal param-loading)

  // NOTE: globalCalloutManager.isCalloutRunning() not working correctly
  // const isDataLoading = Boolean(
  //   initializationLoading || !globalCalloutManager.arePendingCalloutsEmpty() // || globalCalloutManager.isCalloutRunning()
  // );

  // If initialization failed, keep the button disabled until user action
  const initializationBlocksSubmit = Boolean(initializationError);
  // Check if there are mandatory parameters without value in the form
  // Only validate after initial loading is complete

  const hasMandatoryParametersWithoutValue = useMemo(() => {
    if (loading || initializationLoading) {
      return false;
    }

    // Use formValues from watch() to get reactive values
    const willBlock = Object.values(parameters).some((p) => {
      if (!p.mandatory) {
        return false;
      }

      // If parameter has a defaultValue, don't block - it should be auto-filled
      if (p.defaultValue) {
        return false;
      }

      // Get the field value from form
      // IMPORTANT: Fields are registered with parameter.name, not dBColumnName
      const fieldValue = formValues[p.name as keyof typeof formValues] as unknown;

      // If the field is registered in the form (not undefined in formValues object)
      // then it means it was rendered and we should validate it
      const fieldIsRegistered = p.name in formValues;

      // Only validate fields that are actually registered in the form
      // If not registered, it means ProcessParameterSelector didn't render it (displayLogic = false)
      if (!fieldIsRegistered) {
        return false;
      }

      // Check if value is empty (null, undefined, empty string, empty array)
      const isEmpty =
        fieldValue === null ||
        fieldValue === undefined ||
        fieldValue === "" ||
        (Array.isArray(fieldValue) && fieldValue.length === 0);

      // Block if mandatory field is empty
      return isEmpty;
    });

    return willBlock;
  }, [loading, initializationLoading, parameters, formValues]);

  const handleClose = useCallback(() => {
    if (isPending) return;

    setResult(null);
    setLoading(true);
    setParameters(button.processDefinition.parameters);
    setShouldTriggerSuccess(false);
    onClose();
  }, [button.processDefinition.parameters, isPending, onClose]);

  const handleSuccessClose = useCallback(() => {
    if (isPending) return;

    // Trigger refresh when closing success modal
    if (shouldTriggerSuccess) {
      onSuccess?.();
    }

    setResult(null);
    setLoading(true);
    setParameters(button.processDefinition.parameters);
    setShouldTriggerSuccess(false);
    onClose();
  }, [button.processDefinition.parameters, isPending, onClose, shouldTriggerSuccess, onSuccess]);

  const extractMessageFromProcessView = useCallback((res: ExecuteProcessResult) => {
    const msgView = res.data?.responseActions?.[0]?.showMsgInProcessView;
    if (!msgView) return null;

    return {
      message: msgView.msgText,
      messageType: msgView.msgType,
    };
  }, []);

  const extractMessageFromData = useCallback((res: ExecuteProcessResult) => {
    if (res.data && typeof res.data === "object" && "text" in res.data) {
      return {
        message: res.data.text,
        messageType: res.data.severity || "success",
      };
    }

    const potentialMessage = res.data?.message || res.data?.msgText || res.data?.responseMessage;

    if (potentialMessage && typeof potentialMessage === "object" && "text" in potentialMessage) {
      return {
        message: potentialMessage.text,
        messageType: potentialMessage.severity || "success",
      };
    }

    return {
      message: potentialMessage,
      messageType: res.data?.msgType || res.data?.messageType || (res.success ? "success" : "error"),
    };
  }, []);

  const parseProcessResponse = useCallback(
    (res: ExecuteProcessResult) => {
      const viewMessage = extractMessageFromProcessView(res);
      const { message, messageType } = viewMessage || extractMessageFromData(res);

      return {
        success: res.success && messageType === "success",
        data: message,
        error: messageType !== "success" ? message || res.error : undefined,
      };
    },
    [extractMessageFromProcessView, extractMessageFromData]
  );

  /**
   * Builds process-specific payload fields based on process configuration
   */
  const buildProcessSpecificFields = useCallback(
    (processId: string): Record<string, unknown> => {
      const currentAttrs = PROCESS_DEFINITION_DATA[processId as keyof typeof PROCESS_DEFINITION_DATA];
      if (!currentAttrs || !recordValues) {
        return {};
      }

      const currentRecordValue = recordValues[currentAttrs.inpPrimaryKeyColumnId];
      const fields: Record<string, unknown> = {
        [currentAttrs.inpColumnId]: currentRecordValue,
        [currentAttrs.inpPrimaryKeyColumnId]: currentRecordValue,
      };

      // Add additional payload fields from process configuration
      if (currentAttrs.additionalPayloadFields) {
        for (const fieldName of currentAttrs.additionalPayloadFields) {
          if (recordValues[fieldName] !== undefined) {
            fields[fieldName] = recordValues[fieldName];
          }
        }
      }

      return fields;
    },
    [recordValues]
  );

  /**
   * Builds window-specific payload fields based on window configuration
   */
  const buildWindowSpecificFields = useCallback(
    (windowId: string): Record<string, unknown> => {
      const windowSpecificKey = WINDOW_SPECIFIC_KEYS[windowId];
      if (!windowSpecificKey) {
        return {};
      }

      return {
        [windowSpecificKey.key]: windowSpecificKey.value(record),
      };
    },
    [record]
  );

  /**
   * Executes processes with window reference parameters
   * Used for processes that require grid record selection
   * Calls servlet with selected grid records and process-specific data
   */
  const handleWindowReferenceExecute = useCallback(async () => {
    if (!tab || !processId) {
      return;
    }
    startTransition(async () => {
      try {
        // Build base payload
        const payload: Record<string, unknown> = {
          recordIds: record?.id ? [record.id] : [],
          _buttonValue: "DONE",
          _params: {
            ...mapKeysWithDefaults({ ...form.getValues(), ...gridSelection }),
          },
          _entityName: tab.entityName,
          windowId: tab.window,
          ...buildProcessSpecificFields(processId),
          ...(tab.window ? buildWindowSpecificFields(tab.window) : {}),
        };

        const res = await executeProcess(
          processId,
          payload,
          token || "",
          tab.window?.toString(),
          undefined,
          javaClassName
        );

        const parsedResult = parseProcessResponse(res);
        setResult(parsedResult);

        if (parsedResult.success) {
          setShouldTriggerSuccess(true);
        }
      } catch (error) {
        logger.warn("Error executing process:", error);
        setResult({ success: false, error: error instanceof Error ? error.message : "Unknown error" });
      }
    });
  }, [
    tab,
    processId,
    form,
    gridSelection,
    token,
    javaClassName,
    parseProcessResponse,
    record,
    buildProcessSpecificFields,
    buildWindowSpecificFields,
  ]);

  /**
   * Executes processes directly via servlet using javaClassName
   * Used for processes that have javaClassName but no onProcess function
   * Bypasses client-side JavaScript execution and calls servlet directly
   */
  const handleDirectJavaProcessExecute = useCallback(async () => {
    if (!tab || !processId || !javaClassName) {
      return;
    }

    const windowConfig = WINDOW_SPECIFIC_KEYS[windowId];
    const extraKey = windowConfig ? { [windowConfig.key]: windowConfig.value(record) } : {};

    startTransition(async () => {
      try {
        const payload = {
          recordIds: record?.id ? [record.id] : [],
          _buttonValue: "DONE",
          _params: {},
          _entityName: tab.entityName,
          ...extraKey,
          ...recordValues,
          ...form.getValues(),
          windowId: tab.window,
        };

        const res = await executeProcess(
          processId,
          payload,
          token || "",
          tab.window?.toString(),
          undefined,
          javaClassName
        );

        const parsedResult = parseProcessResponse(res);
        setResult(parsedResult);

        if (parsedResult.success) {
          setShouldTriggerSuccess(true);
        }
      } catch (error) {
        logger.warn("Error executing direct Java process:", error);
        setResult({
          success: false,
          error: error instanceof Error ? error.message : "Unknown error",
        });
      }
    });
  }, [tab, processId, javaClassName, windowId, record, recordValues, form, token, parseProcessResponse]);

  /**
   * Main process execution handler - routes to appropriate execution method
   *
   * Execution Priority:
   * 1. Window Reference Process (hasWindowReference = true)
   * 2. Direct Java Process (javaClassName exists, no onProcess)
   * 3. String Function Process (onProcess exists)
   */
  const handleExecute = useCallback(async () => {
    if (hasWindowReference) {
      await handleWindowReferenceExecute();
      return;
    }

    // If process has javaClassName but no onProcess, execute directly via servlet
    if (!onProcess && javaClassName && tab) {
      await handleDirectJavaProcessExecute();
      return;
    }

    if (!onProcess || !tab) {
      return;
    }

    startTransition(async () => {
      // Build complete payload with all context fields
      const completePayload = buildProcessPayload(
        record || {}, // Complete record data (fallback to empty object)
        tab, // Tab metadata
        initialState || {}, // Process defaults from server (handle null case)
        (() => {
          const formValues = form.getValues();
          return formValues;
        })() // User input from form
      );

      const stringFunctionPayload = {
        _buttonValue: "DONE",
        buttonValue: "DONE",
        windowId: tab.window,
        entityName: tab.entityName,
        recordIds: selectedRecords?.map((r) => r.id),
        ...completePayload, // Use complete payload instead of just form values
      };

      try {
        const stringFnResult = await executeStringFunction(
          onProcess,
          { Metadata },
          button.processDefinition,
          stringFunctionPayload
        );

        const responseMessage = stringFnResult.responseActions[0].showMsgInProcessView;
        const success = responseMessage.msgType === "success";
        setResult({ success, data: responseMessage, error: success ? undefined : responseMessage.msgText });
        if (success) {
          setShouldTriggerSuccess(true);
        }
      } catch (error) {
        logger.warn("Error executing process:", error);
        setResult({ success: false, error: error instanceof Error ? error.message : "Unknown error" });
      }
    });
  }, [
    hasWindowReference,
    handleWindowReferenceExecute,
    handleDirectJavaProcessExecute,
    onProcess,
    javaClassName,
    tab,
    record,
    initialState,
    button.processDefinition,
    selectedRecords,
    form,
  ]);

  useEffect(() => {
    if (open && hasWindowReference) {
      const loadConfig = async () => {
        const combinedPayload = {
          ...recordValues,
          ...session,
        };
        await fetchConfig(combinedPayload);
      };

      loadConfig();
    }
  }, [fetchConfig, recordValues, session, tabId, open, hasWindowReference]);

  // Note: Default values are now handled by availableFormData (FormInitialization pattern)
  // This replaces the previous processConfig.defaults logic with comprehensive
  // DefaultsProcessActionHandler integration including mixed types and logic fields

  // Handle initialization errors and logging
  useEffect(() => {
    if (initializationError) {
      logger.warn("Process initialization error:", initializationError);
    }

    if (hasInitialData) {
      logger.debug("Process defaults loaded successfully", {
        processId,
        fieldsCount: Object.keys(initialState || {}).length,
        hasLogicFields: Object.keys(logicFields || {}).length > 0,
        hasFilterExpressions: Object.keys(filterExpressions || {}).length > 0,
      });
    }
  }, [initializationError, hasInitialData, processId, initialState, logicFields, filterExpressions]);

  useEffect(() => {
    if (open) {
      setResult(null);
      setParameters(button.processDefinition.parameters);

      // Initialize grid selection structure with empty arrays for all window reference parameters
      const initialGridSelection: GridSelectionStructure = {};
      for (const param of Object.values(button.processDefinition.parameters)) {
        if (param.reference === WINDOW_REFERENCE_ID) {
          initialGridSelection[param.dBColumnName] = {
            _selection: [],
            _allRows: [],
          };
        }
      }

      setGridSelection(initialGridSelection);
      // clear any previous auto select when opening
      setAutoSelectConfig(null);
      setAutoSelectApplied(false);
    }
  }, [button.processDefinition.parameters, open]);

  useEffect(() => {
    const fetchOptions = async () => {
      if (!open) return;

      try {
        setLoading(true);

        if (onLoad && tab) {
          const result = await executeStringFunction(onLoad, { Metadata }, button.processDefinition, {
            selectedRecords,
            tabId,
          });

          // If result is undefined/null, skip
          const safeResult = result || {};

          // If backend returns a legacy `_gridSelection` mapping (ids), apply it directly (backward compatibility)
          if (safeResult._gridSelection && typeof safeResult._gridSelection === "object") {
            // Merge into gridSelection state
            setGridSelection((prev) => {
              const next = { ...prev };
              for (const [key, ids] of Object.entries(safeResult._gridSelection as Record<string, string[]>)) {
                // keep existing _allRows if present, but overwrite _selection with ids array
                next[key] = {
                  ...(next[key] || { _selection: [], _allRows: [] }),
                  _selection: Array.isArray(ids) ? ids.map((id) => String(id)) : [],
                };
              }
              return next;
            });
          }

          // If backend returns an autoSelectConfig, store it
          if (safeResult.autoSelectConfig) {
            setAutoSelectConfig(safeResult.autoSelectConfig as AutoSelectConfig);
          }

          // Existing behavior for parameter lists (keep compatibility)
          setParameters((prev) => {
            const newParameters = { ...prev };

<<<<<<< HEAD
            for (const [parameterName, values] of Object.entries(safeResult)) {
              // skip special keys we've handled
              if (parameterName === "_gridSelection" || parameterName === "autoSelectConfig") continue;

              try {
                const newOptions = values as string[];
                // Defensive: if parameter missing in prev, skip
                if (!newParameters[parameterName]) continue;
                newParameters[parameterName] = { ...newParameters[parameterName] };
                if (Array.isArray(newParameters[parameterName].refList)) {
                  newParameters[parameterName].refList = newParameters[parameterName].refList.filter((option) =>
                    newOptions.includes(option.value)
                  );
                }
              } catch (e) {
                // ignore malformed param updates
                logger.warn("Malformed parameter data from onLoad for", parameterName, e);
=======
            for (const [parameterName, values] of Object.entries(result)) {
              // Skip if parameter doesn't exist in the parameters list
              if (!newParameters[parameterName]) {
                continue;
              }

              const newOptions = values as string[];
              newParameters[parameterName] = { ...newParameters[parameterName] };

              // Only filter refList if it exists
              if (newParameters[parameterName].refList) {
                newParameters[parameterName].refList = newParameters[parameterName].refList.filter((option) =>
                  newOptions.includes(option.value)
                );
>>>>>>> e9f4321c
              }
            }

            return newParameters;
          });
        }

        setTimeout(() => {
          setLoading(false);
        }, 300);
      } catch (error) {
        logger.warn("Error loading parameters:", error);
        setLoading(false);
      }
    };

    fetchOptions();
  }, [button.processDefinition, onLoad, open, selectedRecords, tab, tabId]);

  /**
   * NEW useEffect:
   * Applies autoSelectConfig when:
   *  - autoSelectConfig state is set OR legacy _gridSelection has been merged into gridSelection
   *  - and the corresponding grid's _allRows have been populated by WindowReferenceGrid (via onSelectionChange)
   *
   * The logic supports:
   *  - autoSelectConfig._gridSelection: mapping table -> [ids]
   *  - autoSelectConfig.table + autoSelectConfig.logic: declarative selection
   */
  useEffect(() => {
    if (!autoSelectConfig || autoSelectApplied) return;

    // If autoSelectConfig contains legacy _gridSelection mapping, handle quickly
    if (autoSelectConfig._gridSelection) {
      // Merge into gridSelection (ids already set previously, but ensure structure)
      setGridSelection((prev) => {
        const next = { ...prev };
        for (const [tableKey, ids] of Object.entries(autoSelectConfig._gridSelection || {})) {
          next[tableKey] = {
            ...(next[tableKey] || { _selection: [], _allRows: [] }),
            _selection: Array.isArray(ids) ? ids.map((id) => String(id)) : [],
          };
        }
        return next;
      });
      setAutoSelectApplied(true);
      return;
    }

    const tableKey = autoSelectConfig.table;
    const logic = autoSelectConfig.logic;
    if (!tableKey || !logic) return;

    const target = gridSelection[tableKey];
    if (!target || !Array.isArray(target._allRows) || target._allRows.length === 0) {
      // no rows yet — wait until WindowReferenceGrid calls onSelectionChange and updates gridSelection
      return;
    }

    // Determine value to compare (literal or from context)
    let valueToCompare = logic.value;
    if (logic.valueFromContext) {
      const selected = Object.values(selectedRecords || {})[0];
      valueToCompare = selected?.[logic.valueFromContext];
    }

    // If logic contains explicit ids => select by ids directly
    if (Array.isArray(logic.ids) && logic.ids.length > 0) {
      const idsSet = new Set(logic.ids.map((id) => String(id)));
      const matched = target._allRows.filter((row: unknown) => {
        const record = row as Record<string, unknown>;
        return idsSet.has(String(record?.id ?? record?.ID ?? record?.Id ?? row));
      });
      if (matched.length > 0) {
        setGridSelection((prev) => ({
          ...prev,
          [tableKey]: {
            ...prev[tableKey],
            _selection: matched,
          },
        }));
        logger.debug(`Auto-selection applied on table ${tableKey} by explicit ids (${matched.length})`);
        setAutoSelectApplied(true);
      }
      return;
    }

    // Otherwise, apply operator-based selection using field comparison
    const matchedRows = target._allRows.filter((row: unknown) => {
      const record = row as Record<string, unknown>;
      const rowValue = record?.[logic.field as string];

      switch (logic.operator) {
        case "=":
        case "==":
          return rowValue === valueToCompare;
        case "!=":
        case "<>":
          return rowValue !== valueToCompare;
        case ">":
          return typeof rowValue === "number" && typeof valueToCompare === "number" && rowValue > valueToCompare;
        case "<":
          return typeof rowValue === "number" && typeof valueToCompare === "number" && rowValue < valueToCompare;
        case "in": {
          if (!Array.isArray(valueToCompare)) return false;
          const typedArray = valueToCompare as (string | number | boolean)[];
          return typedArray.some((val) => val === rowValue);
        }
        default:
          // default to strict equality if operator missing
          return rowValue === valueToCompare;
      }
    });

    if (matchedRows.length > 0) {
      setGridSelection((prev) => ({
        ...prev,
        [tableKey]: {
          ...prev[tableKey],
          _selection: matchedRows,
        },
      }));
      logger.debug(`Auto-selection applied on table ${tableKey} (${matchedRows.length} rows)`);
      setAutoSelectApplied(true);
    }
  }, [autoSelectConfig, autoSelectApplied, gridSelection, selectedRecords]);

  const renderResponse = () => {
    if (!result) return null;

    const isSuccessMessage = result.success;
    const msgTitle = isSuccessMessage ? t("process.completedSuccessfully") : t("process.processError");
    let msgText: string;
    if (isSuccessMessage) {
      msgText = typeof result.data === "string" ? (result.data as string) : t("process.completedSuccessfully");
    } else {
      msgText = result.error || t("errors.internalServerError.title");
    }

    const displayText = msgText.replace(/<br\s*\/?>/gi, "\n");

    // Success message styled like the reference image
    if (isSuccessMessage) {
      return (
        <div className="fixed inset-0 flex items-center justify-center z-50">
          <div
            className="rounded-2xl p-8 shadow-xl max-w-sm w-full mx-4"
            style={{ background: "linear-gradient(180deg, #BFFFBF 0%, #FCFCFD 45%)" }}>
            <div className="flex flex-col items-center gap-4">
              <div className="w-16 h-16 bg-white rounded-full flex items-center justify-center shadow-md">
                <CheckIcon className="w-10 h-10 fill-green-600" data-testid="SuccessCheckIcon__761503" />
              </div>
              <h4 className="font-bold text-xl text-center text-green-800">{msgTitle}</h4>
              {displayText && displayText !== msgTitle && (
                <p className="text-sm text-center text-gray-700 whitespace-pre-line">{displayText}</p>
              )}
            </div>
          </div>
        </div>
      );
    }

    // Error message - keep the simple style
    return (
      <div className="p-3 rounded mb-4 border-l-4 bg-gray-50 border-(--color-etendo-main)">
        <h4 className="font-bold text-sm">{msgTitle}</h4>
        <p className="text-sm whitespace-pre-line">{displayText}</p>
      </div>
    );
  };

  const getTabForParameter = useCallback((parameter: ProcessParameter) => {
    if (parameter.reference !== WINDOW_REFERENCE_ID || !parameter.window?.tabs) {
      return null;
    }

    return parameter.window.tabs[0] as Tab;
  }, []);

  const renderParameters = () => {
    if (result) return null;

    const parametersList = Object.values(parameters);
    const windowReferences: JSX.Element[] = [];
    const selectors: JSX.Element[] = [];

    // Separate window references from selectors
    for (const parameter of parametersList) {
      if (parameter.reference === WINDOW_REFERENCE_ID) {
        const parameterTab = getTabForParameter(parameter);
        const parameterEntityName = parameterTab?.entityName || "";
        const parameterTabId = parameterTab?.id || "";
        windowReferences.push(
          <WindowReferenceGrid
            key={`window-ref-${parameter.id || parameter.name}`}
            parameter={parameter}
            parameters={parameters}
            onSelectionChange={setGridSelection}
            gridSelection={gridSelection}
            tabId={parameterTabId}
            entityName={parameterEntityName}
            windowReferenceTab={parameterTab || windowReferenceTab}
            processConfig={{
              processId: processConfig?.processId || "",
              ...processConfig,
              defaults: (processInitialization?.defaults || {}) as Record<
                string,
                { value: string; identifier: string }
              >,
            }}
            processConfigLoading={processConfigLoading}
            processConfigError={processConfigError}
            recordValues={recordValues}
            data-testid="WindowReferenceGrid__761503"
          />
        );
      } else {
        selectors.push(
          <ProcessParameterSelector
            key={`param-${parameter.id || parameter.name}-${parameter.reference || "default"}`}
            parameter={parameter}
            logicFields={logicFields}
            data-testid="ProcessParameterSelector__761503"
          />
        );
      }
    }

    return (
      <>
        {/* Selectors in 3 column grid - matching FormView style */}
        {selectors.length > 0 && (
          <div className="grid auto-rows-auto grid-cols-3 gap-x-5 gap-y-2 mb-4">{selectors}</div>
        )}

        {/* Window references full width with spacing between tables */}
        {windowReferences.length > 0 && <div className="w-full flex flex-col gap-4">{windowReferences}</div>}
      </>
    );
  };

  const getActionButtonContent = () => {
    if (isPending) {
      return {
        icon: null,
        text: <span className="animate-pulse">{t("common.loading")}...</span>,
      };
    }

    if (result?.success) {
      return {
        icon: <CheckIcon fill="white" data-testid="CheckIcon__761503" />,
        text: t("process.completedSuccessfully"),
      };
    }

    return {
      icon: <CheckIcon fill="white" data-testid="CheckIcon__761503" />,
      text: t("common.execute"),
    };
  };

  const isActionButtonDisabled =
    isPending ||
    initializationBlocksSubmit ||
    hasMandatoryParametersWithoutValue ||
    isSubmitting ||
    !!result?.success ||
    (hasWindowReference && !gridSelection);

  return (
    <>
      {/* Main Process Modal */}
      {open && !result?.success && (
        <Modal open={open && !result?.success} onClose={handleClose} data-testid="Modal__761503">
          <FormProvider {...form} data-testid="FormProvider__761503">
            <div className="fixed inset-0 flex items-center justify-center bg-black/50 z-50 p-4">
              <div className="bg-white rounded-lg shadow-lg w-full max-w-[90vw] max-h-[90vh] overflow-hidden flex flex-col">
                {/* Header */}
                <div className="flex items-center justify-between p-4 border-b border-gray-200">
                  <div className="flex flex-col gap-1">
                    <h3 className="text-lg font-bold">{button.name}</h3>
                    {button.processDefinition.description && (
                      <p className="text-sm text-gray-600">{String(button.processDefinition.description)}</p>
                    )}
                  </div>
                  <button
                    type="button"
                    onClick={handleClose}
                    className="p-1 rounded-full hover:bg-(--color-baseline-10)"
                    disabled={isPending}>
                    <CloseIcon data-testid="CloseIcon__761503" />
                  </button>
                </div>

                {/* Content */}
                <div className="flex-1 overflow-auto p-4">
                  <div className={`relative ${isPending ? "animate-pulse cursor-progress cursor-to-children" : ""}`}>
                    <div
                      className={`absolute inset-0 flex items-center pointer-events-none justify-center bg-white ${
                        (loading || initializationLoading) && !result ? "opacity-100" : "opacity-0"
                      }`}>
                      <Loading data-testid="Loading__761503" />
                    </div>
                    <div className={(loading || initializationLoading) && !result ? "opacity-0" : "opacity-100"}>
                      {result && !result.success && renderResponse()}
                      {renderParameters()}
                    </div>
                  </div>
                </div>

                {/* Footer */}
                <div className="flex gap-3 justify-end mx-3 my-3">
                  {!result && !isPending && (
                    <Button
                      variant="outlined"
                      size="large"
                      onClick={handleClose}
                      className="w-49"
                      data-testid="CloseButton__761503">
                      {t("common.close")}
                    </Button>
                  )}

                  {!result && (
                    <Button
                      variant="filled"
                      size="large"
                      onClick={handleExecute}
                      disabled={Boolean(isActionButtonDisabled)}
                      startIcon={getActionButtonContent().icon}
                      className="w-49"
                      data-testid="ExecuteButton__761503">
                      {getActionButtonContent().text}
                    </Button>
                  )}

                  {result && !result.success && (
                    <Button
                      variant="outlined"
                      size="large"
                      onClick={handleClose}
                      className="w-49"
                      data-testid="CloseResultButton__761503">
                      {t("common.close")}
                    </Button>
                  )}
                </div>
              </div>
            </div>
          </FormProvider>
        </Modal>
      )}
      {/* Success Modal - Separate overlay */}
      {open && result?.success && (
        <div className="fixed inset-0 flex items-center justify-center bg-black/50 z-[60] p-4">
          <div
            className="rounded-2xl p-6 shadow-xl max-w-sm w-full relative"
            style={{ background: "linear-gradient(180deg, #BFFFBF 0%, #FCFCFD 45%)" }}>
            <button
              type="button"
              onClick={handleSuccessClose}
              className="absolute top-4 right-4 p-1 rounded-full hover:bg-white/50 transition-colors"
              aria-label="Close">
              <CloseIcon className="w-5 h-5" data-testid="SuccessCloseIcon__761503" />
            </button>
            <div className="flex flex-col items-center gap-4">
              <div className="flex items-center justify-center">
                <CheckIcon className="w-6 h-6 fill-(--color-success-main)" data-testid="SuccessCheckIcon__761503" />
              </div>
              <div>
                <h4 className="font-medium text-xl text-center text-(--color-success-main)">
                  {t("process.completedSuccessfully")}
                </h4>
                {result?.data &&
                  typeof result.data === "string" &&
                  result.data !== t("process.completedSuccessfully") && (
                    <p className="text-sm text-center text-(--color-transparent-neutral-80) whitespace-pre-line">
                      {result.data.replace(/<br\s*\/?>/gi, "\n")}
                    </p>
                  )}
              </div>
              <Button
                variant="filled"
                size="large"
                onClick={handleSuccessClose}
                className="w-49"
                data-testid="SuccessCloseButton__761503">
                {t("common.close")}
              </Button>
            </div>
          </div>
        </div>
      )}
    </>
  );
}

/**
 * ProcessDefinitionModal - Main export component with null check
 *
 * Provides a guard against null button props and forwards all props to the content component.
 * This wrapper ensures the modal only renders when a valid process button is provided.
 *
 * @param props - Modal props including button configuration
 * @param props.button - Process definition button (nullable)
 * @param props.onSuccess - Success callback
 * @returns JSX.Element | null - Modal component or null if no button provided
 */
export default function ProcessDefinitionModal({ button, ...props }: ProcessDefinitionModalProps) {
  if (!button) return null;

  return (
    <ProcessDefinitionModalContent {...props} button={button} data-testid="ProcessDefinitionModalContent__761503" />
  );
}<|MERGE_RESOLUTION|>--- conflicted
+++ resolved
@@ -90,7 +90,6 @@
 
 export type GridSelectionUpdater = GridSelectionStructure | ((prev: GridSelectionStructure) => GridSelectionStructure);
 
-<<<<<<< HEAD
 type AutoSelectLogic = {
   field?: string;
   operator?: string; // '=', '!=', '>', '<', 'in'
@@ -105,7 +104,6 @@
   _gridSelection?: Record<string, string[]>; // backward-compatible payload
 };
 
-=======
 /**
  * Converts a date field value to ISO format if needed
  * @param fieldValue - The field value to convert
@@ -138,7 +136,6 @@
     combined[param.dBColumnName] = convertDateFieldValue(combined[param.dBColumnName]);
   }
 };
->>>>>>> e9f4321c
 /**
  * ProcessDefinitionModalContent - Core modal component for process execution
  *
@@ -741,44 +738,26 @@
             setAutoSelectConfig(safeResult.autoSelectConfig as AutoSelectConfig);
           }
 
-          // Existing behavior for parameter lists (keep compatibility)
           setParameters((prev) => {
             const newParameters = { ...prev };
 
-<<<<<<< HEAD
             for (const [parameterName, values] of Object.entries(safeResult)) {
-              // skip special keys we've handled
-              if (parameterName === "_gridSelection" || parameterName === "autoSelectConfig") continue;
+              if (["_gridSelection", "autoSelectConfig"].includes(parameterName)) continue;
+
+              if (!newParameters[parameterName]) continue;
 
               try {
                 const newOptions = values as string[];
-                // Defensive: if parameter missing in prev, skip
-                if (!newParameters[parameterName]) continue;
+
                 newParameters[parameterName] = { ...newParameters[parameterName] };
+
                 if (Array.isArray(newParameters[parameterName].refList)) {
                   newParameters[parameterName].refList = newParameters[parameterName].refList.filter((option) =>
                     newOptions.includes(option.value)
                   );
                 }
               } catch (e) {
-                // ignore malformed param updates
                 logger.warn("Malformed parameter data from onLoad for", parameterName, e);
-=======
-            for (const [parameterName, values] of Object.entries(result)) {
-              // Skip if parameter doesn't exist in the parameters list
-              if (!newParameters[parameterName]) {
-                continue;
-              }
-
-              const newOptions = values as string[];
-              newParameters[parameterName] = { ...newParameters[parameterName] };
-
-              // Only filter refList if it exists
-              if (newParameters[parameterName].refList) {
-                newParameters[parameterName].refList = newParameters[parameterName].refList.filter((option) =>
-                  newOptions.includes(option.value)
-                );
->>>>>>> e9f4321c
               }
             }
 
