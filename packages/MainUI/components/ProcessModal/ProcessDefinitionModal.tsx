--- conflicted
+++ resolved
@@ -1,21 +1,3 @@
-<<<<<<< HEAD
-/**
- * @fileoverview ProcessDefinitionModal - Modal component for executing Etendo process definitions
- * 
- * This component provides a comprehensive interface for executing different types of processes:
- * - Window Reference Processes: Processes that display a grid for record selection
- * - Direct Java Processes: Processes executed directly via servlet calls  
- * - String Function Processes: Processes executed via client-side JavaScript functions
- * 
- * The modal handles:
- * - Parameter rendering with various input types
- * - Default value loading via DefaultsProcessActionHandler
- * - Process execution with proper error handling
- * - Response message display and success/error states
- * 
- * @author WorkspaceUI Team
- * @since 1.0.0
-=======
 /*
  *************************************************************************
  * The contents of this file are subject to the Etendo License
@@ -31,9 +13,22 @@
  * All Rights Reserved.
  * Contributor(s): Futit Services S.L.
  *************************************************************************
->>>>>>> 6af571b5
  */
-
+/**
+ * @fileoverview ProcessDefinitionModal - Modal component for executing Etendo process definitions
+ * 
+ * This component provides a comprehensive interface for executing different types of processes:
+ * - Window Reference Processes: Processes that display a grid for record selection
+ * - Direct Java Processes: Processes executed directly via servlet calls  
+ * - String Function Processes: Processes executed via client-side JavaScript functions
+ * 
+ * The modal handles:
+ * - Parameter rendering with various input types
+ * - Default value loading via DefaultsProcessActionHandler
+ * - Process execution with proper error handling
+ * - Response message display and success/error states
+ * 
+ */
 import { useTabContext } from "@/contexts/tab";
 import { useProcessConfig } from "@/hooks/datasource/useProcessDatasourceConfig";
 import { useSelected } from "@/hooks/useSelected";
