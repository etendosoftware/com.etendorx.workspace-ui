--- conflicted
+++ resolved
@@ -793,7 +793,6 @@
                 </div>
               </div>
             </div>
-<<<<<<< HEAD
           </FormProvider>
         </Modal>
       )}
@@ -835,34 +834,6 @@
                 data-testid="SuccessCloseButton__761503">
                 {t("common.close")}
               </Button>
-=======
-
-            {/* Footer */}
-            <div className="flex gap-4 justify-center mx-4 mb-4">
-              {!result && !isPending && (
-                <Button variant="outlined" size="large" onClick={handleClose} data-testid="CloseButton__761503">
-                  {t("common.close")}
-                </Button>
-              )}
-
-              {!result && (
-                <Button
-                  variant="filled"
-                  size="large"
-                  onClick={handleExecute}
-                  disabled={isActionButtonDisabled}
-                  startIcon={getActionButtonContent().icon || undefined}
-                  data-testid="ExecuteButton__761503">
-                  {getActionButtonContent().text}
-                </Button>
-              )}
-
-              {result && (
-                <Button variant="outlined" size="large" onClick={handleClose} data-testid="CloseResultButton__761503">
-                  {t("common.close")}
-                </Button>
-              )}
->>>>>>> 53380736
             </div>
           </div>
         </div>
