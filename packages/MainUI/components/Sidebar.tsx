"use client";

import { useCallback, useEffect, useMemo, useState } from "react";
import { usePathname, useRouter } from "next/navigation";
import { Drawer } from "@workspaceui/componentlibrary/src/components/Drawer/index";
import EtendoLogotype from "../public/etendo.png";
import { useTranslation } from "../hooks/useTranslation";
import { useUserContext } from "../hooks/useUserContext";
import { RecentlyViewed } from "./Drawer/RecentlyViewed";
import type { Menu } from "@workspaceui/api-client/src/api/types";
import { useMenuTranslation } from "../hooks/useMenuTranslation";
import { createSearchIndex, filterItems } from "@workspaceui/componentlibrary/src/utils/searchUtils";
import { useLanguage } from "@/contexts/language";
import { useMultiWindowURL } from "@/hooks/navigation/useMultiWindowURL";
import { useMenu } from "@/hooks/useMenu";

export default function Sidebar() {
  const { t } = useTranslation();
  const { token, currentRole, prevRole } = useUserContext();
  const { language, prevLanguage } = useLanguage();
  const { translateMenuItem } = useMenuTranslation();
  const menu = useMenu(token, currentRole || undefined, language);
  const router = useRouter();
  const pathname = usePathname();

  const { activeWindow, openWindow, buildURL } = useMultiWindowURL();

  const [searchValue, setSearchValue] = useState("");
  const [expandedItems, setExpandedItems] = useState<Set<string>>(new Set());

  const searchIndex = useMemo(() => createSearchIndex(menu), [menu]);
  const { filteredItems, searchExpandedItems } = useMemo(() => {
    const result = filterItems(menu, searchValue, searchIndex);
    return result;
  }, [menu, searchValue, searchIndex]);

  const handleClick = useCallback(
    (item: Menu) => {
      const windowId = item.windowId ?? "";

      if (!windowId) {
        console.warn("Menu item without windowId:", item);
        return;
      }

      const isInWindowRoute = pathname.includes("window");

      if (isInWindowRoute) {
        openWindow(windowId, item.name);
      } else {
        const newWindow = {
          windowId,
          isActive: true,
          title: item.name,
          selectedRecords: {},
          tabFormStates: {},
        };

        const targetURL = buildURL([newWindow]);

        router.push(targetURL);
      }
    },
<<<<<<< HEAD
    [pathname, router, openWindow, buildURL]
=======
    [pathname, router]
>>>>>>> d7f4a1da
  );

  const searchContext = useMemo(
    () => ({
      searchValue,
      setSearchValue,
      filteredItems,
      searchExpandedItems,
      expandedItems,
      setExpandedItems,
      searchIndex,
    }),
    [expandedItems, filteredItems, searchExpandedItems, searchIndex, searchValue]
  );

  const getTranslatedName = useCallback((item: Menu) => translateMenuItem(item), [translateMenuItem]);

  useEffect(() => {
    if ((prevRole && prevRole?.id !== currentRole?.id) || prevLanguage !== language) {
      setSearchValue("");
    }
  }, [currentRole?.id, language, prevLanguage, prevRole]);

  const currentWindowId = activeWindow?.windowId;

  return (
    <Drawer
      windowId={currentWindowId}
      logo={EtendoLogotype.src}
      title={t("common.etendo")}
      items={menu}
      onClick={handleClick}
      onReportClick={handleClick}
      onProcessClick={handleClick}
      getTranslatedName={getTranslatedName}
      RecentlyViewedComponent={RecentlyViewed}
      searchContext={searchContext}
    />
  );
}<|MERGE_RESOLUTION|>--- conflicted
+++ resolved
@@ -61,11 +61,7 @@
         router.push(targetURL);
       }
     },
-<<<<<<< HEAD
     [pathname, router, openWindow, buildURL]
-=======
-    [pathname, router]
->>>>>>> d7f4a1da
   );
 
   const searchContext = useMemo(
