--- conflicted
+++ resolved
@@ -15,12 +15,9 @@
 import { useMenu } from "@/hooks/useMenu";
 import Version from "@workspaceui/componentlibrary/src/components/Version";
 import type { VersionProps } from "@workspaceui/componentlibrary/src/interfaces";
-<<<<<<< HEAD
 import { getNewWindowIdentifier } from "@/utils/window/utils";
 import { useWindowContext } from "@/contexts/window";
 import { WindowState } from "@/utils/window/constants";
-=======
-import { getNewWindowIdentifier } from "@/utils/url/utils";
 import ProcessIframeModal from "./ProcessModal/Iframe";
 import type { ProcessIframeModalProps } from "./ProcessModal/types";
 import formsData from "../utils/processes/forms/data.json";
@@ -104,7 +101,6 @@
 
   return null;
 };
->>>>>>> 2f6b57d4
 
 /**
  * Version component that displays the current application version in the sidebar footer.
@@ -225,11 +221,7 @@
         router.push(targetURL);
       }
     },
-<<<<<<< HEAD
-    [pathname, router, openWindow, buildURL, setWindowActive]
-=======
-    [pathname, router, windows, openWindow, buildURL, getNextOrder, token]
->>>>>>> 2f6b57d4
+    [pathname, router, token, openWindow, buildURL, setWindowActive]
   );
 
   /**
