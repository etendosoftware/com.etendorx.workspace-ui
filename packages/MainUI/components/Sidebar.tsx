--- conflicted
+++ resolved
@@ -229,11 +229,7 @@
         router.push(targetURL);
       }
     },
-<<<<<<< HEAD
-    [pathname, router, token, openWindow, buildURL, setWindowActive]
-=======
-    [pathname, router, windows, openWindow, buildURL, getNextOrder, token, ETENDO_BASE_URL]
->>>>>>> df764823
+    [pathname, router, token, ETENDO_BASE_URL, openWindow, buildURL, setWindowActive]
   );
 
   /**
