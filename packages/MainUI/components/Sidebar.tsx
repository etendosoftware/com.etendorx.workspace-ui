--- conflicted
+++ resolved
@@ -23,11 +23,7 @@
   const router = useRouter();
   const pathname = usePathname();
 
-<<<<<<< HEAD
-  const { activeWindow, openWindow, buildURL } = useMultiWindowURL();
-=======
   const { activeWindow, openWindow, buildURL, windows } = useMultiWindowURL();
->>>>>>> fc5be88b
 
   const [searchValue, setSearchValue] = useState("");
   const [expandedItems, setExpandedItems] = useState<Set<string>>(new Set());
@@ -60,10 +56,7 @@
         const newWindow = {
           windowId,
           isActive: true,
-<<<<<<< HEAD
-=======
           order: getNextOrder(),
->>>>>>> fc5be88b
           title: item.name,
           selectedRecords: {},
           tabFormStates: {},
@@ -74,11 +67,7 @@
         router.push(targetURL);
       }
     },
-<<<<<<< HEAD
-    [pathname, router, openWindow, buildURL]
-=======
     [pathname, router, openWindow, buildURL, getNextOrder]
->>>>>>> fc5be88b
   );
 
   const searchContext = useMemo(
