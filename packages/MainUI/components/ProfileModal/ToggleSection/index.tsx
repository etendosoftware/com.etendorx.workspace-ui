import { useTranslation } from "@/hooks/useTranslation";
import { Checkbox, FormControl, FormControlLabel, Grid, styled, useTheme } from "@mui/material";
import { InputPassword } from "@workspaceui/componentlibrary/src/components";
import Select from "@workspaceui/componentlibrary/src/components/Input/Select";
import type { Option } from "@workspaceui/componentlibrary/src/components/Input/Select/types";
import { Item } from "@workspaceui/componentlibrary/src/components/enums";
import { useMemo, useState } from "react";
import ClientIcon from "../../../../ComponentLibrary/src/assets/icons/github.svg";
import LockOutlined from "../../../../ComponentLibrary/src/assets/icons/lock.svg";
import OrganizationIcon from "../../../../ComponentLibrary/src/assets/icons/user.svg";
import WarehouseIcon from "../../../../ComponentLibrary/src/assets/icons/warehouse.svg";
import type { SelectorListProps } from "../types";
import { useStyle } from "./styles";
import { useLanguage } from "@/contexts/language";
import { Language } from "@/contexts/types";

const isOptionEqualToValue = (option: Option, value: Option) => option.id === value.id;

const SelectorList: React.FC<SelectorListProps> = ({
  section,
  onRoleChange,
  onOrgChange,
  onWarehouseChange,
  roles,
  selectedRole,
  selectedClient,
  selectedOrg,
  selectedWarehouse,
  onLanguageChange,
  selectedLanguage,
  languages,
  saveAsDefault,
  onSaveAsDefaultChange,
  translations,
  languagesFlags,
}) => {
  const { t } = useTranslation();
  const { styles, defaultFill } = useStyle();
  const theme = useTheme();
  const { getFlag } = useLanguage();
  const [password, setPassword] = useState("");
  const [newPassword, setNewPassword] = useState("");
  const [newPasswordConfirmation, setNewPasswordConfirmation] = useState("");

  const FlagEmoji = ({ flag }: { flag: string }) => <span style={styles.flagStyles}>{flag}</span>;

  const icons: { [key in Item]: React.ReactElement } = {
    [Item.Role]: <></>,
    [Item.Client]: <ClientIcon fill={defaultFill} />,
    [Item.Organization]: <OrganizationIcon fill={defaultFill} />,
    [Item.Warehouse]: <WarehouseIcon fill={defaultFill} />,
    [Item.Language]: <FlagEmoji flag={languagesFlags} />,
  };

  const CustomCheckbox = styled(Checkbox)(() => ({
    "&.Mui-checked": {
      color: theme.palette.dynamicColor.main,
    },
  }));

  const isSystem = selectedRole?.id === "0";

  const clientOptions = useMemo(() => {
    if (!selectedRole || isSystem) return [];

    const client = roles.find((r) => r.id === selectedRole.value)?.client;
    return client ? [{ title: client, value: client, id: client }] : [];
  }, [roles, selectedRole, isSystem]);

  const organizationOptions = useMemo(() => {
    if (!selectedRole || isSystem) {
      return [];
    }

    const role = roles.find((r) => r.id === selectedRole.value);
    if (!role) return [];

    return role.organizations.map((org) => ({
      title: org.name,
      value: org.id,
      id: org.id,
    }));
  }, [roles, selectedRole, isSystem]);

  const warehouses = useMemo(() => {
    if (selectedRole && !isSystem) {
      const role = roles.find((r) => r.id === selectedRole.value);
      const org = role?.organizations.find((o) => o.id === selectedOrg.value);

      if (org?.warehouses.length) {
        return org.warehouses;
      }

      const uniqueWarehousesMap = new Map();

      if (role) {
        for (const org of role.organizations) {
          for (const warehouse of org.warehouses) {
            uniqueWarehousesMap.set(warehouse.id, warehouse);
          }
        }
      }

      return Array.from(uniqueWarehousesMap.values());
    }
    return [];
  }, [roles, selectedRole, selectedOrg, isSystem]);

  const roleOptions = useMemo(
    () =>
      roles?.map((role) => ({
        title: role.name,
        value: role.id,
        id: role.id,
      })),
    [roles]
  );

  const warehouseOptions = useMemo(
    () =>
      isSystem
        ? []
        : warehouses.map((warehouse) => ({
            title: warehouse.name,
            value: warehouse.id,
            id: warehouse.id,
          })),
    [isSystem, warehouses]
  );

  const languageOptions = useMemo(
    () =>
      languages?.map((lang: { name: string; language: string; id: string }) => ({
        id: lang.id,
        title: lang.name,
        value: lang.language,
        iconLeft: getFlag(lang.language as Language),
      })),
<<<<<<< HEAD
    [languages, getFlag],
=======
    [languages]
>>>>>>> 6f326aa3
  );

  return (
    <div style={styles.selectorListStyles}>
      {section === "profile" && (
        <>
          <FormControl fullWidth style={styles.formStyle}>
            <Select
              id="role-select"
              title={Item.Role}
              options={roleOptions}
              value={selectedRole}
              onChange={onRoleChange}
              iconLeft={icons[Item.Role]}
              isOptionEqualToValue={isOptionEqualToValue}
            />
            <Select
              id="client-select"
              title={Item.Client}
              options={clientOptions}
              value={selectedClient}
              iconLeft={icons[Item.Client]}
              isOptionEqualToValue={isOptionEqualToValue}
              disabled={true}
            />
            <Select
              id="organization-select"
              title={Item.Organization}
              options={organizationOptions}
              value={selectedOrg}
              onChange={onOrgChange}
              iconLeft={icons[Item.Organization]}
              isOptionEqualToValue={isOptionEqualToValue}
              disabled={!selectedClient || isSystem}
            />
            <Select
              id="warehouse-select"
              title={Item.Warehouse}
              options={warehouseOptions}
              value={isSystem ? null : selectedWarehouse}
              onChange={onWarehouseChange}
              iconLeft={icons[Item.Warehouse]}
              disabled={!selectedOrg || isSystem}
              isOptionEqualToValue={isOptionEqualToValue}
            />
            <Select
              id="language-select"
              title={Item.Language}
              options={languageOptions}
              value={selectedLanguage}
              onChange={onLanguageChange}
              iconLeft={icons[Item.Language]}
              isOptionEqualToValue={isOptionEqualToValue}
            />
          </FormControl>
          <FormControlLabel
            control={<CustomCheckbox size="small" checked={saveAsDefault} onChange={onSaveAsDefaultChange} />}
            label={translations?.saveAsDefault}
          />
        </>
      )}
      {section === "password" && (
        <Grid margin="0.5rem">
          <form action="#" autoComplete="off">
            <InputPassword
              label={t("common.notImplemented")}
              value={password}
              setValue={setPassword}
              leftIcon={<LockOutlined fill={defaultFill} />}
              autoComplete="new-password"
              disabled
            />
            <InputPassword
              label={t("common.notImplemented")}
              value={newPassword}
              setValue={setNewPassword}
              leftIcon={<LockOutlined fill={defaultFill} />}
              autoComplete="new-password"
              disabled
            />
            <InputPassword
              label={t("common.notImplemented")}
              value={newPasswordConfirmation}
              setValue={setNewPasswordConfirmation}
              leftIcon={<LockOutlined fill={defaultFill} />}
              autoComplete="new-password"
              disabled
            />
          </form>
        </Grid>
      )}
    </div>
  );
};

export default SelectorList;<|MERGE_RESOLUTION|>--- conflicted
+++ resolved
@@ -136,11 +136,7 @@
         value: lang.language,
         iconLeft: getFlag(lang.language as Language),
       })),
-<<<<<<< HEAD
     [languages, getFlag],
-=======
-    [languages]
->>>>>>> 6f326aa3
   );
 
   return (
