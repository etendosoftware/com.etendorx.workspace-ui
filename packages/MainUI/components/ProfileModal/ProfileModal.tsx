--- conflicted
+++ resolved
@@ -1,11 +1,7 @@
 'use client';
 
-<<<<<<< HEAD
 import { useLanguage } from '@/contexts/language';
 import { useTranslation } from '@/hooks/useTranslation';
-=======
-import React, { useState, useCallback, useEffect, useMemo } from 'react';
->>>>>>> 4280fc05
 import { Button, useTheme } from '@mui/material';
 import IconButton from '@workspaceui/componentlibrary/src/components/IconButton';
 import type { Option } from '@workspaceui/componentlibrary/src/components/Input/Select/types';
@@ -253,7 +249,7 @@
       <IconButton onClick={handleClick} className='w-10 h-10'>
         {icon}
       </IconButton>
-      <Menu open={Boolean(anchorEl)} anchorEl={anchorEl} onClose={handleClose} className="rounded-xl w-88">
+      <Menu open={Boolean(anchorEl)} anchorEl={anchorEl} onClose={handleClose} className='rounded-xl w-88'>
         <UserProfile photoUrl={userPhotoUrl} name={userName} email={userEmail} onSignOff={onSignOff} />
         <div style={styles.toggleSectionStyles}>
           <ToggleSection sections={sections} currentSection={currentSection} onToggle={handleToggle} />
