--- conflicted
+++ resolved
@@ -53,11 +53,7 @@
 
   const renderTabContent = () => {
     if (current.tabLevel === 0) {
-<<<<<<< HEAD
       return null;
-=======
-      return <TabButton tab={current} onClick={handleClick} onDoubleClick={handleDoubleClick} active />;
->>>>>>> d7f4a1da
     }
 
     const subTabsSwitch = (
