"use client";

import { useCallback, useMemo } from "react";
import { useMetadataContext } from "@/hooks/useMetadataContext";
import type { TabSwitchProps } from "@/components/window/types";

export const TabButton = ({
  tab,
  onClick,
  active,
  onDoubleClick,
  isWindow = false,
  showIcon = false,
  onClose,
  canClose = true,
}: TabSwitchProps) => {
  const { window } = useMetadataContext();

  const title = useMemo(() => {
    if (isWindow) {
      return tab.title || tab.name;
    }
    return tab.tabLevel === 0 ? window?.name : tab.name;
  }, [tab.tabLevel, tab.name, tab.title, window?.name, isWindow]);

  const handleClick = useCallback(() => {
    return onClick(tab);
  }, [onClick, tab]);

  const handleDoubleClick = useCallback(() => {
    return onDoubleClick(tab);
  }, [onDoubleClick, tab]);

<<<<<<< HEAD
  const handleClose = useCallback(
    (e: React.MouseEvent) => {
      e.stopPropagation();
      onClose?.(e);
    },
    [onClose]
  );

  const baseClass = isWindow
    ? `
        flex items-center gap-2 px-4 py-2 cursor-pointer min-w-[120px] max-w-[200px]
        transition-colors appearance-none w-full text-left
        ${active ? "bg-(--color-baseline-0) text-(--color-baseline-30)" : "bg-gray-100 hover:bg-gray-50 text-gray-600"}
      `
    : `
=======
  const tabClass =
    tab.tabLevel === 0 ? "text-xl mb-2" : active ? "border-b-(--color-neutral-90)" : "border-b-transparent";

  return (
    <span>
      <button
        type="button"
        onClick={handleClick}
        onDoubleClick={handleDoubleClick}
        title={title}
        aria-label={title}
        className={`
>>>>>>> d7f4a1da
        px-2 py-1 w-auto border-b-2 font-semibold
        transition-colors appearance-none
        hover:text-(--color-neutral-90) hover:border-b-(--color-neutral-90)
        ${tab.tabLevel === 0 ? "text-xl mb-2" : active ? "border-b-(--color-neutral-90)" : "border-b-transparent"}
      `;

  if (isWindow) {
    return (
      <div className="flex items-center w-full gap-2">
        <button
          type="button"
          onClick={handleClick}
          onDoubleClick={handleDoubleClick}
          title={title}
          aria-label={title}
          className={baseClass}>
          {/* ✅ Icono para ventanas */}
          {showIcon && <div className="w-4 h-4 flex-shrink-0">🏠</div>}

          {/* ✅ Título truncado */}
          <span className="flex-1 truncate text-sm" title={title}>
            {title}
          </span>
        </button>

        {/* ✅ Botón de cerrar */}
        {canClose && onClose && (
          <button
            type="button"
            className={`
              w-4 h-4 flex-shrink-0 rounded-full flex items-center justify-center
              hover:bg-gray-200 transition-colors
              ${active ? "opacity-70 hover:opacity-100" : "opacity-50 hover:opacity-70"}
            `}
            onClick={handleClose}
            title="Cerrar ventana">
            ✕
          </button>
        )}
      </div>
    );
  }

  return (
    <span>
      <button
        type="button"
        onClick={handleClick}
        onDoubleClick={handleDoubleClick}
        title={title}
        aria-label={title}
        className={baseClass}>
        {title}
      </button>
    </span>
  );
};

export default TabButton;<|MERGE_RESOLUTION|>--- conflicted
+++ resolved
@@ -31,7 +31,6 @@
     return onDoubleClick(tab);
   }, [onDoubleClick, tab]);
 
-<<<<<<< HEAD
   const handleClose = useCallback(
     (e: React.MouseEvent) => {
       e.stopPropagation();
@@ -47,20 +46,6 @@
         ${active ? "bg-(--color-baseline-0) text-(--color-baseline-30)" : "bg-gray-100 hover:bg-gray-50 text-gray-600"}
       `
     : `
-=======
-  const tabClass =
-    tab.tabLevel === 0 ? "text-xl mb-2" : active ? "border-b-(--color-neutral-90)" : "border-b-transparent";
-
-  return (
-    <span>
-      <button
-        type="button"
-        onClick={handleClick}
-        onDoubleClick={handleDoubleClick}
-        title={title}
-        aria-label={title}
-        className={`
->>>>>>> d7f4a1da
         px-2 py-1 w-auto border-b-2 font-semibold
         transition-colors appearance-none
         hover:text-(--color-neutral-90) hover:border-b-(--color-neutral-90)
@@ -77,16 +62,11 @@
           title={title}
           aria-label={title}
           className={baseClass}>
-          {/* ✅ Icono para ventanas */}
           {showIcon && <div className="w-4 h-4 flex-shrink-0">🏠</div>}
-
-          {/* ✅ Título truncado */}
           <span className="flex-1 truncate text-sm" title={title}>
             {title}
           </span>
         </button>
-
-        {/* ✅ Botón de cerrar */}
         {canClose && onClose && (
           <button
             type="button"
