"use client";

import { Toolbar } from "../Toolbar/Toolbar";
import DynamicTable from "../Table";
import { useMetadataContext } from "../../hooks/useMetadataContext";
import { FormView } from "@/components/Form/FormView";
import { FormMode } from "@workspaceui/api-client/src/api/types";
import type { TabLevelProps } from "@/components/window/types";
import { useCallback, useEffect } from "react";
import { useToolbarContext } from "@/contexts/ToolbarContext";
import { useSelected } from "@/hooks/useSelected";
import { useMultiWindowURL } from "@/hooks/navigation/useMultiWindowURL";

export function Tab({ tab, collapsed }: TabLevelProps) {
  const { window } = useMetadataContext();
  const {
    activeWindow,
    setSelectedRecord,
    clearSelectedRecord,
    setTabFormState,
    clearTabFormState,
    getTabFormState,
    getSelectedRecord,
  } = useMultiWindowURL();
  const { registerActions } = useToolbarContext();
  const { graph } = useSelected();

  const windowId = activeWindow?.windowId;

  const tabFormState = windowId ? getTabFormState(windowId, tab.id) : undefined;
  const selectedRecordId = windowId ? getSelectedRecord(windowId, tab.id) : undefined;

  const currentMode = tabFormState?.mode || "table";
  const currentRecordId = tabFormState?.recordId || "";
  const currentFormMode = tabFormState?.formMode;

  const handleSetRecordId = useCallback<React.Dispatch<React.SetStateAction<string>>>(
    (value) => {
      const newValue = typeof value === "function" ? value(currentRecordId) : value;

      if (newValue && windowId) {
        const formMode = newValue === "new" ? "new" : "edit";

        if (newValue === "new") {
          setTabFormState(windowId, tab.id, newValue, "form", formMode);
        } else {
          if (selectedRecordId !== newValue) {
            setSelectedRecord(windowId, tab.id, newValue);
            setTimeout(() => {
              setTabFormState(windowId, tab.id, newValue, "form", formMode);
            }, 50);
          } else {
            setTabFormState(windowId, tab.id, newValue, "form", formMode);
          }
        }
      } else if (windowId) {
        clearTabFormState(windowId, tab.id);
      }
    },
    [currentRecordId, windowId, setTabFormState, clearTabFormState, tab.id, setSelectedRecord, selectedRecordId]
  );

  const handleRecordSelection = useCallback(
    (recordId: string) => {
      if (windowId) {
        if (recordId) {
          setSelectedRecord(windowId, tab.id, recordId);
        } else {
          clearSelectedRecord(windowId, tab.id);

          setTimeout(() => {
            graph.clearSelected(tab);
          }, 0);
        }
      }
    },
    [windowId, tab, setSelectedRecord, clearSelectedRecord, graph]
  );

  const handleNew = useCallback(() => {
    if (windowId) {
      setTabFormState(windowId, tab.id, "new", "form", "new");
      setTimeout(() => {
        graph.clearSelected(tab);
      }, 100);
<<<<<<< HEAD
    } else {
=======
>>>>>>> fc5be88b
    }
  }, [windowId, tab, setTabFormState, graph]);

  const handleBack = useCallback(() => {
    if (windowId) {
      clearTabFormState(windowId, tab.id);

      graph.clearSelected(tab);
    }
  }, [windowId, clearTabFormState, tab, graph]);

  const handleClearChildren = useCallback(() => {
    if (!windowId) return;

    const children = graph.getChildren(tab);
    if (children && children.length > 0) {
      for (const child of children) {
        clearSelectedRecord(windowId, child.id);
        clearTabFormState(windowId, child.id);
      }
    }
  }, [windowId, graph, tab, clearSelectedRecord, clearTabFormState]);

  useEffect(() => {
    const actions = {
      new: handleNew,
      back: handleBack,
    };

    registerActions(actions);
  }, [registerActions, handleNew, handleBack, tab.id]);

  useEffect(() => {
    const handleDeselection = (eventTab: typeof tab) => {
      if (eventTab.id === tab.id) {
        if (windowId) {
          const currentTabState = getTabFormState(windowId, tab.id);
          const isInFormMode = currentTabState?.mode === "form";
          if (!isInFormMode) {
            handleClearChildren();
          }
        }
      }
    };

    graph.addListener("unselected", handleDeselection);

    return () => {
      graph.removeListener("unselected", handleDeselection);
    };
  }, [graph, tab, handleClearChildren, windowId, getTabFormState]);

  const shouldShowForm = currentMode === "form" && !!currentRecordId;
  const formMode = currentFormMode === "new" ? FormMode.NEW : FormMode.EDIT;

  return (
    <div
      className={`bg-(linear-gradient(180deg, #C6CFFF 0%, #FCFCFD 55.65%)) flex  gap-2 max-w-auto overflow-hidden flex-col min-h-0 shadow-lg ${
        collapsed ? "hidden" : "flex-1 h-full"
      }`}>
      <Toolbar windowId={window?.id || tab.window} tabId={tab.id} isFormView={shouldShowForm} />
      {shouldShowForm ? (
        <FormView
          mode={formMode}
          tab={tab}
          window={window}
          recordId={currentRecordId}
          setRecordId={handleSetRecordId}
        />
      ) : (
        <DynamicTable setRecordId={handleSetRecordId} onRecordSelection={handleRecordSelection} />
      )}
    </div>
  );
}

export default Tab;<|MERGE_RESOLUTION|>--- conflicted
+++ resolved
@@ -83,10 +83,6 @@
       setTimeout(() => {
         graph.clearSelected(tab);
       }, 100);
-<<<<<<< HEAD
-    } else {
-=======
->>>>>>> fc5be88b
     }
   }, [windowId, tab, setTabFormState, graph]);
 
