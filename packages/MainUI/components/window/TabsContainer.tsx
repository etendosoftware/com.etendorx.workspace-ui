--- conflicted
+++ resolved
@@ -20,12 +20,7 @@
 import { useMemo, useCallback } from "react";
 import Tabs from "@/components/window/Tabs";
 import AppBreadcrumb from "@/components/Breadcrums";
-<<<<<<< HEAD
 import { useTableStatePersistenceTab } from "@/hooks/useTableStatePersistenceTab";
-=======
-import { useMultiWindowURL } from "@/hooks/navigation/useMultiWindowURL";
-import { useSelected } from "@/hooks/useSelected";
->>>>>>> 2f6b57d4
 import { groupTabsByLevel } from "@workspaceui/api-client/src/utils/metadata";
 import { shouldShowTab, type TabWithParentInfo } from "@/utils/tabUtils";
 import type { Tab } from "@workspaceui/api-client/src/api/types";
@@ -55,17 +50,10 @@
   /**
    * Multi-window navigation hook providing access to current window state.
    */
-<<<<<<< HEAD
   const { activeWindow } = useWindowContext();
 
   /**
-   * Navigation state persistence hook for the current window.
-=======
-  const { activeWindow } = useMultiWindowURL();
-
-  /**
    * Graph-based tab hierarchy management system with navigation state.
->>>>>>> 2f6b57d4
    *
    * Manages:
    * - activeLevels: Array of currently visible tab levels [0,1] or [1,2] etc.
@@ -74,14 +62,10 @@
    * - setActiveTabsByLevel: Function to update active tab selection per level
    * - graph: Hierarchical tab structure
    */
-<<<<<<< HEAD
   const { activeLevels, activeTabsByLevel } = useTableStatePersistenceTab({
     windowIdentifier: activeWindow?.windowIdentifier || "",
     tabId: "",
   });
-=======
-  const { graph, activeLevels, activeTabsByLevel, setActiveLevel, setActiveTabsByLevel } = useSelected();
->>>>>>> 2f6b57d4
 
   /**
    * Memoized tab grouping by hierarchical levels.
