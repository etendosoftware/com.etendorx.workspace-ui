--- conflicted
+++ resolved
@@ -52,15 +52,10 @@
     <div
       className="flex items-center bg-(--color-transparent-neutral-5) rounded-full overflow-hidden p-0 pl-0.5 h-9 min-h-9"
       ref={containerRef}>
-<<<<<<< HEAD
       <div className="flex items-center h-8">
-        <IconButton onClick={handleGoHome} className={isHomeRoute ? "bg-(--color-dynamic-main) text-white" : ""}>
-=======
-      <div className="px-1 flex">
         <IconButton
           onClick={handleGoHome}
           className="w-8 h-8 text-[1.5rem] bg-(--color-baseline-0) hover:bg-(--color-transparent-neutral-5) hover:text-(--color-baseline-80)">
->>>>>>> 40128143
           <HomeIcon />
         </IconButton>
       </div>
