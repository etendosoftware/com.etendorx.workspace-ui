import { defineConfig } from 'vite';
import react from '@vitejs/plugin-react';
import svgr from 'vite-plugin-svgr';

// https://vitejs.dev/config/
export default defineConfig({
<<<<<<< HEAD
  plugins: [
    react(),
    svgr({
      include: '**/*.svg',
    }),
  ],
});
=======
  plugins: [react()],
  server: {
    proxy: {
      '/sws/view': 'http://localhost:8092'
    }
  },
  build: {
    outDir: '../../src/main/resources/static',
    rollupOptions: {
      external: ['@mui/material']
    }
  }
})
>>>>>>> 26e4c901
<|MERGE_RESOLUTION|>--- conflicted
+++ resolved
@@ -4,7 +4,6 @@
 
 // https://vitejs.dev/config/
 export default defineConfig({
-<<<<<<< HEAD
   plugins: [
     react(),
     svgr({
@@ -12,7 +11,6 @@
     }),
   ],
 });
-=======
   plugins: [react()],
   server: {
     proxy: {
@@ -25,5 +23,4 @@
       external: ['@mui/material']
     }
   }
-})
->>>>>>> 26e4c901
+})