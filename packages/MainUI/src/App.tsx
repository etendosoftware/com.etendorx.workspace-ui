import { CssBaseline, ThemeProvider } from '@mui/material';
import { theme } from '@workspaceui/componentlibrary/src/theme';
import { Outlet } from 'react-router-dom';
import MetadataProvider from './contexts/metadata';
<<<<<<< HEAD
import { RecordProvider } from './contexts/recordProvider';
=======
import UserProvider from './contexts/user';
>>>>>>> 9e507c83

export default function App() {
  return (
    <ThemeProvider theme={theme}>
      <CssBaseline />
<<<<<<< HEAD
      <MetadataProvider>
        <RecordProvider>
          <Outlet />
        </RecordProvider>
      </MetadataProvider>
=======
      <UserProvider>
        <MetadataProvider>
          <Outlet />
        </MetadataProvider>
      </UserProvider>
>>>>>>> 9e507c83
    </ThemeProvider>
  );
}<|MERGE_RESOLUTION|>--- conflicted
+++ resolved
@@ -2,29 +2,20 @@
 import { theme } from '@workspaceui/componentlibrary/src/theme';
 import { Outlet } from 'react-router-dom';
 import MetadataProvider from './contexts/metadata';
-<<<<<<< HEAD
 import { RecordProvider } from './contexts/recordProvider';
-=======
 import UserProvider from './contexts/user';
->>>>>>> 9e507c83
 
 export default function App() {
   return (
     <ThemeProvider theme={theme}>
       <CssBaseline />
-<<<<<<< HEAD
-      <MetadataProvider>
-        <RecordProvider>
-          <Outlet />
-        </RecordProvider>
-      </MetadataProvider>
-=======
       <UserProvider>
         <MetadataProvider>
-          <Outlet />
+          <RecordProvider>
+            <Outlet />
+          </RecordProvider>
         </MetadataProvider>
       </UserProvider>
->>>>>>> 9e507c83
     </ThemeProvider>
   );
 }