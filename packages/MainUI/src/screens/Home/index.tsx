import { useState } from 'react';
import {
  DataGrid,
  Table,
  TableV2,
  Tab,
  Chip,
  DragModal,
  Navbar,
  Profile,
  Button,
  Grid,
  TextInputBase,
  InputPassword,
  SearchInputWithVoice,
  Box
} from '@workspaceui/componentlibrary/src/components';
import List from '@mui/material/List';
import { Search } from '@mui/icons-material';
import MenuItem from '@mui/material/MenuItem';
import LockOutlinedIcon from '@mui/icons-material/LockOutlined';
import { PRIMARY_0 } from '@workspaceui/componentlibrary/src/colors';
import Modal from '@workspaceui/componentlibrary/src/components/Modal';
import { TabContent } from '@workspaceui/componentlibrary/src/Interfaces';
import { MENU_ITEMS } from '@workspaceui/componentlibrary/src/components/Modal/mock';
import TextInputAutocomplete from '@workspaceui/componentlibrary/src/components/Input/TextInput/TextInputAutocomplete';
import { MOCK_AUTO_COMPLETE_TEXTS, MOCK_PLACEHOLDERS } from '@workspaceui/componentlibrary/src/components/Input/TextInput/TextInputAutocomplete/TextInputAutocomplete.mock';

const Home = () => {
<<<<<<< HEAD
  const [isActive, setIsActive] = useState(false);

  const handleToggle = () => {
    setIsActive(prevState => !prevState);
   };
    
=======
  const [micValue, setMicValue] = useState<string>('');
>>>>>>> 96239c55
  const [searchValue, setSearchValue] = useState<string>('');
  const [disabledValue, setDisabledValue] = useState<string>('');
  const [passwordValue, setPasswordValue] = useState<string>('');
  const [inputBaseValue, setInputBaseValue] = useState<string>('');
  const [showPassword, setShowPassword] = useState<boolean>(false);

  const handleVoiceClick = () => {
    console.log('Voice button clicked');
  };

  const handleClickShowPassword = () => {
    setShowPassword(!showPassword);
  };

  const tabArray: TabContent[] = [
    {
      title: '🎹 Buttons',
      children: (
        <Grid container spacing={2}>
          <Grid item xs={12} spacing={2}>
            <Button
              sx={{ margin: '1rem' }}
              variant="text"
              onClick={() => console.log('click')}
            >
              Primary
            </Button>
            <Button
              sx={{ margin: '1rem' }}
              variant="contained"
            >
              Primary
            </Button>
            <Button
              sx={{ margin: '1rem' }}
              disabled={true}
              variant="contained"
            >
              Primary
            </Button>
            <Button
              sx={{ margin: '1rem' }}
              variant="outlined"
            >
              Primary
            </Button>
            <Button
              sx={{ margin: '1rem' }}
              disabled={true}
              variant="outlined"
            >
              Primary
            </Button>
          </Grid>
          <Grid item xs={12}>
            <Button
              sx={{ margin: '1rem' }}
              variant="contained"
              color="secondary"
              onClick={() => console.log('token')}
            >
              Secondary
            </Button>
            <Button
              sx={{ margin: '1rem' }}
              disabled={true}
              variant="contained"
              color="secondary"
            >
              Secondary
            </Button>
          </Grid>
          <Grid item xs={12}>
            <Button
              sx={{ margin: '1rem' }}
              variant="contained"
              color="tertiary"
            >
              Tertiary
            </Button>
            <Button
              sx={{ margin: '1rem' }}
              disabled={true}
              variant="contained"
              color="tertiary"
            >
              Tertiary
            </Button>
          </Grid>
        </Grid>
      ),
    },
    {
      title: '📦 Simple Table',
      children: <Table />,
    },
    {
      title: '⚡️ Data Grid',
      children: <DataGrid />
    },
    {
      title: '🧩 TableV2',
      children: <TableV2 />
    },
    {
      title: '🔍 Input',
      children: (
        <Grid
          sx={{
            backgroundColor: PRIMARY_0,
            padding: '1rem',
            borderRadius: '0.5rem'
          }}
          container
          spacing={2}
        >
          <Grid item xs={12}>
            <TextInputAutocomplete
              value={searchValue}
              setValue={setSearchValue}
              autoCompleteTexts={MOCK_AUTO_COMPLETE_TEXTS}
              placeholder={MOCK_PLACEHOLDERS.SEARCH}
            />
            <TextInputAutocomplete
              value={disabledValue}
              setValue={setDisabledValue}
              placeholder={MOCK_PLACEHOLDERS.DISABLED}
              sx={{ marginTop: '1rem' }}
              disabled
            />
            <TextInputBase
              leftIcon={<LockOutlinedIcon />}
              rightIcon={<Search />}
              onRightIconClick={handleClickShowPassword}
              sx={{ marginTop: '1rem' }}
              value={inputBaseValue}
              setValue={setInputBaseValue}
              placeholder={MOCK_PLACEHOLDERS.SEARCH}
            />
            <InputPassword
              leftIcon={<LockOutlinedIcon />}
              value={passwordValue}
              setValue={setPasswordValue}
              label={MOCK_PLACEHOLDERS.PASSWORD_LABEL}
              sx={{ marginTop: '1rem' }}
            />
            <Box sx={{ marginTop: '1rem' }}>
              <SearchInputWithVoice
                value={micValue}
                setValue={setMicValue}
                placeholder={MOCK_PLACEHOLDERS.SEARCH}
                onVoiceClick={handleVoiceClick}
              />
            </Box>
          </Grid>
        </Grid>
      ),
    },
    {
      title: 'Modal',
      children: (
        <Modal height={300} width={400}>
          <List>
            {MENU_ITEMS.map(item => (
              <MenuItem
                key={item.key}
                sx={{
                  '&:hover': {
                    color: '#242D93',
                  },
                  display: 'flex',
                  alignItems: 'center',
                }}>
                <span style={{ marginRight: '0.5rem' }}>{item.emoji}</span>
                <span>{item.label}</span>
              </MenuItem>
            ))}
          </List>
        </Modal>
      ),
    },
    {
      title: 'Toggle Chip',
      children: <Chip isActive={isActive} onToggle={handleToggle} />,
    },
    {
      title: 'Dnd Modal',
      children: <DragModal />,
    },
    {
      title: 'Navbar',
      children: <Navbar />,
    },
    {
      title: 'Profile Modal',
      children: <Profile />,
    },
  ];

  return (
    <div className="container">
      <Tab tabArray={tabArray} />
    </div>
  );
};

export default Home;<|MERGE_RESOLUTION|>--- conflicted
+++ resolved
@@ -27,16 +27,13 @@
 import { MOCK_AUTO_COMPLETE_TEXTS, MOCK_PLACEHOLDERS } from '@workspaceui/componentlibrary/src/components/Input/TextInput/TextInputAutocomplete/TextInputAutocomplete.mock';
 
 const Home = () => {
-<<<<<<< HEAD
   const [isActive, setIsActive] = useState(false);
 
   const handleToggle = () => {
     setIsActive(prevState => !prevState);
    };
     
-=======
   const [micValue, setMicValue] = useState<string>('');
->>>>>>> 96239c55
   const [searchValue, setSearchValue] = useState<string>('');
   const [disabledValue, setDisabledValue] = useState<string>('');
   const [passwordValue, setPasswordValue] = useState<string>('');
