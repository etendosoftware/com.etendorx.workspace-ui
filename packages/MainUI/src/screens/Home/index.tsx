import { useState } from 'react';
import {
  DataGrid,
  Table,
  TableV2,
  Tab,
  Navbar,
  Profile,
  NotificationButton,
  NotificationModal,
  Button,
  Grid,
  NotificationStates,
} from '@workspaceui/componentlibrary/src/components';
import logo from '../../assets/react.svg';
import { TabContent } from '@workspaceui/componentlibrary/src/interfaces';
import { NOTIFICATIONS } from '@workspaceui/componentlibrary/src/components/NotificationItem/mock';
import { notificationsStates } from '@workspaceui/componentlibrary/src/components/NotificationItemAllStates/mock';

const Home = () => {
  const [micValue, setMicValue] = useState<string>('');
  const [searchValue, setSearchValue] = useState<string>('');
  const [disabledValue, setDisabledValue] = useState<string>('');
  const [passwordValue, setPasswordValue] = useState<string>('');
  const [inputBaseValue, setInputBaseValue] = useState<string>('');
  const [showPassword, setShowPassword] = useState<boolean>(false);

  const handleVoiceClick = () => {
    console.log('Voice button clicked');
  };

  const handleClickShowPassword = () => {
    setShowPassword(!showPassword);

  const tabArray: TabContent[] = [
    {
      title: '🎹 Buttons',
      children: (
        <Grid container spacing={2}>
          <Grid item xs={12} spacing={2}>
            <Button
              sx={{ margin: '1rem' }}
              variant="text"
              onClick={() => console.log('click')}>
              Primary
            </Button>
            <Button sx={{ margin: '1rem' }} variant="contained">
              Primary
            </Button>
            <Button sx={{ margin: '1rem' }} disabled={true} variant="contained">
              Primary
            </Button>
            <Button sx={{ margin: '1rem' }} variant="outlined">
              Primary
            </Button>
            <Button sx={{ margin: '1rem' }} disabled={true} variant="outlined">
              Primary
            </Button>
          </Grid>
          <Grid item xs={12}>
            <Button
              sx={{ margin: '1rem' }}
              variant="contained"
              color="secondary"
              onClick={() => console.log('token')}>
              Secondary
            </Button>
            <Button
              sx={{ margin: '1rem' }}
              disabled={true}
              variant="contained"
              color="secondary">
              Secondary
            </Button>
          </Grid>
          <Grid item xs={12}>
            <Button
              sx={{ margin: '1rem' }}
              variant="contained"
              color="tertiary">
              Tertiary
            </Button>
            <Button
              sx={{ margin: '1rem' }}
              disabled={true}
              variant="contained"
              color="tertiary">
              Tertiary
            </Button>
          </Grid>
        </Grid>
      ),
    },
    {
      title: '📦 Simple Table',
      children: <Table />,
    },
    {
      title: '⚡️ Data Grid',
      children: <DataGrid />,
    },
    {
      title: '🧩 TableV2',
      children: <TableV2 />,
    },
    {
      title: '🔍 Input',
      children: (
        <Grid
          sx={{
            backgroundColor: 'white',
            padding: '1rem',
            borderRadius: '0.5rem',
          }}
          container
          spacing={2}>
          <Grid item xs={12}>
            <TextInputAutocomplete
              value={searchValue}
              setValue={setSearchValue}
              autoCompleteTexts={MOCK_AUTO_COMPLETE_TEXTS}
              placeholder={MOCK_PLACEHOLDERS.SEARCH}
            />
            <TextInputAutocomplete
              value={disabledValue}
              setValue={setDisabledValue}
              placeholder={MOCK_PLACEHOLDERS.DISABLED}
              sx={{ marginTop: '1rem' }}
              disabled
            />
            <TextInputBase
              leftIcon={<LockOutlined />}
              rightIcon={<Search />}
              onRightIconClick={handleClickShowPassword}
              sx={{ marginTop: '1rem' }}
              value={inputBaseValue}
              setValue={setInputBaseValue}
              placeholder={MOCK_PLACEHOLDERS.SEARCH}
            />
            <InputPassword
              leftIcon={<LockOutlined />}
              value={passwordValue}
              setValue={setPasswordValue}
              label={MOCK_PLACEHOLDERS.PASSWORD_LABEL}
              sx={{ marginTop: '1rem' }}
            />
            <Box sx={{ marginTop: '1rem' }}>
              <SearchInputWithVoice
                value={micValue}
                setValue={setMicValue}
                placeholder={MOCK_PLACEHOLDERS.SEARCH}
                onVoiceClick={handleVoiceClick}
              />
            </Box>
          </Grid>
        </Grid>
      ),
    },
    {
      title: 'Navbar',
      children: <Navbar />,
    },
    {
      title: 'Profile Modal',
      children: <Profile />,
    },
    {
<<<<<<< HEAD
      title: 'Select',
      children: (
        <Box style={{ background: 'white', padding: 20, width: 300 }}>
          <Select
            iconLeft={logo}
            title="Peliculas"
            helperText={{ label: 'Top 15', icon: logo }}
            options={topFilms}
            getOptionLabel={(option: any) => option.title}
          />
        </Box>
      ),
=======
      title: 'Notification Button',
      children: <NotificationButton notifications={NOTIFICATIONS} />,
>>>>>>> 3b4b0a44
    },
    {
      title: 'Notification Modal',
      children: (
        <NotificationButton notifications={NOTIFICATIONS}>
          <NotificationModal
            title={{ icon: logo, label: 'Notificaciones' }}
            linkTitle={{ label: 'Marcar todas como leídas', url: '/home' }}
            emptyStateImageAlt="Sin Notificaciones"
            emptyStateMessage="No tienes notificaciones"
            emptyStateDescription="¡Genial! Estás al día con todo. Te notificaremos aquí si hay algo nuevo."
            actionButtonLabel="Configurar notificaciones"
          />
        </NotificationButton>
      ),
    },
    {
      title: 'Notification Item States',
      children: (
        <Grid container spacing={1}>
          <Grid item>
            <NotificationStates
              notifications={notificationsStates}
              type="informatives"
            />
          </Grid>
          <Grid item>
            <NotificationStates
              notifications={notificationsStates}
              type="withButtons"
            />
          </Grid>
          <Grid item>
            <NotificationStates
              notifications={notificationsStates}
              type="withButtonsAndTags"
            />
          </Grid>
          <Grid item>
            <NotificationStates
              notifications={notificationsStates}
              type="tags"
            />
            ,
          </Grid>
          <Grid item>
            <NotificationStates
              notifications={notificationsStates}
              type="avatar"
            />
          </Grid>
        </Grid>
      ),
    },
  ];

  return (
    <div className="container">
      <Tab tabArray={tabArray} />
    </div>
  );
};

export default Home;<|MERGE_RESOLUTION|>--- conflicted
+++ resolved
@@ -165,7 +165,6 @@
       children: <Profile />,
     },
     {
-<<<<<<< HEAD
       title: 'Select',
       children: (
         <Box style={{ background: 'white', padding: 20, width: 300 }}>
@@ -178,10 +177,6 @@
           />
         </Box>
       ),
-=======
-      title: 'Notification Button',
-      children: <NotificationButton notifications={NOTIFICATIONS} />,
->>>>>>> 3b4b0a44
     },
     {
       title: 'Notification Modal',
@@ -237,6 +232,7 @@
       ),
     },
   ];
+ }
 
   return (
     <div className="container">
