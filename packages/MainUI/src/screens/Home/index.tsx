<<<<<<< HEAD
import { DataGrid, Table, TableV2, Button, Grid, TextInput } from '@workspaceui/componentlibrary/src/components';
import { TabContent } from '@workspaceui/componentlibrary/src/Interfaces';
import { Tab } from '@workspaceui/componentlibrary/src/components';
import { PRIMARY_0 } from '@workspaceui/componentlibrary/src/colors';
import { CONSTANTS } from '@workspaceui/componentlibrary/src/components/TextInput/TextInput.constants';
=======
import {
  DataGrid,
  Modal,
  Table,
  TableV2,
  Tab,
} from '@workspaceui/componentlibrary/src/components';
import { TabContent } from '@workspaceui/componentlibrary/src/Interfaces';
import {
  Button,
  Grid,
} from '@workspaceui/componentlibrary/src/components//MUI';
import { MENU_ITEMS } from '@workspaceui/componentlibrary/src/components/Modal/mock';
import List from '@mui/material/List';
import MenuItem from '@mui/material/MenuItem';
>>>>>>> 8ec6fa84

const Home = () => {
  const tabArray: TabContent[] = [
    {
      title: '🎹 Buttons',
      children: (
        <Grid container spacing={2}>
          <Grid xs={12} spacing={2}>
            <Button sx={{ margin: '1rem' }} variant="text" onClick={() => console.log('click')}>
              Primary
            </Button>
            <Button sx={{ margin: '1rem' }} variant="contained">
              Primary
            </Button>
            <Button sx={{ margin: '1rem' }} disabled={true} variant="contained">
              Primary
            </Button>
            <Button sx={{ margin: '1rem' }} variant="outlined">
              Primary
            </Button>
            <Button sx={{ margin: '1rem' }} disabled={true} variant="outlined">
              Primary
            </Button>
          </Grid>
          <Grid xs={12}>
            <Button sx={{ margin: '1rem' }} variant="contained" color="secondary" onClick={() => console.log('token')}>
              Secondary
            </Button>
            <Button sx={{ margin: '1rem' }} disabled={true} variant="contained" color="secondary">
              Secondary
            </Button>
          </Grid>
          <Grid xs={12}>
            <Button sx={{ margin: '1rem' }} variant="contained" color="tertiary">
              Tertiary
            </Button>
            <Button sx={{ margin: '1rem' }} disabled={true} variant="contained" color="tertiary">
              Tertiary
            </Button>
          </Grid>
        </Grid>
      ),
    },
    {
      title: '📦 Simple Table',
      children: <Table />,
    },
    { title: '⚡️ Data Grid', children: <DataGrid /> },
    { title: '🧩 TableV2', children: <TableV2 /> },
    {
<<<<<<< HEAD
      title: '🔍 Input',
      children: (
        <Grid sx={{ backgroundColor: PRIMARY_0, padding: '1rem', borderRadius: '0.5rem' }} container spacing={2}>
          <Grid xs={12}>
            <TextInput autoCompleteTexts={CONSTANTS.AUTO_COMPLETE_TEXTS} placeholder={CONSTANTS.PLACEHOLDERS.SEARCH} />
            <TextInput placeholder={CONSTANTS.PLACEHOLDERS.DISABLED} sx={{ marginTop: '1rem' }} disabled />
          </Grid>
        </Grid>
=======
      title: 'Modal',
      children: (
        <Modal height={300} width={400}>
          <List>
            {MENU_ITEMS.map(item => (
              <MenuItem key={item.key}>{item.label}</MenuItem>
            ))}
          </List>
        </Modal>
>>>>>>> 8ec6fa84
      ),
    },
  ];

  return (
    <div className="container">
      <Tab tabArray={tabArray} />
    </div>
  );
};

export default Home;<|MERGE_RESOLUTION|>--- conflicted
+++ resolved
@@ -1,26 +1,11 @@
-<<<<<<< HEAD
-import { DataGrid, Table, TableV2, Button, Grid, TextInput } from '@workspaceui/componentlibrary/src/components';
+import { DataGrid, Table, TableV2, Button, Grid, TextInput, Tab } from '@workspaceui/componentlibrary/src/components';
 import { TabContent } from '@workspaceui/componentlibrary/src/Interfaces';
-import { Tab } from '@workspaceui/componentlibrary/src/components';
 import { PRIMARY_0 } from '@workspaceui/componentlibrary/src/colors';
-import { CONSTANTS } from '@workspaceui/componentlibrary/src/components/TextInput/TextInput.constants';
-=======
-import {
-  DataGrid,
-  Modal,
-  Table,
-  TableV2,
-  Tab,
-} from '@workspaceui/componentlibrary/src/components';
-import { TabContent } from '@workspaceui/componentlibrary/src/Interfaces';
-import {
-  Button,
-  Grid,
-} from '@workspaceui/componentlibrary/src/components//MUI';
+import { MOCK_AUTO_COMPLETE_TEXTS, MOCK_PLACEHOLDERS } from '@workspaceui/componentlibrary/src/components/TextInput/TextInput.mock';
 import { MENU_ITEMS } from '@workspaceui/componentlibrary/src/components/Modal/mock';
+import Modal from '@workspaceui/componentlibrary/src/components/Modal';
 import List from '@mui/material/List';
 import MenuItem from '@mui/material/MenuItem';
->>>>>>> 8ec6fa84
 
 const Home = () => {
   const tabArray: TabContent[] = [
@@ -71,16 +56,17 @@
     { title: '⚡️ Data Grid', children: <DataGrid /> },
     { title: '🧩 TableV2', children: <TableV2 /> },
     {
-<<<<<<< HEAD
       title: '🔍 Input',
       children: (
         <Grid sx={{ backgroundColor: PRIMARY_0, padding: '1rem', borderRadius: '0.5rem' }} container spacing={2}>
           <Grid xs={12}>
-            <TextInput autoCompleteTexts={CONSTANTS.AUTO_COMPLETE_TEXTS} placeholder={CONSTANTS.PLACEHOLDERS.SEARCH} />
-            <TextInput placeholder={CONSTANTS.PLACEHOLDERS.DISABLED} sx={{ marginTop: '1rem' }} disabled />
+            <TextInput autoCompleteTexts={MOCK_AUTO_COMPLETE_TEXTS} placeholder={MOCK_PLACEHOLDERS.SEARCH} />
+            <TextInput placeholder={MOCK_PLACEHOLDERS.DISABLED} sx={{ marginTop: '1rem' }} disabled />
           </Grid>
         </Grid>
-=======
+      ),
+    },
+    {
       title: 'Modal',
       children: (
         <Modal height={300} width={400}>
@@ -90,7 +76,6 @@
             ))}
           </List>
         </Modal>
->>>>>>> 8ec6fa84
       ),
     },
   ];
