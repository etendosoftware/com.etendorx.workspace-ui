--- conflicted
+++ resolved
@@ -20,11 +20,8 @@
   InputPassword,
   SearchInputWithVoice,
   Box,
-<<<<<<< HEAD
   NotificationStates,
-=======
   Select,
->>>>>>> 26e4c901
 } from '@workspaceui/componentlibrary/src/components';
 
 import List from '@mui/material/List';
