import { Box } from '@mui/material';
import {
  ConfigurationModal,
  Drawer,
  NotificationButton,
  NotificationModal,
<<<<<<< HEAD
} from '@workspaceui/componentlibrary/src/components';
import useSession from '@workspaceui/etendohookbinder/src/hooks/useSession';
import Nav from '@workspaceui/componentlibrary/src/components/Nav/Nav';
import ProfileModal from '@workspaceui/componentlibrary/src/components/ProfileModal/ProfileModal';
import WaterfallModal from '@workspaceui/componentlibrary/src/components/Waterfall/WaterfallModal';
import { NOTIFICATIONS } from '../../../../storybook/src/stories/Components/notifications.mock';
import { modalConfig } from '../../../../storybook/src/stories/Components/ConfigurationModal/mock';
import {
  menuItems,
  initialPeople,
} from '../../../../storybook/src/stories/Components/mock';
=======
  Table,
  IconButton,
  Navbar,
  Profile,
  Waterfall,
} from '@workspaceui/componentlibrary/src/components';
>>>>>>> e056020c
import { sectionGroups } from '../../mocks';
import EtendoLogotype from '../../assets/etendo-logotype.png';
import profilePicture from '../../../../ComponentLibrary/src/assets/images/profile_picture_mock.png';
import { styles } from './styles';
import ActivityIcon from '../../../../ComponentLibrary/src/assets/icons/activity.svg';
import NotificationIcon from '../../../../ComponentLibrary/src/assets/icons/bell.svg';
import PersonIcon from '../../../../ComponentLibrary/src/assets/icons/user.svg';
import AddIcon from '../../../../ComponentLibrary/src/assets/icons/plus.svg';
<<<<<<< HEAD
import IconButton from '@workspaceui/componentlibrary/src/components/IconButton';
import { sections } from '../../../../storybook/src/stories/Components/ProfileModal/mock';
import { useEffect } from 'react';

const Home = (props: React.PropsWithChildren) => {
  const session = useSession();
=======
import {
  modalConfig,
  menuItems,
  initialPeople,
  sections,
  NOTIFICATIONS,
  FlatData,
} from '@workspaceui/storybook/mocks';
>>>>>>> e056020c

  const handleClose = () => {
    console.log('Modal closed');
  };

  useEffect(() => {
    console.log(session)
  }, [session]);

  return (
    <Box sx={styles.fullScreenBox}>
      <Drawer
        headerImage={EtendoLogotype}
        headerTitle="Etendo"
        sectionGroups={sectionGroups}>
<<<<<<< HEAD
        <Nav>
          <div style={styles.navContainer}>
            <WaterfallModal
=======
        <Navbar>
          <div style={{ gap: '4px', display: 'flex' }}>
            <Waterfall
>>>>>>> e056020c
              menuItems={menuItems}
              initialPeople={initialPeople}
              backButtonText="Back"
              activateAllText="Activate all"
              deactivateAllText="Deactivate all"
              tooltipWaterfallButton="Waterfall Tooltip"
              buttonText="Buttons"
              customizeText="Customize"
              people={[]}
              icon={<AddIcon />}
            />
            <ConfigurationModal
              {...modalConfig}
              tooltipButtonProfile="Settings"
            />
            <IconButton tooltip="Activity">
              <ActivityIcon />
            </IconButton>
            <NotificationButton
              notifications={NOTIFICATIONS}
              icon={<NotificationIcon />}>
              <NotificationModal
                notifications={NOTIFICATIONS}
                anchorEl={null}
                onClose={handleClose}
                title={{
                  icon: <NotificationIcon fill="#2E365C" />,
                  label: 'Notifications',
                }}
                linkTitle={{ label: 'Mark all as read', url: '/home' }}
                emptyStateImageAlt="No Notifications"
                emptyStateMessage="You have no notifications"
                emptyStateDescription="Great! You are up to date with everything. We will notify you here if there is anything new."
                actionButtonLabel="Configure notifications"
              />
            </NotificationButton>
            <Profile
              cancelButtonText="Cancel"
              saveButtonText="Save"
              tooltipButtonProfile="Account Settings"
              section="profile"
              passwordLabel="Password"
              newPasswordLabel="New Password"
              confirmPasswordLabel="Confirm New Password"
              userPhotoUrl={profilePicture}
              userName={'Ayelén García'}
              userEmail={'ayelen.garcia@etendo.software'}
              sestionTooltip={'Sign off'}
              icon={<PersonIcon />}
              sections={sections}
            />
          </div>
<<<<<<< HEAD
        </Nav>
=======
        </Navbar>
        <Table
          data={FlatData}
          isTreeStructure={true}
          customLabels={{
            identificator: 'Home Identificator',
          }}
        />
>>>>>>> e056020c
      </Drawer>
      {props.children}
    </Box>
  );
};

export default Home;<|MERGE_RESOLUTION|>--- conflicted
+++ resolved
@@ -4,26 +4,12 @@
   Drawer,
   NotificationButton,
   NotificationModal,
-<<<<<<< HEAD
-} from '@workspaceui/componentlibrary/src/components';
-import useSession from '@workspaceui/etendohookbinder/src/hooks/useSession';
-import Nav from '@workspaceui/componentlibrary/src/components/Nav/Nav';
-import ProfileModal from '@workspaceui/componentlibrary/src/components/ProfileModal/ProfileModal';
-import WaterfallModal from '@workspaceui/componentlibrary/src/components/Waterfall/WaterfallModal';
-import { NOTIFICATIONS } from '../../../../storybook/src/stories/Components/notifications.mock';
-import { modalConfig } from '../../../../storybook/src/stories/Components/ConfigurationModal/mock';
-import {
-  menuItems,
-  initialPeople,
-} from '../../../../storybook/src/stories/Components/mock';
-=======
   Table,
   IconButton,
   Navbar,
   Profile,
   Waterfall,
 } from '@workspaceui/componentlibrary/src/components';
->>>>>>> e056020c
 import { sectionGroups } from '../../mocks';
 import EtendoLogotype from '../../assets/etendo-logotype.png';
 import profilePicture from '../../../../ComponentLibrary/src/assets/images/profile_picture_mock.png';
@@ -32,14 +18,6 @@
 import NotificationIcon from '../../../../ComponentLibrary/src/assets/icons/bell.svg';
 import PersonIcon from '../../../../ComponentLibrary/src/assets/icons/user.svg';
 import AddIcon from '../../../../ComponentLibrary/src/assets/icons/plus.svg';
-<<<<<<< HEAD
-import IconButton from '@workspaceui/componentlibrary/src/components/IconButton';
-import { sections } from '../../../../storybook/src/stories/Components/ProfileModal/mock';
-import { useEffect } from 'react';
-
-const Home = (props: React.PropsWithChildren) => {
-  const session = useSession();
-=======
 import {
   modalConfig,
   menuItems,
@@ -48,15 +26,11 @@
   NOTIFICATIONS,
   FlatData,
 } from '@workspaceui/storybook/mocks';
->>>>>>> e056020c
 
+const Home = (props: React.PropsWithChildren) => {
   const handleClose = () => {
     console.log('Modal closed');
   };
-
-  useEffect(() => {
-    console.log(session)
-  }, [session]);
 
   return (
     <Box sx={styles.fullScreenBox}>
@@ -64,15 +38,9 @@
         headerImage={EtendoLogotype}
         headerTitle="Etendo"
         sectionGroups={sectionGroups}>
-<<<<<<< HEAD
-        <Nav>
-          <div style={styles.navContainer}>
-            <WaterfallModal
-=======
         <Navbar>
           <div style={{ gap: '4px', display: 'flex' }}>
             <Waterfall
->>>>>>> e056020c
               menuItems={menuItems}
               initialPeople={initialPeople}
               backButtonText="Back"
@@ -125,9 +93,6 @@
               sections={sections}
             />
           </div>
-<<<<<<< HEAD
-        </Nav>
-=======
         </Navbar>
         <Table
           data={FlatData}
@@ -136,7 +101,6 @@
             identificator: 'Home Identificator',
           }}
         />
->>>>>>> e056020c
       </Drawer>
       {props.children}
     </Box>
