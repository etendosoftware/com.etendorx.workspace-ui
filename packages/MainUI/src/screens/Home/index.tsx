--- conflicted
+++ resolved
@@ -1,29 +1,14 @@
 import { AutoAwesome } from '@mui/icons-material';
-<<<<<<< HEAD
 import { Box, IconButton } from '@mui/material';
 import {
   ConfigurationModal,
   Drawer,
   NotificationButton,
   NotificationModal,
-=======
-import { IconButton } from '@mui/material';
-import {
-  ConfigurationModal,
-  DrawerGeneral,
-  Grid,
-  NotificationButton,
-  NotificationModal,
-  Tab,
->>>>>>> 2c31d4b3
 } from '@workspaceui/componentlibrary/src/components';
 import Nav from '@workspaceui/componentlibrary/src/components/Nav/Nav';
 import ProfileModal from '@workspaceui/componentlibrary/src/components/ProfileModal/ProfileModal';
 import WaterfallModal from '@workspaceui/componentlibrary/src/components/Waterfall/WaterfallModal';
-<<<<<<< HEAD
-=======
-import { TabContent } from '@workspaceui/componentlibrary/src/interfaces';
->>>>>>> 2c31d4b3
 import { NOTIFICATIONS } from '../../../../storybook/src/stories/Components/notifications.mock';
 import logo from '../../assets/react.svg';
 import { modalConfig } from '../../../../storybook/src/stories/Components/ConfigurationModal/mock';
@@ -33,135 +18,16 @@
 } from '../../../../storybook/src/stories/Components/mock';
 import {
   sx,
-<<<<<<< HEAD
 } from '@workspaceui/componentlibrary/src/components/Waterfall/WaterfallModal.styles';
 import { sectionGroups } from '../../mocks';
 import EtendoLogotype from '../../assets/etendo-logotype.png';
 import { styles } from './styles';
-=======
-  styles,
-} from '@workspaceui/componentlibrary/src/components/Waterfall/WaterfallModal.styles';
-import { sectionGroups } from '../../../../storybook/src/stories/Components/GeneralDrawer/mock';
-import companyLogo from '../../../../ComponentLibrary/src/assets/images/logo.svg';
-import profilePicture from '../../../../ComponentLibrary/src/assets/images/profile_picture_mock.png';
->>>>>>> 2c31d4b3
 
 const Home = () => {
   const handleClose = () => {
     console.log('Modal closed');
   };
 
-<<<<<<< HEAD
-=======
-  const tabArray: TabContent[] = [
-    {
-      title: 'Navbar',
-      children: (
-        <Grid container spacing={2}>
-          <Nav>
-            <div style={{ gap: '4px', display: 'flex' }}>
-              <WaterfallModal
-                menuItems={menuItems}
-                initialPeople={initialPeople}
-                backButtonText="Back"
-                activateAllText="Activate all"
-                deactivateAllText="Deactivate all"
-                tooltipWaterfallButton="Tooltip for waterfall button"
-                buttonText="Buttons"
-                customizeText="Customize"
-                people={[]}
-              />
-              <ConfigurationModal {...modalConfig} />
-              <IconButton style={styles.iconButtonStyles} sx={sx.hoverStyles}>
-                <AutoAwesome sx={sx.iconStyles} />
-              </IconButton>
-              <NotificationButton notifications={NOTIFICATIONS}>
-                <NotificationModal
-                  notifications={NOTIFICATIONS}
-                  anchorEl={null}
-                  onClose={handleClose}
-                  title={{ icon: logo, label: 'Notifications' }}
-                  linkTitle={{ label: 'Mark all as read', url: '/home' }}
-                  emptyStateImageAlt="No Notifications"
-                  emptyStateMessage="You have no notifications"
-                  emptyStateDescription="Great! You are up to date with everything. We will notify you here if there is anything new."
-                  actionButtonLabel="Configure notifications"
-                />
-              </NotificationButton>
-              <ProfileModal
-                cancelButtonText="Cancel"
-                saveButtonText="Save"
-                tooltipButtonProfile="Account Settings"
-                section="profile"
-                passwordLabel="Password"
-                newPasswordLabel="New Password"
-                confirmPasswordLabel="Confirm New Password"
-                userPhotoUrl={profilePicture}
-                userName="Ayelén García"
-                userEmail="ayelen.garcia@etendo.software"
-              />
-            </div>
-          </Nav>
-        </Grid>
-      ),
-    },
-    {
-      title: 'Drawer ',
-      children: (
-        <DrawerGeneral
-          sectionGroups={sectionGroups}
-          companyName={'Etendo'}
-          companyLogo={companyLogo}>
-          <Nav>
-            <div style={{ gap: '4px', display: 'flex' }}>
-              <WaterfallModal
-                menuItems={menuItems}
-                initialPeople={initialPeople}
-                backButtonText="Back"
-                activateAllText="Activate all"
-                deactivateAllText="Deactivate all"
-                tooltipWaterfallButton="Tooltip for waterfall button"
-                buttonText="Buttons"
-                customizeText="Customize"
-                people={[]}
-              />
-              <ConfigurationModal {...modalConfig} />
-              <IconButton style={styles.iconButtonStyles} sx={sx.hoverStyles}>
-                <AutoAwesome sx={sx.iconStyles} />
-              </IconButton>
-              <NotificationButton notifications={NOTIFICATIONS}>
-                <NotificationModal
-                  notifications={NOTIFICATIONS}
-                  anchorEl={null}
-                  onClose={handleClose}
-                  title={{ icon: logo, label: 'Notifications' }}
-                  linkTitle={{ label: 'Mark all as read', url: '/home' }}
-                  emptyStateImageAlt="No Notifications"
-                  emptyStateMessage="You have no notifications"
-                  emptyStateDescription="Great! You are up to date with everything. We will notify you here if there is anything new."
-                  actionButtonLabel="Configure notifications"
-                />
-              </NotificationButton>
-              <ProfileModal
-                cancelButtonText="Cancel"
-                saveButtonText="Save"
-                tooltipButtonProfile="Account Settings"
-                section="profile"
-                passwordLabel="Password"
-                newPasswordLabel="New Password"
-                confirmPasswordLabel="Confirm New Password"
-                userPhotoUrl={profilePicture}
-                userName="Ayelén García"
-                userEmail="ayelen.garcia@etendo.software"
-              />
-            </div>
-          </Nav>
-        </DrawerGeneral>
-      ),
-    },
-  ];
-
->>>>>>> 2c31d4b3
   return (
     <Box sx={styles.fullScreenBox}>
       <Drawer headerImage={EtendoLogotype} headerTitle='Etendo' sectionGroups={sectionGroups}>
@@ -179,7 +45,7 @@
               people={[]}
             />
             <ConfigurationModal {...modalConfig} />
-            <IconButton style={styles.iconButtonStyles} sx={sx.hoverStyles}>
+            <IconButton sx={sx.hoverStyles}>
               <AutoAwesome sx={sx.iconStyles} />
             </IconButton>
             <NotificationButton notifications={NOTIFICATIONS}>
