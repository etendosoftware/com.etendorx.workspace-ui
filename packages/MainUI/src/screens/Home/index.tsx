--- conflicted
+++ resolved
@@ -18,7 +18,6 @@
 import { notificationsStates } from '@workspaceui/componentlibrary/src/components/NotificationItemAllStates/mock';
 
 const Home = () => {
-<<<<<<< HEAD
   const [micValue, setMicValue] = useState<string>('');
   const [searchValue, setSearchValue] = useState<string>('');
   const [disabledValue, setDisabledValue] = useState<string>('');
@@ -32,13 +31,6 @@
 
   const handleClickShowPassword = () => {
     setShowPassword(!showPassword);
-=======
-  const [isActive, setIsActive] = useState(false);
-
-  const handleToggle = () => {
-    setIsActive(prevState => !prevState);
->>>>>>> c16cf529
-  };
 
   const tabArray: TabContent[] = [
     {
@@ -112,7 +104,6 @@
       children: <TableV2 />,
     },
     {
-<<<<<<< HEAD
       title: '🔍 Input',
       children: (
         <Grid
@@ -165,12 +156,6 @@
         </Grid>
       ),
     },
-=======
-      title: 'Toggle Chip',
-      children: <ToggleChip isActive={isActive} onToggle={handleToggle} />,
-    },
-
->>>>>>> c16cf529
     {
       title: 'Navbar',
       children: <Navbar />,
