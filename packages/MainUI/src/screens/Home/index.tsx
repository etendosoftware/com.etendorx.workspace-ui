--- conflicted
+++ resolved
@@ -5,21 +5,13 @@
   TableV2,
   Tab,
   Navbar,
-  Profile,
-  ToggleChip,
-  NotificationButton,
-  NotificationModal,
   Button,
   Grid,
-<<<<<<< HEAD
   TextInputBase,
   InputPassword,
   SearchInputWithVoice,
   Box,
   Select,
-=======
-  NotificationStates,
->>>>>>> 293e9a7c
 } from '@workspaceui/componentlibrary/src/components';
 import logo from '../../assets/react.svg';
 import { TabContent } from '@workspaceui/componentlibrary/src/interfaces';
