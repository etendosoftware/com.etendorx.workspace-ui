import { useCallback, useEffect, useState } from 'react';
import { useParams, useNavigate } from 'react-router-dom';
import FormView from '../../components/FormView';
import Spinner from '@workspaceui/componentlibrary/src/components/Spinner';
<<<<<<< HEAD
import { useEntityRecord } from '@workspaceui/etendohookbinder/src/hooks/useEntityRecord';
=======
import { useWindow } from '@workspaceui/etendohookbinder/src/hooks/useWindow';
import { useDatasource } from '@workspaceui/etendohookbinder/src/hooks/useDatasource';
import { FormData } from './types';
>>>>>>> 1fd1a64d
import { adaptFormData } from '../../utils/formUtils';
import { useMetadataContext } from '@workspaceui/etendohookbinder/src/hooks/useMetadataContext';

export default function DynamicFormView() {
  const { recordId = '' } = useParams<{ recordId: string }>();
  const navigate = useNavigate();

  const {
    windowData,
    columnsData,
    loading: windowLoading,
    error: windowError,
<<<<<<< HEAD
  } = useMetadataContext();
=======
  } = useWindow(id ?? '');

>>>>>>> 1fd1a64d
  const [formData, setFormData] = useState<FormData | null>(null);

  const {
    data,
    loading: recordLoading,
    error: recordError,
    loaded,
<<<<<<< HEAD
  } = useEntityRecord(windowData?.tabs[0].entityName ?? '', recordId);

  useEffect(() => {
    console.log('loaded record', data);
  }, [data]);
=======
  } = useDatasource(windowData, {
    criteria: [{ fieldName: 'id', operator: 'equals', value: recordId }],
  });
>>>>>>> 1fd1a64d

  const updateFormData = useCallback(() => {
    // const newFormData = adaptFormData(windowData, columnsData, records);
    // if (newFormData) setFormData(newFormData);
  }, [windowData, columnsData]);

  useEffect(() => {
    updateFormData();
  }, [updateFormData]);

  const handleSave = useCallback(() => navigate('/'), [navigate]);
  const handleCancel = useCallback(() => navigate('/'), [navigate]);

  if (windowLoading && recordLoading && !loaded) return <Spinner />;
  if (windowError || recordError)
    return <div>Error: {windowError?.message || recordError?.message}</div>;
  if (!formData) return <div>No data available</div>;

  return (
    <FormView data={formData} onSave={handleSave} onCancel={handleCancel} />
  );
}<|MERGE_RESOLUTION|>--- conflicted
+++ resolved
@@ -2,15 +2,10 @@
 import { useParams, useNavigate } from 'react-router-dom';
 import FormView from '../../components/FormView';
 import Spinner from '@workspaceui/componentlibrary/src/components/Spinner';
-<<<<<<< HEAD
 import { useEntityRecord } from '@workspaceui/etendohookbinder/src/hooks/useEntityRecord';
-=======
-import { useWindow } from '@workspaceui/etendohookbinder/src/hooks/useWindow';
-import { useDatasource } from '@workspaceui/etendohookbinder/src/hooks/useDatasource';
-import { FormData } from './types';
->>>>>>> 1fd1a64d
 import { adaptFormData } from '../../utils/formUtils';
 import { useMetadataContext } from '@workspaceui/etendohookbinder/src/hooks/useMetadataContext';
+import { FormData } from './types';
 
 export default function DynamicFormView() {
   const { recordId = '' } = useParams<{ recordId: string }>();
@@ -21,12 +16,7 @@
     columnsData,
     loading: windowLoading,
     error: windowError,
-<<<<<<< HEAD
   } = useMetadataContext();
-=======
-  } = useWindow(id ?? '');
-
->>>>>>> 1fd1a64d
   const [formData, setFormData] = useState<FormData | null>(null);
 
   const {
@@ -34,22 +24,20 @@
     loading: recordLoading,
     error: recordError,
     loaded,
-<<<<<<< HEAD
   } = useEntityRecord(windowData?.tabs[0].entityName ?? '', recordId);
 
   useEffect(() => {
     console.log('loaded record', data);
   }, [data]);
-=======
-  } = useDatasource(windowData, {
-    criteria: [{ fieldName: 'id', operator: 'equals', value: recordId }],
-  });
->>>>>>> 1fd1a64d
 
   const updateFormData = useCallback(() => {
-    // const newFormData = adaptFormData(windowData, columnsData, records);
-    // if (newFormData) setFormData(newFormData);
-  }, [windowData, columnsData]);
+    const newFormData = adaptFormData(
+      windowData,
+      columnsData[windowData.tabs[0].id],
+      data ?? {},
+    );
+    if (newFormData) setFormData(newFormData);
+  }, [windowData, columnsData, data]);
 
   useEffect(() => {
     updateFormData();
