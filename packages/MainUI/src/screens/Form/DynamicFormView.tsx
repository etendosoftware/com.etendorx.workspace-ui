--- conflicted
+++ resolved
@@ -1,4 +1,3 @@
-<<<<<<< HEAD
 import { useCallback, useEffect, useState } from 'react';
 import { useParams, useNavigate } from 'react-router-dom';
 import Spinner from '@workspaceui/componentlibrary/src/components/Spinner';
@@ -11,18 +10,6 @@
 export default function DynamicFormView() {
   const { id, recordId } = useParams<{ id: string; recordId: string }>();
   const navigate = useNavigate();
-=======
-import { useParams } from 'react-router-dom';
-import Spinner from '@workspaceui/componentlibrary/src/components/Spinner';
-import { useMetadataContext } from '@workspaceui/etendohookbinder/src/hooks/useMetadataContext';
-import { Etendo } from '@workspaceui/etendohookbinder/src/api/metadata';
-import { useEntityRecord } from '@workspaceui/etendohookbinder/src/hooks/useEntityRecord';
-import { useCallback, useMemo, useState } from 'react';
-
-export default function DynamicFormView() {
-  const { recordId = '' } = useParams<{ recordId: string }>();
-
->>>>>>> b90575f4
   const {
     windowData,
     loading: windowLoading,
@@ -54,29 +41,9 @@
     }
   }, [windowData, columnsData, records]);
 
-  if (windowLoading || recordLoading) {
-    return <Spinner />;
-  } else if (windowError || recordError) {
-    return <div>Error: {windowError?.message ?? recordError?.message}</div>;
-  } else if (data) {
-    return (
-      <div className="flex">
-        {Object.entries(windowData.tabs[0].fields).map(([key, value]) => {
-          return <MagicField key={key} {...value} data={data} field={key} />;
-        })}
-      </div>
-    );
-  } else {
-    return null;
-  }
-}
+  const handleSave = useCallback(() => navigate('/'), [navigate]);
+  const handleCancel = useCallback(() => navigate('/'), [navigate]);
 
-const TextField = (props: Etendo.Field & { data: any; field: string }) => {
-  const _value =
-    props.data[`${props.field}$_identifier`] ?? props.data[props.field] ?? '';
-  const [value, setValue] = useState(_value);
-
-<<<<<<< HEAD
   const handleChange = useCallback((updatedData: FormData) => {
     console.log('Form data changed:', updatedData);
     setFormData(updatedData);
@@ -100,49 +67,4 @@
       onChange={handleChange}
     />
   );
-}
-=======
-  const handleChange = useCallback((e: React.ChangeEvent<HTMLInputElement>) => {
-    setValue(e.currentTarget.value);
-  }, []);
-
-  return (
-    <label htmlFor={props.field} className="field-group">
-      <span>{props.column.name}</span>
-      <input
-        name={props.field}
-        type="text"
-        title={props.column.description}
-        placeholder={props.column.name}
-        value={value}
-        onChange={handleChange}
-        className="field"
-      />
-    </label>
-  );
-};
-
-const DateField = TextField;
-const DateTimeField = TextField;
-const ListField = TextField;
-const TableField = TextField;
-const TableDirField = TextField;
-const BooleanField = TextField;
-
-const Components = {
-  '14': TextField,
-  '15': DateField,
-  '16': DateTimeField,
-  '17': ListField,
-  '18': TableField,
-  '19': TableDirField,
-  '20': BooleanField,
-};
-
-const MagicField = (props: Etendo.Field & { data: any; field: string }) => {
-  const Cmp =
-    Components[props.column.reference as keyof typeof Components] ?? TextField;
-
-  return <Cmp {...props} />;
-};
->>>>>>> b90575f4
+}