--- conflicted
+++ resolved
@@ -42,10 +42,6 @@
     const [value, setValue] = useState<FieldValue>(field.value);
 
     const renderField = () => {
-<<<<<<< HEAD
-      console.log(field);
-=======
->>>>>>> b90575f4
       switch (field.type) {
         case 'boolean':
           return (
