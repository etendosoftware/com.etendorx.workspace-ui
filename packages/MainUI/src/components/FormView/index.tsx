import React, { useCallback, useMemo, useState, useRef, useEffect } from 'react';
import { Box, Grid } from '@mui/material';
import { FormViewProps } from './types';
import PrimaryTabs from '@workspaceui/componentlibrary/components/PrimaryTab';
import { TabItem } from '@workspaceui/componentlibrary/components/PrimaryTab/types';
import { Section, FieldDefinition } from '../../screens/Form/types';
import type { FieldValue, FormData } from './types';
import FormSection from './Sections/FormSection';
import { NotesSectionContent } from './Sections/NotesSectionContent';
import { defaultIcon } from '../../constants/iconConstants';

const FormView: React.FC<FormViewProps> = ({ data, onChange, readOnly = false, gridItemProps, dottedLineInterval }) => {
  const [formData, setFormData] = useState<FormData>(data);
  const [hoveredSection, setHoveredSection] = useState<string | null>(null);
  const [expandedSections, setExpandedSections] = useState<string[]>([]);
  const [selectedTab, setSelectedTab] = useState<string>('');
  const sectionRefs = useRef<{ [key: string]: HTMLElement | null }>({});
  const containerRef = useRef<HTMLDivElement>(null);

  const tabs: TabItem[] = useMemo(() => {
    return Object.values(formData)
      .filter((field): field is Section => field.type === 'section')
      .map(section => ({
        id: section.id,
        icon: section.icon,
        label: section.label,
        fill: section.fill,
        hoverFill: section.hoverFill,
        showInTab: section.showInTab,
      }));
  }, [formData]);

  const handleTabChange = useCallback((newTabId: string) => {
    setSelectedTab(newTabId);
    setExpandedSections(prev => {
      if (!prev.includes(newTabId)) {
        return [...prev, newTabId];
      }
      return prev;
    });
  }, []);

  useEffect(() => {
    setExpandedSections(tabs.map(tab => tab.id));
    setSelectedTab(tabs[0]?.id || '');
  }, [tabs]);

  useEffect(() => {
    if (selectedTab && containerRef.current) {
      const sectionElement = sectionRefs.current[selectedTab];
      if (sectionElement) {
        const containerRect = containerRef.current.getBoundingClientRect();
        const sectionRect = sectionElement.getBoundingClientRect();

        const sectionBottom = sectionRect.bottom - containerRect.top + containerRef.current.scrollTop;
<<<<<<< HEAD

=======
>>>>>>> 6fdf55b7
        const scrollAmount = sectionBottom - containerRect.height + 50;

        containerRef.current.scrollTo({
          top: Math.max(0, scrollAmount),
          behavior: 'smooth',
        });
      }
    }
  }, [selectedTab, expandedSections]);

  const handleAccordionChange = useCallback((sectionId: string, isExpanded: boolean) => {
    setExpandedSections(prev => {
      if (isExpanded) {
        return [...prev, sectionId];
      }
      return prev.filter(id => id !== sectionId);
    });

    if (isExpanded) {
      setSelectedTab(sectionId);
    }
  }, []);

  const handleInputChange = useCallback(
    (name: string, value: FieldValue) => {
      setFormData(prevData => ({
        ...prevData,
        [name]: {
          ...prevData[name],
          value: value,
        } as FieldDefinition,
      }));
      onChange?.(formData);
    },
    [formData, onChange],
  );

  const handleSubmit = useCallback((e: React.FormEvent) => {
    e.preventDefault();
  }, []);

  const groupedFields = useMemo(
    () =>
      Object.entries(formData).reduce(
        (acc, [key, value]) => {
          if ('section' in value) {
            const section = value.section ?? '_mainSection';
            if (!acc[section]) acc[section] = [];
            acc[section].push([key, value]);
          }
          return acc;
        },
        {} as { [key: string]: [string, FieldDefinition][] },
      ),
    [formData],
  );

  return (
<<<<<<< HEAD
    <Box display="flex" flexDirection="column" height="100%" width="100%" padding="0 0.5rem 0.5rem 0.5rem">
=======
    <Box display="flex" flexDirection="column" height="100%" width="100%" padding="0 0 0.5rem 0.5rem">
>>>>>>> 6fdf55b7
      <Box flexShrink={1}>
        <PrimaryTabs tabs={tabs} onChange={handleTabChange} icon={defaultIcon} />
      </Box>
      <Box flexGrow={1} overflow="auto" ref={containerRef}>
        <form onSubmit={handleSubmit}>
          <Grid container>
            {Object.entries(groupedFields).map(([sectionName, fields]) => {
              const sectionData = formData[sectionName] as Section;
              if (!sectionData || sectionData.type !== 'section') {
                console.warn(`Section ${sectionName} is not properly defined`);
                return null;
              }
              return (
                <FormSection
                  key={sectionName}
                  sectionName={sectionName}
                  sectionData={sectionData}
                  fields={fields}
                  isExpanded={expandedSections.includes(sectionData.id)}
                  onAccordionChange={handleAccordionChange}
                  onHover={setHoveredSection}
                  hoveredSection={hoveredSection}
                  onInputChange={handleInputChange}
                  sectionRef={el => (sectionRefs.current[sectionData.id] = el)}
                  gridItemProps={gridItemProps}
                  dottedLineInterval={dottedLineInterval}
                  readOnly={readOnly}>
                  {sectionData.id === 'notes' ? <NotesSectionContent id={sectionData.id} /> : null}
                </FormSection>
              );
            })}
          </Grid>
        </form>
      </Box>
    </Box>
  );
};

export default FormView;<|MERGE_RESOLUTION|>--- conflicted
+++ resolved
@@ -53,10 +53,7 @@
         const sectionRect = sectionElement.getBoundingClientRect();
 
         const sectionBottom = sectionRect.bottom - containerRect.top + containerRef.current.scrollTop;
-<<<<<<< HEAD
 
-=======
->>>>>>> 6fdf55b7
         const scrollAmount = sectionBottom - containerRect.height + 50;
 
         containerRef.current.scrollTo({
@@ -115,11 +112,7 @@
   );
 
   return (
-<<<<<<< HEAD
-    <Box display="flex" flexDirection="column" height="100%" width="100%" padding="0 0.5rem 0.5rem 0.5rem">
-=======
     <Box display="flex" flexDirection="column" height="100%" width="100%" padding="0 0 0.5rem 0.5rem">
->>>>>>> 6fdf55b7
       <Box flexShrink={1}>
         <PrimaryTabs tabs={tabs} onChange={handleTabChange} icon={defaultIcon} />
       </Box>
