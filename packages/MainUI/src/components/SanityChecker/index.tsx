import { API_METADATA_URL, MAX_ATTEMPTS } from '@workspaceui/etendohookbinder/api/constants';
import { useEffect, useRef, useState } from 'react';
import { logger } from '../../utils/logger';
import Spinner from '@workspaceui/componentlibrary/components/Spinner';

export default function SanityChecker(props: React.PropsWithChildren) {
  const [connected, setConnected] = useState(false);
<<<<<<< HEAD
  // eslint-disable-next-line @typescript-eslint/no-explicit-any
  const checker = useRef<any>();
=======
  const checker = useRef(NaN);
>>>>>>> 07079b00
  const attempts = useRef(0);

  useEffect(() => {
    const healthCheck = async () => {
      try {
        if (attempts.current < MAX_ATTEMPTS) {
          attempts.current = attempts.current + 1;
          const response = await fetch(API_METADATA_URL, {
            method: 'OPTIONS',
          });

          if (response.ok) {
            attempts.current = 0;
            setConnected(true);

            if (checker.current) {
              clearInterval(checker.current);
            }
          } else {
            logger.warn('Error while trying to connect to API ', response);
          }
        }
      } catch (e) {
        logger.warn('Could not connect to the API after ' + attempts.current + ' attempts');
      }
    };

    healthCheck();
    checker.current = setInterval(healthCheck, 2000);

    return () => {
      if (checker.current) {
        clearInterval(checker.current);
      }
    };
  }, []);

  if (connected) {
    return <>{props.children}</>;
  }

  return <Spinner />;
}<|MERGE_RESOLUTION|>--- conflicted
+++ resolved
@@ -5,12 +5,7 @@
 
 export default function SanityChecker(props: React.PropsWithChildren) {
   const [connected, setConnected] = useState(false);
-<<<<<<< HEAD
-  // eslint-disable-next-line @typescript-eslint/no-explicit-any
-  const checker = useRef<any>();
-=======
   const checker = useRef(NaN);
->>>>>>> 07079b00
   const attempts = useRef(0);
 
   useEffect(() => {
