@import url('https://fonts.googleapis.com/css2?family=Inter:wght@400;500;600;700;800;900&display=swap');

body {
  font-family: 'Inter', sans-serif;
  margin: 0;
  display: flex;
  place-items: center;
  min-width: 320px;
  min-height: 100vh;
}

:root {
  color-scheme: light dark;
  color: rgba(255, 255, 255, 0.87);
  background-color: #242424;

  --background-gradient: linear-gradient(180deg, #c6d3ff 30%, #f5f6fa 100%);
  line-height: 1.5;
  font-weight: 400;
  font-synthesis: none;
  text-rendering: optimizeLegibility;
  -webkit-font-smoothing: antialiased;
  -moz-osx-font-smoothing: grayscale;
}

h1 {
  font-size: 3.2em;
  line-height: 1.1;
}

html,
body {
  margin: 0;
  height: 100%;
  width: 100%;
  min-height: 100%;
  max-width: 100%;
}

#root {
  height: 100%;
  width: 100%;
  overflow: hidden;
  display: flex;
  background: var(--background-gradient);
}

#content {
  flex: 1;
  overflow: auto;
  flex-direction: column;
  position: relative;
}

.animated-width {
  transition: all 300ms ease-in-out !important;
}

.animated-transform {
  transition: transform 300ms ease-in-out !important;
}

.drawer-open {
  transform: translateX(0%);
}

.drawer-closed {
  transform: translateX(-80%);
}

.full-screen-box {
  position: absolute;
  width: 100%;
  height: 100%;
  overflow: hidden;
}

.field {
  padding: 0.5rem;
  border: 1px solid #dddddda0;
  background-color: #fafafa;
  margin: 0.5rem;
  border-radius: 1rem;
}

.field pre {
  font-size: 10px;
}

.flex {
  display: flex;
  flex-wrap: wrap;
}

.field-group {
  display: flex;
  flex-direction: column;
}

<<<<<<< HEAD
@media (prefers-color-scheme: light) {
  :root {
    color: #213547;
    background-color: #ffffff;
  }
  a:hover {
    color: #747bff;
  }
  button {
    background-color: #f9f9f9;
  }
=======
.relative {
  position: relative;
>>>>>>> 19f9f17f
}<|MERGE_RESOLUTION|>--- conflicted
+++ resolved
@@ -10,17 +10,26 @@
 }
 
 :root {
+  line-height: 1.5;
+  font-weight: 400;
+
   color-scheme: light dark;
   color: rgba(255, 255, 255, 0.87);
   background-color: #242424;
 
-  --background-gradient: linear-gradient(180deg, #c6d3ff 30%, #f5f6fa 100%);
-  line-height: 1.5;
-  font-weight: 400;
   font-synthesis: none;
   text-rendering: optimizeLegibility;
   -webkit-font-smoothing: antialiased;
   -moz-osx-font-smoothing: grayscale;
+}
+
+a {
+  font-weight: 500;
+  color: #646cff;
+  text-decoration: inherit;
+}
+a:hover {
+  color: #535bf2;
 }
 
 h1 {
@@ -28,76 +37,24 @@
   line-height: 1.1;
 }
 
-html,
-body {
-  margin: 0;
-  height: 100%;
-  width: 100%;
-  min-height: 100%;
-  max-width: 100%;
+button {
+  border-radius: 8px;
+  border: 1px solid transparent;
+  padding: 0.6em 1.2em;
+  font-size: 1em;
+  font-weight: 500;
+  background-color: #1a1a1a;
+  cursor: pointer;
+  transition: border-color 0.25s;
+}
+button:hover {
+  border-color: #646cff;
+}
+button:focus,
+button:focus-visible {
+  outline: 4px auto -webkit-focus-ring-color;
 }
 
-#root {
-  height: 100%;
-  width: 100%;
-  overflow: hidden;
-  display: flex;
-  background: var(--background-gradient);
-}
-
-#content {
-  flex: 1;
-  overflow: auto;
-  flex-direction: column;
-  position: relative;
-}
-
-.animated-width {
-  transition: all 300ms ease-in-out !important;
-}
-
-.animated-transform {
-  transition: transform 300ms ease-in-out !important;
-}
-
-.drawer-open {
-  transform: translateX(0%);
-}
-
-.drawer-closed {
-  transform: translateX(-80%);
-}
-
-.full-screen-box {
-  position: absolute;
-  width: 100%;
-  height: 100%;
-  overflow: hidden;
-}
-
-.field {
-  padding: 0.5rem;
-  border: 1px solid #dddddda0;
-  background-color: #fafafa;
-  margin: 0.5rem;
-  border-radius: 1rem;
-}
-
-.field pre {
-  font-size: 10px;
-}
-
-.flex {
-  display: flex;
-  flex-wrap: wrap;
-}
-
-.field-group {
-  display: flex;
-  flex-direction: column;
-}
-
-<<<<<<< HEAD
 @media (prefers-color-scheme: light) {
   :root {
     color: #213547;
@@ -109,8 +66,4 @@
   button {
     background-color: #f9f9f9;
   }
-=======
-.relative {
-  position: relative;
->>>>>>> 19f9f17f
 }