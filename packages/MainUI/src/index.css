--- conflicted
+++ resolved
@@ -97,7 +97,6 @@
   flex-direction: column;
 }
 
-<<<<<<< HEAD
 @media (prefers-color-scheme: light) {
   :root {
     color: #213547;
@@ -109,8 +108,8 @@
   button {
     background-color: #f9f9f9;
   }
-=======
+}
+
 .relative {
   position: relative;
->>>>>>> 19f9f17f
 }