import { useSelected } from "@/hooks/useSelected";
import { mapBy } from "@/utils/structures";
import type { EntityData, Tab } from "@workspaceui/api-client/src/api/types";
import type { MRT_RowSelectionState } from "material-react-table";
import { useEffect, useRef } from "react";
import { useMultiWindowURL } from "@/hooks/navigation/useMultiWindowURL";

<<<<<<< HEAD
=======
const compareArraysAlphabetically = (arr1: string[], arr2: string[]): boolean => {
  if (arr1.length !== arr2.length) return false;

  const sorted1 = [...arr1].sort((a, b) => a.localeCompare(b));
  const sorted2 = [...arr2].sort((a, b) => a.localeCompare(b));

  return sorted1.every((item, index) => item === sorted2[index]);
};

const compareArraysNumerically = (arr1: string[], arr2: string[]): boolean => {
  if (arr1.length !== arr2.length) return false;

  const sorted1 = [...arr1].sort((a, b) => Number(a) - Number(b));
  const sorted2 = [...arr2].sort((a, b) => Number(a) - Number(b));

  return sorted1.every((item, index) => item === sorted2[index]);
};

const processSelectedRecords = (
  rowSelection: MRT_RowSelectionState,
  recordsMap: Record<string, EntityData>
): { selectedRecords: EntityData[]; lastSelected: EntityData | null } => {
  const selectedIds = Object.keys(rowSelection).filter((id) => rowSelection[id]);
  const selectedRecords: EntityData[] = [];
  let lastSelected: EntityData | null = null;

  for (const recordId of selectedIds) {
    const record = recordsMap[recordId];
    if (record) {
      selectedRecords.push(record);
      lastSelected = record;
    }
  }

  return { selectedRecords, lastSelected };
};

const clearChildrenRecords = (
  windowId: string,
  graph: ReturnType<typeof useSelected>["graph"],
  tab: Tab,
  currentWindowId: string,
  clearSelectedRecord: (windowId: string, tabId: string) => void
): void => {
  const children = graph.getChildren(tab);
  if (!children || children.length === 0) return;

  for (const child of children) {
    if (child.window === currentWindowId) {
      clearSelectedRecord(windowId, child.id);
    }
  }
};

const updateGraphSelection = (
  graph: ReturnType<typeof useSelected>["graph"],
  tab: Tab,
  lastSelected: EntityData | null,
  selectedRecords: EntityData[],
  onSelectionChange?: (recordId: string) => void
): void => {
  if (lastSelected) {
    graph.setSelected(tab, lastSelected);
    onSelectionChange?.(String(lastSelected.id));
  } else if (graph.getSelected(tab)) {
    graph.clearSelected(tab);
    onSelectionChange?.("");
  }

  if (selectedRecords.length > 0) {
    graph.setSelectedMultiple(tab, selectedRecords);
  } else {
    graph.clearSelectedMultiple(tab);
  }
};

>>>>>>> fc5be88b
export default function useTableSelection(
  tab: Tab,
  records: EntityData[],
  rowSelection: MRT_RowSelectionState,
  onSelectionChange?: (recordId: string) => void
) {
  const { graph } = useSelected();
  const { activeWindow, clearSelectedRecord } = useMultiWindowURL();
  const previousSelectionRef = useRef<string[]>([]);

  const windowId = activeWindow?.windowId;
  const currentWindowId = tab.window;

  useEffect(() => {
    const isCorrectWindow = windowId === currentWindowId;
    if (!isCorrectWindow) {
      return;
    }
<<<<<<< HEAD

    const recordsMap = mapBy(records ?? [], "id");
    const selectedIds = Object.keys(rowSelection).filter((id) => rowSelection[id]);
    const selectedRecords: EntityData[] = [];
    let lastSelected: EntityData | null = null;

    for (const recordId of selectedIds) {
      const record = recordsMap[recordId];
      if (record) {
        selectedRecords.push(record);
        lastSelected = record;
      }
    }

    const currentSelectionIds = selectedRecords.map((r) => String(r.id)).sort();
    const previousSelectionIds = [...previousSelectionRef.current].sort();

    if (JSON.stringify(currentSelectionIds) !== JSON.stringify(previousSelectionIds)) {
      previousSelectionRef.current = currentSelectionIds;

      if (windowId) {
        const children = graph.getChildren(tab);
        if (children && children.length > 0) {
          for (const child of children) {
            if (child.window === currentWindowId) {
              clearSelectedRecord(windowId, child.id);
            }
          }
        }
      }

      if (lastSelected) {
        graph.setSelected(tab, lastSelected);

        if (onSelectionChange) {
          onSelectionChange(String(lastSelected.id));
        }
      } else if (graph.getSelected(tab)) {
        graph.clearSelected(tab);

        if (onSelectionChange) {
          onSelectionChange("");
        }
      }

      if (selectedRecords.length > 0) {
        graph.setSelectedMultiple(tab, selectedRecords);
      } else {
        graph.clearSelectedMultiple(tab);
      }
    }
=======

    const recordsMap = mapBy(records ?? [], "id");
    const { selectedRecords, lastSelected } = processSelectedRecords(rowSelection, recordsMap);

    const currentSelectionIds = selectedRecords.map((r) => String(r.id));
    const hasSelectionChanged = !compareArraysAlphabetically(currentSelectionIds, previousSelectionRef.current);

    if (!hasSelectionChanged) {
      return;
    }

    previousSelectionRef.current = currentSelectionIds;

    if (windowId) {
      clearChildrenRecords(windowId, graph, tab, currentWindowId, clearSelectedRecord);
    }

    updateGraphSelection(graph, tab, lastSelected, selectedRecords, onSelectionChange);
  }, [graph, records, rowSelection, tab, onSelectionChange, windowId, clearSelectedRecord, currentWindowId]);
}

export function useTableSelectionNumeric(
  tab: Tab,
  records: EntityData[],
  rowSelection: MRT_RowSelectionState,
  onSelectionChange?: (recordId: string) => void
) {
  const { graph } = useSelected();
  const { activeWindow, clearSelectedRecord } = useMultiWindowURL();
  const previousSelectionRef = useRef<string[]>([]);

  const windowId = activeWindow?.windowId;
  const currentWindowId = tab.window;

  useEffect(() => {
    const isCorrectWindow = windowId === currentWindowId;
    if (!isCorrectWindow) {
      return;
    }

    const recordsMap = mapBy(records ?? [], "id");
    const { selectedRecords, lastSelected } = processSelectedRecords(rowSelection, recordsMap);

    const currentSelectionIds = selectedRecords.map((r) => String(r.id));
    const hasSelectionChanged = !compareArraysNumerically(currentSelectionIds, previousSelectionRef.current);

    if (!hasSelectionChanged) {
      return;
    }

    previousSelectionRef.current = currentSelectionIds;

    if (windowId) {
      clearChildrenRecords(windowId, graph, tab, currentWindowId, clearSelectedRecord);
    }

    updateGraphSelection(graph, tab, lastSelected, selectedRecords, onSelectionChange);
>>>>>>> fc5be88b
  }, [graph, records, rowSelection, tab, onSelectionChange, windowId, clearSelectedRecord, currentWindowId]);
}<|MERGE_RESOLUTION|>--- conflicted
+++ resolved
@@ -5,8 +5,6 @@
 import { useEffect, useRef } from "react";
 import { useMultiWindowURL } from "@/hooks/navigation/useMultiWindowURL";
 
-<<<<<<< HEAD
-=======
 const compareArraysAlphabetically = (arr1: string[], arr2: string[]): boolean => {
   if (arr1.length !== arr2.length) return false;
 
@@ -83,7 +81,6 @@
   }
 };
 
->>>>>>> fc5be88b
 export default function useTableSelection(
   tab: Tab,
   records: EntityData[],
@@ -102,59 +99,6 @@
     if (!isCorrectWindow) {
       return;
     }
-<<<<<<< HEAD
-
-    const recordsMap = mapBy(records ?? [], "id");
-    const selectedIds = Object.keys(rowSelection).filter((id) => rowSelection[id]);
-    const selectedRecords: EntityData[] = [];
-    let lastSelected: EntityData | null = null;
-
-    for (const recordId of selectedIds) {
-      const record = recordsMap[recordId];
-      if (record) {
-        selectedRecords.push(record);
-        lastSelected = record;
-      }
-    }
-
-    const currentSelectionIds = selectedRecords.map((r) => String(r.id)).sort();
-    const previousSelectionIds = [...previousSelectionRef.current].sort();
-
-    if (JSON.stringify(currentSelectionIds) !== JSON.stringify(previousSelectionIds)) {
-      previousSelectionRef.current = currentSelectionIds;
-
-      if (windowId) {
-        const children = graph.getChildren(tab);
-        if (children && children.length > 0) {
-          for (const child of children) {
-            if (child.window === currentWindowId) {
-              clearSelectedRecord(windowId, child.id);
-            }
-          }
-        }
-      }
-
-      if (lastSelected) {
-        graph.setSelected(tab, lastSelected);
-
-        if (onSelectionChange) {
-          onSelectionChange(String(lastSelected.id));
-        }
-      } else if (graph.getSelected(tab)) {
-        graph.clearSelected(tab);
-
-        if (onSelectionChange) {
-          onSelectionChange("");
-        }
-      }
-
-      if (selectedRecords.length > 0) {
-        graph.setSelectedMultiple(tab, selectedRecords);
-      } else {
-        graph.clearSelectedMultiple(tab);
-      }
-    }
-=======
 
     const recordsMap = mapBy(records ?? [], "id");
     const { selectedRecords, lastSelected } = processSelectedRecords(rowSelection, recordsMap);
@@ -212,6 +156,5 @@
     }
 
     updateGraphSelection(graph, tab, lastSelected, selectedRecords, onSelectionChange);
->>>>>>> fc5be88b
   }, [graph, records, rowSelection, tab, onSelectionChange, windowId, clearSelectedRecord, currentWindowId]);
 }