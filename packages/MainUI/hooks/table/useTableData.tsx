/*
 *************************************************************************
 * The contents of this file are subject to the Etendo License
 * (the "License"), you may not use this file except in compliance with
 * the License.
 * You may obtain a copy of the License at
 * https://github.com/etendosoftware/etendo_core/blob/main/legal/Etendo_license.txt
 * Software distributed under the License is distributed on an
 * "AS IS" basis, WITHOUT WARRANTY OF ANY KIND, either express or
 * implied. See the License for the specific language governing rights
 * and limitations under the License.
 * All portions are Copyright © 2021–2025 FUTIT SERVICES, S.L
 * All Rights Reserved.
 * Contributor(s): Futit Services S.L.
 *************************************************************************
 */

import { useCallback, useEffect, useMemo, useState, useRef } from "react";
import type {
  MRT_ColumnFiltersState,
  MRT_ExpandedState,
  MRT_VisibilityState,
  MRT_SortingState,
} from "material-react-table";
import type { DatasourceOptions, EntityData, Column } from "@workspaceui/api-client/src/api/types";
import type { FilterOption, ColumnFilterState } from "@workspaceui/api-client/src/utils/column-filter-utils";
import { ColumnFilterUtils } from "@workspaceui/api-client/src/utils/column-filter-utils";
import { useSearch } from "../../contexts/searchContext";
import { useLanguage } from "../../contexts/language";
import { useTabContext } from "../../contexts/tab";
<<<<<<< HEAD
import { useWindowContext } from "../../contexts/window";
=======
import { useToolbarContext } from "../../contexts/ToolbarContext";
import { useMultiWindowURL } from "../navigation/useMultiWindowURL";
>>>>>>> df764823
import { useTableStatePersistenceTab } from "../useTableStatePersistenceTab";
import { useTreeModeMetadata } from "../useTreeModeMetadata";
import { useDatasource } from "../useDatasource";
import { useColumns } from "./useColumns";
import { useColumnFilters } from "@workspaceui/api-client/src/hooks/useColumnFilters";
import { useColumnFilterData } from "@workspaceui/api-client/src/hooks/useColumnFilterData";
import { loadSelectFilterOptions, loadTableDirFilterOptions } from "@/utils/columnFilterHelpers";
import type { ExpandedState, Updater } from "@tanstack/react-table";
import { isEmptyObject } from "@/utils/commons";

interface UseTableDataParams {
  isTreeMode: boolean;
  onColumnFilter?: (columnId: string, selectedOptions: FilterOption[]) => void;
  onLoadFilterOptions?: (columnId: string, searchQuery?: string) => Promise<FilterOption[]>;
  onLoadMoreFilterOptions?: (columnId: string, searchQuery?: string) => Promise<FilterOption[]>;
}

interface UseTableDataReturn {
  // Data
  displayRecords: EntityData[];
  records: EntityData[];
  columns: Column[];

  // State
  expanded: MRT_ExpandedState;
  loading: boolean;
  error: Error | null;

  // Tree mode
  shouldUseTreeMode: boolean;

  // Handlers
  handleMRTColumnFiltersChange: (
    updaterOrValue: MRT_ColumnFiltersState | ((prev: MRT_ColumnFiltersState) => MRT_ColumnFiltersState)
  ) => void;
  handleMRTColumnVisibilityChange: (
    updaterOrValue: MRT_VisibilityState | ((prev: MRT_VisibilityState) => MRT_VisibilityState)
  ) => void;
  handleMRTSortingChange: (updaterOrValue: MRT_SortingState | ((prev: MRT_SortingState) => MRT_SortingState)) => void;
  handleMRTColumnOrderChange: (updaterOrValue: string[] | ((prev: string[]) => string[])) => void;
  handleColumnFilterChange: (columnId: string, selectedOptions: FilterOption[]) => Promise<void>;
  handleLoadFilterOptions: (columnId: string, searchQuery?: string) => Promise<FilterOption[]>;
  handleLoadMoreFilterOptions: (columnId: string, searchQuery?: string) => Promise<FilterOption[]>;
  handleMRTExpandChange: ({ newExpanded }: { newExpanded: Updater<ExpandedState> }) => void;

  // Actions
  toggleImplicitFilters: () => void;
  fetchMore: () => void;
  refetch: () => Promise<void>;
  removeRecordLocally: ((id: string) => void) | null;
  hasMoreRecords: boolean;
  applyQuickFilter: (
    columnId: string,
    filterId: string,
    filterValue: string | number,
    filterLabel: string
  ) => Promise<void>;
}

export const useTableData = ({
  isTreeMode,
  onColumnFilter,
  onLoadFilterOptions,
  onLoadMoreFilterOptions,
}: UseTableDataParams): UseTableDataReturn => {
  // State
  const [expanded, setExpanded] = useState<MRT_ExpandedState>({});
  const [loadedNodes, setLoadedNodes] = useState<Set<string>>(new Set());
  const [childrenData, setChildrenData] = useState<Map<string, EntityData[]>>(new Map());
  const [flattenedRecords, setFlattenedRecords] = useState<EntityData[]>([]);
  const [prevShouldUseTreeMode, setPrevShouldUseTreeMode] = useState<boolean | null>(null);

  const expandedRef = useRef<MRT_ExpandedState>({});

  // Contexts and hooks
  const { searchQuery } = useSearch();
  const { language } = useLanguage();
  const { tab, parentTab, parentRecord, parentRecords } = useTabContext();
<<<<<<< HEAD
  const { activeWindow } = useWindowContext();
=======
  const { activeWindow } = useMultiWindowURL();
  const { setIsImplicitFilterApplied: setToolbarFilterApplied } = useToolbarContext();
>>>>>>> df764823

  const {
    tableColumnFilters,
    tableColumnVisibility,
    isImplicitFilterApplied,
    setTableColumnFilters,
    setTableColumnVisibility,
    setTableColumnSorting,
    setTableColumnOrder,
    setIsImplicitFilterApplied,
  } = useTableStatePersistenceTab({
    windowIdentifier: activeWindow?.windowIdentifier || "",
    tabId: tab.id,
    tabLevel: tab.tabLevel
  });
  const { treeMetadata, loading: treeMetadataLoading } = useTreeModeMetadata(tab);

  // Computed values
  const parentId = String(parentRecord?.id ?? "");
  const shouldUseTreeMode = isTreeMode && treeMetadata.supportsTreeMode && !treeMetadataLoading;
  const treeEntity = shouldUseTreeMode ? treeMetadata.treeEntity || "90034CAE96E847D78FBEF6D38CB1930D" : tab.entityName;

  // Parse columns
  const rawColumns = useMemo(() => {
    const { parseColumns } = require("@/utils/tableColumns");
    return parseColumns(Object.values(tab.fields));
  }, [tab.fields]);

  const initialIsFilterApplied = useMemo(() => {
    return tab.hqlfilterclause?.length > 0 || tab.sQLWhereClause?.length > 0;
  }, [tab.hqlfilterclause, tab.sQLWhereClause]);

  // Column filters
  const {
    columnFilters: advancedColumnFilters,
    setColumnFilter,
    setColumnFilters,
    setFilterOptions,
    loadFilterOptions,
    loadMoreFilterOptions,
  } = useColumnFilters({
    columns: rawColumns,
  });

  const { fetchFilterOptions } = useColumnFilterData();

  // Column filter handlers
  const handleColumnFilterChange = useCallback(
    async (columnId: string, selectedOptions: FilterOption[]) => {
      setColumnFilter(columnId, selectedOptions);

      const mrtFilter =
        selectedOptions.length > 0
          ? {
            id: columnId,
            value: selectedOptions.map((opt) => opt.value),
          }
          : null;

      setTableColumnFilters((prev) => {
        const filtered = prev.filter((f) => f.id !== columnId);
        return mrtFilter ? [...filtered, mrtFilter] : filtered;
      });

      onColumnFilter?.(columnId, selectedOptions);
    },
    [setColumnFilter, onColumnFilter, setTableColumnFilters]
  );

  const handleLoadFilterOptions = useCallback(
    async (columnId: string, searchQuery?: string): Promise<FilterOption[]> => {
      const column = rawColumns.find((col: Column) => col.id === columnId || col.columnName === columnId);
      if (!column) {
        return [];
      }

      // Set loading state before fetching data
      await loadFilterOptions(columnId, searchQuery);

      if (ColumnFilterUtils.isSelectColumn(column)) {
        return loadSelectFilterOptions(column, columnId, searchQuery, setFilterOptions);
      }

      if (ColumnFilterUtils.isTableDirColumn(column)) {
        return loadTableDirFilterOptions({
          column,
          columnId,
          searchQuery,
          tabId: tab.id,
          entityName: treeEntity,
          fetchFilterOptions,
          setFilterOptions,
        });
      }

      return [];
    },
    [rawColumns, fetchFilterOptions, setFilterOptions, loadFilterOptions, tab.id, treeEntity]
  );

  const handleLoadMoreFilterOptions = useCallback(
    async (columnId: string, searchQuery?: string): Promise<FilterOption[]> => {
      const column = rawColumns.find((col: Column) => col.id === columnId || col.columnName === columnId);
      if (!column) {
        return [];
      }

      if (!ColumnFilterUtils.isTableDirColumn(column)) {
        return [];
      }

      const filterState = advancedColumnFilters.find((f) => f.id === columnId);
      const currentPage = filterState?.currentPage || 0;
      const currentSearchQuery = searchQuery || filterState?.searchQuery;

      loadMoreFilterOptions(columnId, currentSearchQuery);

      const pageSize = 20;
      const offset = currentPage * pageSize;

      return loadTableDirFilterOptions({
        column,
        columnId,
        searchQuery: currentSearchQuery,
        tabId: tab.id,
        entityName: treeEntity,
        fetchFilterOptions,
        setFilterOptions,
        offset,
        pageSize,
      });
    },
    [rawColumns, fetchFilterOptions, setFilterOptions, loadMoreFilterOptions, tab.id, treeEntity, advancedColumnFilters]
  );

  // Get columns with filter handlers
  const baseColumns = useColumns(tab, {
    onColumnFilter: onColumnFilter || handleColumnFilterChange,
    onLoadFilterOptions: onLoadFilterOptions || handleLoadFilterOptions,
    onLoadMoreFilterOptions: onLoadMoreFilterOptions || handleLoadMoreFilterOptions,
    columnFilterStates: advancedColumnFilters,
  });

  // Build query
  const query: DatasourceOptions = useMemo(() => {
    // Find the correct parent column by matching referencedEntity with parentTab.entityName
    let fieldName = "id";

    if (Array.isArray(tab?.parentColumns) && tab.parentColumns.length > 0) {
      if (parentTab) {
        // Try to find the field that references the parent tab's entity
        const matchingField = tab.parentColumns.find((colName) => {
          const field = tab.fields[colName];
          return field?.referencedEntity === parentTab.entityName;
        });

        fieldName = matchingField || tab.parentColumns[0] || "id";
      } else {
        // No parent tab, use first column as fallback
        fieldName = tab.parentColumns[0] || "id";
      }
    }

    const value = parentId;
    const operator = "equals";

    const options: DatasourceOptions = {
      windowId: tab.window,
      tabId: tab.id,
      isImplicitFilterApplied: initialIsFilterApplied,
      pageSize: 100,
    };

    if (language) {
      options.language = language;
    }

    if (value && value !== "" && value !== undefined) {
      options.criteria = [
        {
          fieldName,
          value,
          operator,
        },
      ];
    }

    return options;
  }, [
    tab.parentColumns,
    tab.window,
    tab.id,
    initialIsFilterApplied,
    tab.name,
    tab.tabLevel,
    tab.parentTabId,
    tab.entityName,
    tab.fields,
    parentId,
    parentRecord?.id,
    parentTab,
    language,
  ]);

  // Tree options
  const treeOptions = useMemo(
    () =>
      shouldUseTreeMode
        ? {
          isTreeMode: true,
          windowId: tab.window,
          tabId: tab.id,
          referencedTableId: treeMetadata.referencedTableId || "155",
          parentId: -1,
        }
        : undefined,
    [shouldUseTreeMode, tab.id, tab.window, treeMetadata.referencedTableId]
  );

  // Skip condition
  const skip = useMemo(() => {
    return parentTab ? Boolean(!parentRecord || (parentRecords && parentRecords.length !== 1)) : false;
  }, [parentTab, parentRecord, parentRecords]);

  // Stable columns for datasource
  const stableDatasourceColumns = useMemo(() => {
    return rawColumns;
  }, [rawColumns]);

  // Use datasource hook
  const { fetchMore, records, removeRecordLocally, error, refetch, loading, hasMoreRecords } = useDatasource({
    entity: treeEntity,
    params: query,
    columns: stableDatasourceColumns,
    searchQuery,
    skip,
    treeOptions,
    activeColumnFilters: tableColumnFilters,
    isImplicitFilterApplied: isImplicitFilterApplied ?? initialIsFilterApplied,
    setIsImplicitFilterApplied,
  });

  // Display records (tree mode uses flattened, normal mode uses original records)
  const displayRecords = shouldUseTreeMode ? flattenedRecords : records;

  // Load child nodes for tree mode
  const loadChildNodes = useCallback(
    async (parentId: string) => {
      if (!shouldUseTreeMode || loadedNodes.has(parentId)) {
        return;
      }

      try {
        const childTreeOptions = {
          isTreeMode: true,
          windowId: tab.window,
          tabId: tab.id,
          referencedTableId: treeMetadata.referencedTableId || "155",
          parentId: parentId,
        };

        const childQuery = {
          ...query,
        };

        const { datasource } = await import("@workspaceui/api-client/src/api/datasource");

        const safePageSize = 1000;
        const startRow = 0;
        const endRow = safePageSize - 1;

        const processedParams = {
          ...childQuery,
          startRow,
          endRow,
          pageSize: safePageSize,
          parentId: parentId,
          tabId: childTreeOptions.tabId,
          windowId: childTreeOptions.windowId,
          referencedTableId: childTreeOptions.referencedTableId,
        };

        const response = await datasource.get(treeEntity, processedParams);

        if (response.ok && response.data?.response?.data) {
          const childNodes = response.data.response.data;

          setChildrenData((prev) => new Map(prev.set(parentId, childNodes)));
          setLoadedNodes((prev) => new Set(prev.add(parentId)));
        } else {
          console.error("❌ Error loading child nodes:", response);
        }
      } catch (error) {
        console.error("❌ Exception loading child nodes:", error);
      }
    },
    [shouldUseTreeMode, loadedNodes, treeEntity, tab, treeMetadata, query]
  );

  // Build flattened records for tree mode
  const buildFlattenedRecords = useCallback(
    (
      parentRecords: EntityData[],
      expandedState: MRT_ExpandedState,
      childrenMap: Map<string, EntityData[]>
    ): EntityData[] => {
      const result: EntityData[] = [];

      const processNode = (record: EntityData, level = 0, parentTreeId?: string) => {
        const nodeWithLevel = {
          ...record,
          __level: level,
          __isParent: level === 0 ? true : record.showDropIcon === true,
          __originalParentId: record.parentId,
          __treeParentId: parentTreeId || null,
        } as EntityData;
        result.push(nodeWithLevel);

        const nodeId = String(record.id);
        const isExpanded = typeof expandedState === "object" && expandedState[nodeId];

        if (isExpanded && childrenMap.has(nodeId)) {
          const children = childrenMap.get(nodeId) || [];
          for (const childRecord of children) {
            processNode(childRecord, level + 1, nodeId);
          }
        }
      };

      for (const parentRecord of parentRecords) {
        processNode(parentRecord, 0);
      }
      return result;
    },
    []
  );

  // Column filters change handler
  const handleMRTColumnFiltersChange = useCallback(
    (updaterOrValue: MRT_ColumnFiltersState | ((prev: MRT_ColumnFiltersState) => MRT_ColumnFiltersState)) => {
      setTableColumnFilters(updaterOrValue);
    },
    [setTableColumnFilters]
  );

  // NOTE: this can implies some extra config
  const handleMRTColumnVisibilityChange = useCallback(
    (updaterOrValue: MRT_VisibilityState | ((prev: MRT_VisibilityState) => MRT_VisibilityState)) => {
      setTableColumnVisibility(updaterOrValue);
    },
    [setTableColumnVisibility]
  );

  const handleMRTSortingChange = useCallback(
    (updaterOrValue: MRT_SortingState | ((prev: MRT_SortingState) => MRT_SortingState)) => {
      setTableColumnSorting(updaterOrValue);
    },
    [setTableColumnSorting]
  );

  const handleMRTColumnOrderChange = useCallback(
    (updaterOrValue: string[] | ((prev: string[]) => string[])) => {
      setTableColumnOrder(updaterOrValue);
    },
    [setTableColumnOrder]
  );

  const handleMRTExpandChange = useCallback(
    ({ newExpanded }: { newExpanded: Updater<ExpandedState> }) => {
      const prevExpanded = expandedRef.current;
      const newExpandedState = typeof newExpanded === "function" ? newExpanded(expanded) : newExpanded;

      setExpanded(newExpandedState);
      expandedRef.current = newExpandedState;

      if (typeof newExpandedState === "object" && newExpandedState !== null && !Array.isArray(newExpandedState)) {
        const prevExpandedObj =
          typeof prevExpanded === "object" && prevExpanded !== null && !Array.isArray(prevExpanded) ? prevExpanded : {};

        const prevKeys = Object.keys(prevExpandedObj).filter((k) => prevExpandedObj[k as keyof typeof prevExpandedObj]);
        const newKeys = Object.keys(newExpandedState).filter(
          (k) => newExpandedState[k as keyof typeof newExpandedState]
        );

        const expandedRowIds = newKeys.filter((k) => !prevKeys.includes(k));
        const collapsedRowIds = prevKeys.filter((k) => !newKeys.includes(k));

        for (const id of expandedRowIds) {
          const rowData = displayRecords.find((record) => String(record.id) === id);

          if (shouldUseTreeMode && rowData && rowData.__isParent !== false) {
            loadChildNodes(String(rowData.id));
          }
        }

        for (const id of collapsedRowIds) {
          setChildrenData((prev) => {
            const newMap = new Map(prev);
            newMap.delete(id);
            return newMap;
          });
          setLoadedNodes((prev) => {
            const newSet = new Set(prev);
            newSet.delete(id);
            return newSet;
          });
        }
      }
    },
    [expanded, displayRecords, shouldUseTreeMode, loadChildNodes]
  );

  const handleToggleImplicitFilters = useCallback(() => {
    if (!isImplicitFilterApplied) {
      handleMRTColumnFiltersChange([]);
      return;
    }
    setIsImplicitFilterApplied(false);
  }, [isImplicitFilterApplied, setIsImplicitFilterApplied, handleMRTColumnFiltersChange]);

  /** Initialize implicit filter state */
  useEffect(() => {
    if (isImplicitFilterApplied === undefined) {
      setIsImplicitFilterApplied(initialIsFilterApplied);
    }
  }, [initialIsFilterApplied, isImplicitFilterApplied, setIsImplicitFilterApplied]);

  /** Sync implicit filter state with toolbar context */
  useEffect(() => {
    setToolbarFilterApplied(isImplicitFilterApplied ?? false);
  }, [isImplicitFilterApplied, setToolbarFilterApplied]);

  /** Clear advanced column filters when table filters are cleared */
  useEffect(() => {
    // If tableColumnFilters is empty (cleared externally), clear advanced column filters as well
    if (tableColumnFilters.length === 0) {
      const hasActiveAdvancedFilters = advancedColumnFilters.some((filter) => filter.selectedOptions.length > 0);

      if (hasActiveAdvancedFilters) {
        // Clear all selected options in advanced filters to sync with MRT state
        setColumnFilters((prev) =>
          prev.map((filter) => ({
            ...filter,
            selectedOptions: [],
          }))
        );
      }
    }
  }, [tableColumnFilters, advancedColumnFilters, setColumnFilters]);

  // Handle tree mode changes
  useEffect(() => {
    // Skip the first render to avoid unnecessary refetch on mount
    if (prevShouldUseTreeMode !== null && prevShouldUseTreeMode !== shouldUseTreeMode) {
      if (!shouldUseTreeMode) {
        setExpanded({});
        setLoadedNodes(new Set());
        setChildrenData(new Map());
        setFlattenedRecords([]);
      }
      refetch();
    }
    setPrevShouldUseTreeMode(shouldUseTreeMode);
  }, [shouldUseTreeMode, prevShouldUseTreeMode, refetch]);

  // Update flattened records when tree data changes
  useEffect(() => {
    if (shouldUseTreeMode) {
      const flattened = buildFlattenedRecords(records, expanded, childrenData);
      setFlattenedRecords(flattened);
    } else {
      setFlattenedRecords(records);
    }
  }, [records, expanded, childrenData, shouldUseTreeMode, buildFlattenedRecords]);

  // Initialize column visibility based on tab configuration
  useEffect(() => {
    if (!isEmptyObject(tableColumnVisibility)) return;

    const initialVisibility: MRT_VisibilityState = {};
    if (tab.fields) {
      for (const field of Object.values(tab.fields)) {
        if (field.showInGridView !== undefined && field.name) {
          initialVisibility[field.name] = field.showInGridView;
        }
      }
    }

    setTableColumnVisibility(initialVisibility);
  }, [tab.fields, tableColumnVisibility, setTableColumnVisibility]);

  // Apply quick filter from context menu
  const applyQuickFilter = useCallback(
    async (columnId: string, filterId: string, filterValue: string | number, filterLabel: string) => {
      const column = baseColumns.find((col) => col.columnName === columnId || col.id === columnId);
      if (!column) {
        return;
      }

      const filterOption: FilterOption = {
        id: filterId,
        label: filterLabel,
        value: String(filterValue),
      };

      const existingFilter = advancedColumnFilters.find((f) => f.id === columnId);
      const optionExists = existingFilter?.availableOptions.some((opt) => opt.id === filterOption.id);
      const isBooleanOrYesNo = column.type === "boolean" || column.column?._identifier === "YesNo";

      // For boolean/YesNo columns, create the filter entry if it doesn't exist
      if (isBooleanOrYesNo && !existingFilter) {
        const booleanOptions: FilterOption[] = [
          { id: "true", label: "Yes", value: "true" },
          { id: "false", label: "No", value: "false" },
        ];

        const newFilter: ColumnFilterState = {
          id: columnId,
          selectedOptions: [filterOption],
          isMultiSelect: true,
          availableOptions: booleanOptions,
          loading: false,
        };

        setColumnFilters((prev) => [...prev, newFilter]);

        const mrtFilter = {
          id: columnId,
          value: [filterOption.value],
        };
        setTableColumnFilters((prev) => {
          const filtered = prev.filter((f) => f.id !== columnId);
          return [...filtered, mrtFilter];
        });

        onColumnFilter?.(columnId, [filterOption]);
        return;
      }

      // For TableDir columns, ensure the option is available in the dropdown
      if (ColumnFilterUtils.isTableDirColumn(column) && !optionExists) {
        const existingOptions = existingFilter?.availableOptions || [];
        setFilterOptions(columnId, [...existingOptions, filterOption], false, false);
      }

      await handleColumnFilterChange(columnId, [filterOption]);
    },
    [
      baseColumns,
      handleColumnFilterChange,
      setFilterOptions,
      advancedColumnFilters,
      setColumnFilters,
      setTableColumnFilters,
      onColumnFilter,
    ]
  );

  return {
    // Data
    displayRecords,
    records,
    columns: baseColumns,

    // State
    expanded,
    loading,
    error: error || null,

    // Tree mode
    shouldUseTreeMode,

    // Handlers
    handleMRTColumnFiltersChange,
    handleMRTColumnVisibilityChange,
    handleMRTSortingChange,
    handleColumnFilterChange,
    handleLoadFilterOptions,
    handleLoadMoreFilterOptions,
    handleMRTColumnOrderChange,
    handleMRTExpandChange,

    // Actions
    toggleImplicitFilters: handleToggleImplicitFilters,
    fetchMore,
    refetch,
    removeRecordLocally,
    applyQuickFilter,
    hasMoreRecords,
  };
};<|MERGE_RESOLUTION|>--- conflicted
+++ resolved
@@ -28,12 +28,8 @@
 import { useSearch } from "../../contexts/searchContext";
 import { useLanguage } from "../../contexts/language";
 import { useTabContext } from "../../contexts/tab";
-<<<<<<< HEAD
 import { useWindowContext } from "../../contexts/window";
-=======
 import { useToolbarContext } from "../../contexts/ToolbarContext";
-import { useMultiWindowURL } from "../navigation/useMultiWindowURL";
->>>>>>> df764823
 import { useTableStatePersistenceTab } from "../useTableStatePersistenceTab";
 import { useTreeModeMetadata } from "../useTreeModeMetadata";
 import { useDatasource } from "../useDatasource";
@@ -112,12 +108,8 @@
   const { searchQuery } = useSearch();
   const { language } = useLanguage();
   const { tab, parentTab, parentRecord, parentRecords } = useTabContext();
-<<<<<<< HEAD
   const { activeWindow } = useWindowContext();
-=======
-  const { activeWindow } = useMultiWindowURL();
   const { setIsImplicitFilterApplied: setToolbarFilterApplied } = useToolbarContext();
->>>>>>> df764823
 
   const {
     tableColumnFilters,
