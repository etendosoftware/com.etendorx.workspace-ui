<<<<<<< HEAD
import { useEffect, useState, useCallback, useRef } from "react";
import { Metadata } from "@workspaceui/etendohookbinder/src/api/metadata";
import type {
  CurrentRole,
  Menu,
} from "@workspaceui/etendohookbinder/src/api/types";
import { useLoading } from "../contexts/loading";
=======
import { useEffect, useState, useCallback } from "react";
import { Metadata } from "@workspaceui/api-client/src/api/metadata";
import type { CurrentRole, Menu } from "@workspaceui/api-client/src/api/types";
>>>>>>> 6f326aa3

export const useMenu = (
  token: string | null,
  currentRole?: CurrentRole,
  language?: string | null
) => {
  const [menu, setMenu] = useState<Menu[]>(Metadata.getCachedMenu());
  const { showLoading, hideLoading } = useLoading();
  const isFetchingRef = useRef(false);
  const prevRoleRef = useRef<CurrentRole | undefined>(undefined);
  const prevLanguageRef = useRef<string | null | undefined>(undefined);

  const fetchMenu = useCallback(
    async (forceRefresh = false) => {
      isFetchingRef.current = true;
      prevRoleRef.current = currentRole;
      prevLanguageRef.current = language;

      showLoading();

      try {
        const newMenu = await Metadata.getMenu(forceRefresh);
        setMenu(newMenu);
      } catch (error) {
        console.error("Error fetching menu:", error);
      } finally {
        isFetchingRef.current = false;
        hideLoading();
      }
    },
<<<<<<< HEAD
    [currentRole, language, showLoading, hideLoading]
=======
    [token, currentRole]
>>>>>>> 6f326aa3
  );

  useEffect(() => {
    if (
      token &&
      currentRole &&
      !isFetchingRef.current &&
      (currentRole.id !== prevRoleRef.current?.id ||
        language !== prevLanguageRef.current)
    ) {
      fetchMenu(true);
    }
  }, [token, currentRole, fetchMenu, language]);

  return menu;
};<|MERGE_RESOLUTION|>--- conflicted
+++ resolved
@@ -1,22 +1,9 @@
-<<<<<<< HEAD
 import { useEffect, useState, useCallback, useRef } from "react";
-import { Metadata } from "@workspaceui/etendohookbinder/src/api/metadata";
-import type {
-  CurrentRole,
-  Menu,
-} from "@workspaceui/etendohookbinder/src/api/types";
 import { useLoading } from "../contexts/loading";
-=======
-import { useEffect, useState, useCallback } from "react";
 import { Metadata } from "@workspaceui/api-client/src/api/metadata";
 import type { CurrentRole, Menu } from "@workspaceui/api-client/src/api/types";
->>>>>>> 6f326aa3
 
-export const useMenu = (
-  token: string | null,
-  currentRole?: CurrentRole,
-  language?: string | null
-) => {
+export const useMenu = (token: string | null, currentRole?: CurrentRole, language?: string | null) => {
   const [menu, setMenu] = useState<Menu[]>(Metadata.getCachedMenu());
   const { showLoading, hideLoading } = useLoading();
   const isFetchingRef = useRef(false);
@@ -41,11 +28,7 @@
         hideLoading();
       }
     },
-<<<<<<< HEAD
     [currentRole, language, showLoading, hideLoading]
-=======
-    [token, currentRole]
->>>>>>> 6f326aa3
   );
 
   useEffect(() => {
@@ -53,8 +36,7 @@
       token &&
       currentRole &&
       !isFetchingRef.current &&
-      (currentRole.id !== prevRoleRef.current?.id ||
-        language !== prevLanguageRef.current)
+      (currentRole.id !== prevRoleRef.current?.id || language !== prevLanguageRef.current)
     ) {
       fetchMenu(true);
     }
