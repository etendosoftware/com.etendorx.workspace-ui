import { useCallback, useState } from 'react';
import { useRouter } from 'next/navigation';
import { BUTTON_IDS } from '../../constants/Toolbar';
import { useSearch } from '../../contexts/searchContext';
import { useMetadataContext } from '../useMetadataContext';

export const useToolbarConfig = ({
  windowId,
  tabId,
  onSave,
}: {
  windowId?: string;
  tabId?: string;
  onSave?: () => void;
}) => {
  const router = useRouter();
  const { setSearchQuery } = useSearch();
  const [searchOpen, setSearchOpen] = useState(false);
  const [searchValue, setSearchValue] = useState('');
  const { setShowTabContainer } = useMetadataContext();

  const handleAction = useCallback(
    (action: string) => {
      switch (action) {
        case BUTTON_IDS.NEW:
          router.push(`/window/${windowId}/${tabId}/NewRecord`);
          break;
        case BUTTON_IDS.FIND:
          setSearchOpen(true);
          break;
<<<<<<< HEAD
        case BUTTON_IDS.SAVE:
          onSave?.();
          break;
      }
    },
    [onSave, router, tabId, windowId],
=======
        case BUTTON_IDS.TAB_CONTROL:
          setShowTabContainer(prevState => !prevState);
          break;
      }
    },
    [router, tabId, windowId, setShowTabContainer],
>>>>>>> cafcf1bd
  );

  const handleSearch = (query: string) => {
    setSearchValue(query);
    setSearchQuery(query);
  };

  return {
    handleAction,
    searchOpen,
    setSearchOpen,
    handleSearch,
    searchValue,
    setSearchValue,
    setShowTabContainer,
  };
};<|MERGE_RESOLUTION|>--- conflicted
+++ resolved
@@ -28,21 +28,15 @@
         case BUTTON_IDS.FIND:
           setSearchOpen(true);
           break;
-<<<<<<< HEAD
         case BUTTON_IDS.SAVE:
           onSave?.();
           break;
-      }
-    },
-    [onSave, router, tabId, windowId],
-=======
         case BUTTON_IDS.TAB_CONTROL:
           setShowTabContainer(prevState => !prevState);
           break;
       }
     },
-    [router, tabId, windowId, setShowTabContainer],
->>>>>>> cafcf1bd
+    [onSave, router, setShowTabContainer, tabId, windowId],
   );
 
   const handleSearch = (query: string) => {
