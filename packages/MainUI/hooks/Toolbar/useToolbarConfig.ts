--- conflicted
+++ resolved
@@ -1,11 +1,7 @@
 import { useToolbarContext } from "@/contexts/ToolbarContext";
 import { useTabContext } from "@/contexts/tab";
 import { logger } from "@/utils/logger";
-<<<<<<< HEAD
-import type { Tab, EntityData } from "@workspaceui/etendohookbinder/src/api/types";
-=======
-import type { Tab } from "@workspaceui/api-client/src/api/types";
->>>>>>> d7f4a1da
+import type { Tab, EntityData } from "@workspaceui/api-client/src/api/types";
 import { useCallback, useEffect, useMemo, useState } from "react";
 import { useSearch } from "../../contexts/searchContext";
 import { useDeleteRecord } from "../useDeleteRecord";
@@ -218,11 +214,7 @@
 
       console.warn(`[useToolbarConfig ${tabId}] No handler found for action: ${action}`);
     },
-<<<<<<< HEAD
     [actionHandlers, isDeleting, tabId]
-=======
-    [actionHandlers, isDeleting]
->>>>>>> d7f4a1da
   );
 
   const handleSearch = useCallback(
@@ -267,13 +259,10 @@
       hideStatusModal,
       isDeleting,
       actionHandlers,
-<<<<<<< HEAD
       selectedRecord,
       selectedMultiple,
       selectedIds,
       selectedRecordId,
-=======
->>>>>>> d7f4a1da
     ]
   );
 };