import { useCallback, useEffect, useMemo, useState } from 'react';
import { useSearch } from '../../contexts/searchContext';
import { useMetadataContext } from '../useMetadataContext';
import { useDeleteRecord } from '../useDeleteRecord';
import { Tab } from '@workspaceui/etendohookbinder/src/api/types';
import { logger } from '@/utils/logger';
import { useTranslation } from '../useTranslation';
import { useStatusModal } from './useStatusModal';
import { useToolbarContext } from '@/contexts/ToolbarContext';
import { useTabContext } from '@/contexts/tab';
import { useSelectedRecord } from '../useSelectedRecord';
import { useSelectedRecords } from '../useSelectedRecords';

export const useToolbarConfig = ({
  tabId,
}: {
  windowId?: string;
  tabId?: string;
  parentId?: string | null;
  isFormView?: boolean;
}) => {
  const { setSearchQuery } = useSearch();
  const [searchOpen, setSearchOpen] = useState(false);
  const [searchValue, setSearchValue] = useState('');
  const { removeRecord } = useMetadataContext();
  const {
    statusModal,
    confirmAction,
    showDeleteSuccessModal,
    showErrorModal,
    showConfirmModal,
    handleConfirm,
    handleCancelConfirm,
    hideStatusModal,
  } = useStatusModal();
  const { t } = useTranslation();
  const { onRefresh, onSave, onNew, onBack, onFilter } = useToolbarContext();

  const [isDeleting, setIsDeleting] = useState(false);

  const { tab } = useTabContext();
  const selectedRecord = useSelectedRecord(tab);
  const selectedMultiple = useSelectedRecords(tab);
  const selectedIds = useMemo(() => selectedMultiple?.map(r => String(r.id)) ?? [], [selectedMultiple]);

  const { deleteRecord, loading: deleteLoading } = useDeleteRecord({
    tab: tab as Tab,
    onSuccess: deletedCount => {
      if (!tabId) return;

      const recordName = selectedRecord?._identifier || selectedRecord?.id || `${deletedCount} registros`;
      const entityType = tab?.title || '';

      selectedIds.forEach(recordId => {
        removeRecord(tabId, recordId);
      });

      const successMessage = `${entityType} '${String(recordName)}' ${t('status.deleteSuccess')}`;

      showDeleteSuccessModal(successMessage, {
        saveLabel: t('common.close'),
        onAfterClose: () => {
          setIsDeleting(false);
        },
      });
    },
    onError: error => {
      logger.warn('Error deleting record(s):', error);

      showErrorModal(t('status.deleteError'), {
        errorMessage: error,
        saveLabel: t('common.close'),
        secondaryButtonLabel: t('modal.secondaryButtonLabel'),
        onAfterClose: () => {
          setIsDeleting(false);
        },
      });
    },
  });

  useEffect(() => {
    if (!statusModal.open && isDeleting) {
      setIsDeleting(false);
    }
  }, [statusModal.open, isDeleting]);

<<<<<<< HEAD
  const handleAction = useCallback(
    (action: string) => {
      if (isDeleting) return;

      switch (action) {
        case BUTTON_IDS.CANCEL:
          onBack?.();
          break;
        case BUTTON_IDS.NEW: {
          onNew?.();
          break;
        }
        case BUTTON_IDS.FIND:
          setSearchOpen(true);
          break;
        case BUTTON_IDS.TAB_CONTROL:
          // setShowTabContainer(prevState => !prevState);
          break;
        case BUTTON_IDS.FILTER:
          onFilter?.();
          break;
        case BUTTON_IDS.SAVE:
          onSave?.();
          break;
        case BUTTON_IDS.DELETE:
          if (tab) {
            if (selectedIds.length > 0) {
              const recordsToDelete = selectedIds.map(id => tab.records?.[id] || { id });

              const confirmText =
                selectedIds.length === 1
                  ? `${t('status.deleteConfirmation')} ${String(selectedRecord?._identifier || selectedRecord?.id)}?`
                  : `${t('status.multipleDeleteConfirmation')} ${selectedIds.length}`;

              showConfirmModal({
                confirmText,
                onConfirm: () => {
                  setIsDeleting(true);
                  deleteRecord(selectedIds.length === 1 ? recordsToDelete[0] : recordsToDelete);
                },
                saveLabel: t('common.confirm'),
                secondaryButtonLabel: t('common.cancel'),
              });
            } else {
              showErrorModal(t('status.selectRecordError'), {
                saveLabel: t('common.close'),
                secondaryButtonLabel: t('modal.secondaryButtonLabel'),
              });
            }
=======
  const actionHandlers = useMemo(
    () => ({
      CANCEL: () => onBack?.(),
      NEW: () => {
        const params = new URLSearchParams(location.search);
        params.set('recordId_' + tab?.id, 'new');
        history.pushState(null, '', `?${params.toString()}`);
        onNew?.();
      },
      FIND: () => setSearchOpen(true),
      TAB_CONTROL: () => {
        logger.info('Tab control clicked');
      },
      FILTER: () => onFilter?.(),
      SAVE: () => onSave?.(),
      DELETE: () => {
        if (tab) {
          if (selectedIds.length > 0) {
            const recordsToDelete = selectedIds.map(id => tab.records?.[id] || { id });

            const confirmText =
              selectedIds.length === 1
                ? `${t('status.deleteConfirmation')} ${String(selectedRecord?._identifier || selectedRecord?.id)}?`
                : `${t('status.multipleDeleteConfirmation')} ${selectedIds.length}`;

            showConfirmModal({
              confirmText,
              onConfirm: () => {
                setIsDeleting(true);
                deleteRecord(selectedIds.length === 1 ? recordsToDelete[0] : recordsToDelete);
              },
              saveLabel: t('common.confirm'),
              secondaryButtonLabel: t('common.cancel'),
            });
          } else {
            showErrorModal(t('status.selectRecordError'), {
              saveLabel: t('common.close'),
              secondaryButtonLabel: t('modal.secondaryButtonLabel'),
            });
>>>>>>> 4794883c
          }
        }
      },
      REFRESH: () => onRefresh?.(),
    }),
    [
      deleteRecord,
      onBack,
      onFilter,
      onNew,
      onRefresh,
      onSave,
      selectedIds,
      selectedRecord,
      showConfirmModal,
      showErrorModal,
      t,
      tab,
    ],
  );

  const handleAction = useCallback(
    (action: string) => {
      if (isDeleting) return;

      const handler = actionHandlers[action];
      if (handler) {
        handler();
        return;
      }
    },
    [actionHandlers, isDeleting],
  );

  const handleSearch = useCallback(
    (query: string) => {
      setSearchValue(query);
      setSearchQuery(query);
    },
    [setSearchQuery],
  );

  return useMemo(
    () => ({
      handleAction,
      searchOpen,
      setSearchOpen,
      handleSearch,
      searchValue,
      setSearchValue,
      deleteLoading,
      statusModal,
      confirmAction,
      handleConfirm,
      handleCancelConfirm,
      hideStatusModal,
      isDeleting,
      actionHandlers,
    }),
    [
      handleAction,
      handleSearch,
      searchOpen,
      searchValue,
      deleteLoading,
      statusModal,
      confirmAction,
      handleConfirm,
      handleCancelConfirm,
      hideStatusModal,
      isDeleting,
      actionHandlers,
    ],
  );
};<|MERGE_RESOLUTION|>--- conflicted
+++ resolved
@@ -41,17 +41,17 @@
   const { tab } = useTabContext();
   const selectedRecord = useSelectedRecord(tab);
   const selectedMultiple = useSelectedRecords(tab);
-  const selectedIds = useMemo(() => selectedMultiple?.map(r => String(r.id)) ?? [], [selectedMultiple]);
+  const selectedIds = useMemo(() => selectedMultiple?.map((r) => String(r.id)) ?? [], [selectedMultiple]);
 
   const { deleteRecord, loading: deleteLoading } = useDeleteRecord({
     tab: tab as Tab,
-    onSuccess: deletedCount => {
+    onSuccess: (deletedCount) => {
       if (!tabId) return;
 
       const recordName = selectedRecord?._identifier || selectedRecord?.id || `${deletedCount} registros`;
       const entityType = tab?.title || '';
 
-      selectedIds.forEach(recordId => {
+      selectedIds.forEach((recordId) => {
         removeRecord(tabId, recordId);
       });
 
@@ -64,7 +64,7 @@
         },
       });
     },
-    onError: error => {
+    onError: (error) => {
       logger.warn('Error deleting record(s):', error);
 
       showErrorModal(t('status.deleteError'), {
@@ -84,58 +84,7 @@
     }
   }, [statusModal.open, isDeleting]);
 
-<<<<<<< HEAD
-  const handleAction = useCallback(
-    (action: string) => {
-      if (isDeleting) return;
-
-      switch (action) {
-        case BUTTON_IDS.CANCEL:
-          onBack?.();
-          break;
-        case BUTTON_IDS.NEW: {
-          onNew?.();
-          break;
-        }
-        case BUTTON_IDS.FIND:
-          setSearchOpen(true);
-          break;
-        case BUTTON_IDS.TAB_CONTROL:
-          // setShowTabContainer(prevState => !prevState);
-          break;
-        case BUTTON_IDS.FILTER:
-          onFilter?.();
-          break;
-        case BUTTON_IDS.SAVE:
-          onSave?.();
-          break;
-        case BUTTON_IDS.DELETE:
-          if (tab) {
-            if (selectedIds.length > 0) {
-              const recordsToDelete = selectedIds.map(id => tab.records?.[id] || { id });
-
-              const confirmText =
-                selectedIds.length === 1
-                  ? `${t('status.deleteConfirmation')} ${String(selectedRecord?._identifier || selectedRecord?.id)}?`
-                  : `${t('status.multipleDeleteConfirmation')} ${selectedIds.length}`;
-
-              showConfirmModal({
-                confirmText,
-                onConfirm: () => {
-                  setIsDeleting(true);
-                  deleteRecord(selectedIds.length === 1 ? recordsToDelete[0] : recordsToDelete);
-                },
-                saveLabel: t('common.confirm'),
-                secondaryButtonLabel: t('common.cancel'),
-              });
-            } else {
-              showErrorModal(t('status.selectRecordError'), {
-                saveLabel: t('common.close'),
-                secondaryButtonLabel: t('modal.secondaryButtonLabel'),
-              });
-            }
-=======
-  const actionHandlers = useMemo(
+  const actionHandlers = useMemo<Record<string, () => void>>(
     () => ({
       CANCEL: () => onBack?.(),
       NEW: () => {
@@ -153,7 +102,7 @@
       DELETE: () => {
         if (tab) {
           if (selectedIds.length > 0) {
-            const recordsToDelete = selectedIds.map(id => tab.records?.[id] || { id });
+            const recordsToDelete = selectedIds.map((id) => tab.records?.[id] || { id });
 
             const confirmText =
               selectedIds.length === 1
@@ -174,7 +123,6 @@
               saveLabel: t('common.close'),
               secondaryButtonLabel: t('modal.secondaryButtonLabel'),
             });
->>>>>>> 4794883c
           }
         }
       },
