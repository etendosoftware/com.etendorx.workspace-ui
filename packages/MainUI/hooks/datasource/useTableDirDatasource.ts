import { useTabContext } from "@/contexts/tab";
import { logger } from "@/utils/logger";
import { useCallback, useMemo, useState } from "react";
import { useFormContext } from "react-hook-form";
import { buildPayloadByInputName } from "@/utils";
import { FieldName, type UseTableDirDatasourceParams } from "../types";
import useFormParent from "../useFormParent";
import {
  REFERENCE_IDS,
  PRODUCT_SELECTOR_DEFAULTS,
  TABLEDIR_SELECTOR_DEFAULTS,
  INVOICE_FIELD_MAPPINGS,
  FORM_VALUE_MAPPINGS,
} from "./constants";
<<<<<<< HEAD
import { datasource } from "@workspaceui/api-client/src/api/datasource";
import type { EntityValue } from "@workspaceui/api-client/src/api/types";
=======
import { FALLBACK_RESULT } from "@/components/ProcessModal/ProcessDefinitionModal";
>>>>>>> 30853e13

export const useTableDirDatasource = ({ field, pageSize = 20, initialPageSize = 20 }: UseTableDirDatasourceParams) => {
  const { getValues, watch } = useFormContext();
  const { tab, parentRecord } = useTabContext();
  const windowId = tab.window;
  const [records, setRecords] = useState<Record<string, string>[]>([]);
  const [loading, setLoading] = useState(false);
  const [error, setError] = useState<Error>();
  const [currentPage, setCurrentPage] = useState(0);
  const [hasMore, setHasMore] = useState(true);
  const [searchTerm, setSearchTerm] = useState("");
  const value = watch(field.hqlName);

  const isProductField = field.column.reference === REFERENCE_IDS.PRODUCT;
  const parentData = useFormParent(FieldName.INPUT_NAME);

  const invoiceContext: Record<string, EntityValue> = useMemo(() => {
    if (!isProductField && !parentRecord && !tab?.fields) {
      return FALLBACK_RESULT;
    }

    const recordValues = buildPayloadByInputName(parentRecord, tab.fields);
    const context: Record<string, EntityValue> = {};

    for (const [sourceField, targetField] of Object.entries(INVOICE_FIELD_MAPPINGS)) {
      if (!recordValues) {
        return [];
      }
      const value = recordValues[sourceField];
      if (value !== null && value !== undefined && value !== "") {
        context[targetField] = value as EntityValue;
      }
    }

    return context;
  }, [isProductField, parentRecord, tab?.fields]);

  const selectorId =
    field.selector?._selectorDefinitionId ||
    (isProductField ? PRODUCT_SELECTOR_DEFAULTS.FALLBACK_SELECTOR_ID : undefined);
  const transformFormValues = useCallback(
    (formData: Record<string, EntityValue>) => {
      const formValues: Record<string, EntityValue> = {};

      for (const [key, value] of Object.entries(formData)) {
        const currentField = tab.fields[key];
        const inputName = currentField?.inputName || key;
        const stringValue = String(value);

        const isISODate = /^\d{4}-\d{2}-\d{2}$/.test(stringValue);

        const formattedValue = isISODate ? stringValue.split("-").reverse().join("-") : stringValue;

        const safeValue = Object.prototype.hasOwnProperty.call(FORM_VALUE_MAPPINGS, formattedValue)
          ? FORM_VALUE_MAPPINGS[formattedValue as keyof typeof FORM_VALUE_MAPPINGS]
          : formattedValue;

        formValues[inputName] = safeValue;
      }

      return formValues;
    },
    [tab.fields]
  );

  const buildSearchCriteria = useCallback(
    (search: string, isProduct: boolean) => {
      const dummyId = new Date().getTime();
      const baseCriteria = [
        {
          fieldName: "_dummy",
          operator: "equals",
          value: String(dummyId),
        },
      ];

      if (isProduct) {
        const productCriteria = PRODUCT_SELECTOR_DEFAULTS.SEARCH_FIELDS.map((fieldName) => ({
          fieldName,
          operator: "iContains",
          value: search,
        }));
        return { dummyId, criteria: [...baseCriteria, ...productCriteria] };
      }
      const searchFields = [];
      if (field.selector?.displayField) {
        searchFields.push(field.selector.displayField);
      }
      if (field.selector?.extraSearchFields) {
        searchFields.push(...field.selector.extraSearchFields.split(",").map((f) => f.trim()));
      }
      if (searchFields.length === 0) {
        searchFields.push(...TABLEDIR_SELECTOR_DEFAULTS.SEARCH_FIELDS);
      }

      const tableDirCriteria = searchFields.map((fieldName) => ({
        fieldName,
        operator: "iContains",
        value: search,
      }));

      return { dummyId, criteria: [...baseCriteria, ...tableDirCriteria] };
    },
    [field.selector]
  );

  const fetch = useCallback(
    async (_currentValue: typeof value, reset = false, search = "") => {
      try {
        if (!field || !tab) return;

        setLoading(true);

        if (reset) {
          setCurrentPage(0);
          setHasMore(true);
        }

        const startRow = reset ? 0 : currentPage * pageSize;
        const endRow = reset ? initialPageSize : startRow + pageSize;
        const formValues = transformFormValues(getValues());
<<<<<<< HEAD

=======
        const invoiceValue = transformFormValues(invoiceContext);
>>>>>>> 30853e13
        const baseBody = {
          _startRow: startRow.toString(),
          _endRow: endRow.toString(),
          _operationType: "fetch",
          ...field.selector,
          moduleId: field.module,
          windowId,
          tabId: field.tab,
          inpTabId: field.tab,
          inpwindowId: windowId,
          inpTableId: field.column.table,
          initiatorField: field.hqlName,
          _constructor: "AdvancedCriteria",
          _OrExpression: "true",
          ...(typeof _currentValue !== "undefined" ? { _currentValue } : {}),
        };
<<<<<<< HEAD

=======
>>>>>>> 30853e13
        if (isProductField) {
          Object.assign(baseBody, {
            _noCount: "true",
            ...(selectorId && { _selectorDefinitionId: selectorId }),
            ...invoiceValue,
            ...formValues,
          });
        } else {
          Object.assign(baseBody, {
            _textMatchStyle: "substring",
            ...parentData,
            ...invoiceValue,
            ...formValues,
          });
        }

        const body = new URLSearchParams(baseBody);

        if (search) {
          const { dummyId, criteria } = buildSearchCriteria(search, isProductField);

          if (isProductField) {
            body.set("criteria", JSON.stringify({ fieldName: "_dummy", operator: "equals", value: dummyId }));
            body.set("operator", "or");
          }

          for (const criterion of criteria) {
            body.append("criteria", JSON.stringify(criterion));
          }
        }

        const { data } = await datasource.client.request(field.selector?.datasourceName ?? "", {
          method: "POST",
          body,
        });

        if (data?.response?.data) {
          if (!data.response.data.length || data.response.data.length < pageSize) {
            setHasMore(false);
          }

          if (reset) {
            setRecords(data.response.data);
          } else {
            const recordMap = new Map();

            for (const record of records) {
              const recordId = record.id || JSON.stringify(record);
              recordMap.set(recordId, record);
            }
            for (const record of data.response.data) {
              const recordId = record.id || JSON.stringify(record);
              recordMap.set(recordId, record);
            }

            setRecords(Array.from(recordMap.values()));
          }

          if (!reset) {
            setCurrentPage((prev) => prev + 1);
          }
        } else {
          throw new Error(data);
        }
      } catch (err) {
        logger.warn(err);

        if (reset) {
          setRecords([]);
        }

        setError(err instanceof Error ? err : new Error(String(err)));
      } finally {
        setLoading(false);
      }
    },
    [
      field,
      tab,
      currentPage,
      pageSize,
      initialPageSize,
      selectorId,
      windowId,
      isProductField,
      invoiceContext,
      parentData,
      transformFormValues,
      buildSearchCriteria,
      getValues,
      records,
    ]
  );

  const search = useCallback(
    (term: string) => {
      setSearchTerm(term);
      fetch(value, true, term);
    },
    [fetch, value]
  );

  const loadMore = useCallback(() => {
    if (!loading && hasMore) {
      fetch(value, false, searchTerm);
    }
  }, [fetch, loading, hasMore, value, searchTerm]);

  const refetch = useCallback(
    (reset = true) => {
      fetch(value, reset, searchTerm);
    },
    [fetch, value, searchTerm]
  );

  return {
    records,
    loading,
    error,
    refetch,
    loadMore,
    hasMore,
    search,
    searchTerm,
  };
};<|MERGE_RESOLUTION|>--- conflicted
+++ resolved
@@ -12,12 +12,9 @@
   INVOICE_FIELD_MAPPINGS,
   FORM_VALUE_MAPPINGS,
 } from "./constants";
-<<<<<<< HEAD
 import { datasource } from "@workspaceui/api-client/src/api/datasource";
 import type { EntityValue } from "@workspaceui/api-client/src/api/types";
-=======
 import { FALLBACK_RESULT } from "@/components/ProcessModal/ProcessDefinitionModal";
->>>>>>> 30853e13
 
 export const useTableDirDatasource = ({ field, pageSize = 20, initialPageSize = 20 }: UseTableDirDatasourceParams) => {
   const { getValues, watch } = useFormContext();
@@ -139,11 +136,7 @@
         const startRow = reset ? 0 : currentPage * pageSize;
         const endRow = reset ? initialPageSize : startRow + pageSize;
         const formValues = transformFormValues(getValues());
-<<<<<<< HEAD
-
-=======
         const invoiceValue = transformFormValues(invoiceContext);
->>>>>>> 30853e13
         const baseBody = {
           _startRow: startRow.toString(),
           _endRow: endRow.toString(),
@@ -160,10 +153,6 @@
           _OrExpression: "true",
           ...(typeof _currentValue !== "undefined" ? { _currentValue } : {}),
         };
-<<<<<<< HEAD
-
-=======
->>>>>>> 30853e13
         if (isProductField) {
           Object.assign(baseBody, {
             _noCount: "true",
