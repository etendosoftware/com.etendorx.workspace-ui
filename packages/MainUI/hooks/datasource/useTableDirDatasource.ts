--- conflicted
+++ resolved
@@ -1,9 +1,5 @@
 import { useCallback, useState } from 'react';
-<<<<<<< HEAD
-import type { Field } from '@workspaceui/etendohookbinder/src/api/types';
-=======
 import type { Field, Tab } from '@workspaceui/etendohookbinder/src/api/types';
->>>>>>> e1164ef3
 import { datasource } from '@workspaceui/etendohookbinder/src/api/datasource';
 import { useFormContext } from 'react-hook-form';
 import { useParams } from 'next/navigation';
@@ -12,12 +8,9 @@
 
 export interface UseTableDirDatasourceParams {
   field: Field;
-<<<<<<< HEAD
-=======
   tab?: Tab;
   pageSize?: number;
   initialPageSize?: number;
->>>>>>> e1164ef3
 }
 
 export const useTableDirDatasource = ({ field, pageSize = 20, initialPageSize = 20 }: UseTableDirDatasourceParams) => {
@@ -40,7 +33,6 @@
 
         setLoading(true);
 
-<<<<<<< HEAD
         let parentData;
 
         if (parentTab && parentRecord) {
@@ -57,7 +49,6 @@
           );
         }
 
-=======
         if (reset) {
           setCurrentPage(0);
           setHasMore(true);
@@ -67,7 +58,6 @@
         const startRow = reset ? 0 : currentPage * pageSize;
         const endRow = reset ? initialPageSize : startRow + pageSize;
 
->>>>>>> e1164ef3
         const body = new URLSearchParams({
           _startRow: startRow.toString(),
           _endRow: endRow.toString(),
@@ -126,13 +116,7 @@
         setLoading(false);
       }
     },
-<<<<<<< HEAD
-    [field, getValues, parentRecord, parentTab, tab, windowId],
-  );
-
-  return { records, loading, error, refetch: fetch };
-=======
-    [field, getValues, tab, windowId, currentPage, pageSize, initialPageSize],
+    [currentPage, field, getValues, initialPageSize, pageSize, parentRecord, parentTab, tab, windowId],
   );
 
   const loadMore = useCallback(() => {
@@ -149,5 +133,4 @@
     loadMore,
     hasMore,
   };
->>>>>>> e1164ef3
 };