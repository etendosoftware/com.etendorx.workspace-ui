--- conflicted
+++ resolved
@@ -1,27 +1,15 @@
 import { useUserContext } from "../useUserContext";
-<<<<<<< HEAD
-=======
 import { useRuntimeConfig } from "../useRuntimeConfig";
-import { API_IFRAME_FORWARD_PATH } from "@workspaceui/api-client/src/api/constants";
->>>>>>> 45919e3b
 
 const ABOUT_URL_ENDPOINT = "/ad_forms/about.html?IsPopUpCall=1";
 
 export function useAboutModal() {
   const { token } = useUserContext();
-  const { config, loading } = useRuntimeConfig();
+  const { loading } = useRuntimeConfig();
 
-<<<<<<< HEAD
   // Route through Next.js API proxy to ensure proper charset handling for HTML/CSS/JS resources
   // This uses the /api/erp/[...slug] proxy with the LEGACY slug category (meta/legacy)
   const aboutUrl = `/api/erp/meta/legacy${ABOUT_URL_ENDPOINT}&token=${token}`;
-=======
-  // Use ETENDO_CLASSIC_HOST for direct browser access to Tomcat
-  // This is necessary in Docker hybrid mode where the browser needs to access
-  // Tomcat directly (e.g., localhost:8080) instead of through the Next.js proxy
-  const publicHost = config?.etendoClassicHost || "";
-  const aboutUrl = publicHost ? `${publicHost}${API_IFRAME_FORWARD_PATH}${ABOUT_URL_ENDPOINT}&token=${token}` : "";
->>>>>>> 45919e3b
 
   return {
     aboutUrl,
