--- conflicted
+++ resolved
@@ -29,18 +29,16 @@
     "inpkeyColumnId": "M_InOut_ID",
     "keyColumnName": "M_InOut_ID"
   },
-<<<<<<< HEAD
   "8B41C09A6C60ECB1E040007F01007817": {
     "url": "/org.openbravo.advpaymentmngt.ad_actionbutton/ProcessInvoice.html",
     "command": "DEFAULT",
     "inpkeyColumnId": "C_Invoice_ID",
     "keyColumnName": "C_Invoice_ID"
-=======
+  },
   "3426": {
     "url": "/PurchaseOrder/Header_Edition.html",
     "command": "BUTTONDocAction104",
     "inpkeyColumnId": "C_Order_ID",
     "keyColumnName": "C_Order_ID"
->>>>>>> 241bb417
   }
 }