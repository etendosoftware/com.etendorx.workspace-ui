{
  "8B59A07EB4C2475AE040007F010031CA": {
    "url": "/SalesInvoice/Header_Edition.html",
    "command": "BUTTONDocAction111",
    "inpkeyColumnId": "C_Invoice_ID",
    "keyColumnName": "C_Invoice_ID"
  },
  "1083": {
    "url": "/SalesOrder/Header_Edition.html",
    "command": "BUTTONDocAction104",
    "inpkeyColumnId": "C_Order_ID",
    "keyColumnName": "C_Order_ID"
  },
  "B04327AC6B644FCBA9AA805EB59D572F": {
    "url": "/org.openbravo.erpCommon.ad_actionButton/ProcessGoods.html",
    "command": "DEFAULT",
    "inpkeyColumnId": "M_InOut_ID",
    "keyColumnName": "M_InOut_ID"
  },
  "3663": {
    "url": "/SalesInvoice/Header_Edition.html",
    "command": "BUTTONPosted",
    "inpkeyColumnId": "C_Invoice_ID",
    "keyColumnName": "C_Invoice_ID"
  },
  "4242": {
    "url": "/ad_actionButton/CreateFrom.html",
    "command": "FIND_PO",
    "inpkeyColumnId": "M_InOut_ID",
    "keyColumnName": "M_InOut_ID"
  },
  "8B41C09A6C60ECB1E040007F01007817": {
    "url": "/org.openbravo.advpaymentmngt.ad_actionbutton/ProcessInvoice.html",
    "command": "DEFAULT",
    "inpkeyColumnId": "C_Invoice_ID",
    "keyColumnName": "C_Invoice_ID"
  },
  "3426": {
    "url": "/PurchaseOrder/Header_Edition.html",
    "command": "BUTTONDocAction104",
    "inpkeyColumnId": "C_Order_ID",
    "keyColumnName": "C_Order_ID"
  },
  "3670": {
    "url": "/PurchaseInvoice/Header_Edition.html",
    "command": "BUTTONPosted",
    "inpkeyColumnId": "C_Invoice_ID",
    "keyColumnName": "C_Invoice_ID"
  },
  "1004400026": {
    "url": "/Requisition/Requisition_Edition.html",
    "command": "BUTTONDocAction1004400003",
    "inpkeyColumnId": "M_Requisition_ID",
    "keyColumnName": "M_Requisition_ID"
  },
  "1004400045": {
    "url": "/ManageRequisitions/Header_Edition.html",
    "command": "BUTTONCreatepo1004400000",
    "inpkeyColumnId": "M_Requisition_ID",
    "keyColumnName": "M_Requisition_ID"
  },
  "1004400041": {
    "url": "/ManageRequisitions/Header_Edition.html",
    "command": "BUTTONDocAction1004400003",
    "inpkeyColumnId": "M_Requisition_ID",
    "keyColumnName": "M_Requisition_ID"
  },
  "3DE09F050A624C9D9E5477D0A94491A1": {
    "url": "/org.openbravo.erpCommon.ad_actionButton/ProcessGoods.html",
    "command": "DEFAULT",
    "inpkeyColumnId": "M_InOut_ID",
    "keyColumnName": "M_InOut_ID"
  },
  "4248": {
    "url": "/GoodsReceipt/Header_Edition.html",
    "command": "BUTTONCreateFrom",
    "inpkeyColumnId": "M_InOut_ID",
    "keyColumnName": "M_InOut_ID"
  },
  "57A2B365BDC69F57E040007F010171B4": {
    "url": "/ad_process/RescheduleProcess.html",
    "command": "DEFAULT",
    "inpkeyColumnId": "AD_Process_Request_ID",
    "keyColumnName": "AD_Process_Request_ID"
  },
  "573FEC1BC12D5E8EE040007F01017CC8": {
    "url": "/ad_process/UnscheduleProcess.html",
    "command": "DEFAULT",
    "inpkeyColumnId": "AD_Process_Request_ID",
    "keyColumnName": "AD_Process_Request_ID"
  },
  "573FEC1BC12C5E8EE040007F01017CC8": {
    "url": "/ad_process/ScheduleProcess.html",
    "command": "DEFAULT",
    "inpkeyColumnId": "AD_Process_Request_ID",
    "keyColumnName": "AD_Process_Request_ID"
  },
<<<<<<< HEAD
  "2922": {
    "url": "/PhysicalInventory/Header_Edition.html",
    "command": "BUTTONGenerateList105",
    "inpkeyColumnId": "M_Inventory_ID",
    "keyColumnName": "M_Inventory_ID"
=======
  "2897": {
    "url": "/PriceList/PriceListVersion_Edition.html",
    "command": "BUTTONProcCreate103",
    "inpkeyColumnId": "M_PriceList_Version_ID",
    "keyColumnName": "M_PriceList_Version_ID"
>>>>>>> 08f49755
  }
}<|MERGE_RESOLUTION|>--- conflicted
+++ resolved
@@ -95,18 +95,16 @@
     "inpkeyColumnId": "AD_Process_Request_ID",
     "keyColumnName": "AD_Process_Request_ID"
   },
-<<<<<<< HEAD
   "2922": {
     "url": "/PhysicalInventory/Header_Edition.html",
     "command": "BUTTONGenerateList105",
     "inpkeyColumnId": "M_Inventory_ID",
     "keyColumnName": "M_Inventory_ID"
-=======
+  },
   "2897": {
     "url": "/PriceList/PriceListVersion_Edition.html",
     "command": "BUTTONProcCreate103",
     "inpkeyColumnId": "M_PriceList_Version_ID",
     "keyColumnName": "M_PriceList_Version_ID"
->>>>>>> 08f49755
   }
 }