--- conflicted
+++ resolved
@@ -1,6 +1,3 @@
-<<<<<<< HEAD
-export const FALLBACK_URL = typeof window !== 'undefined' ? window.location.origin : 'http://localhost:3000';
-=======
 /*
  *************************************************************************
  * The contents of this file are subject to the Etendo License
@@ -18,5 +15,4 @@
  *************************************************************************
  */
 
-export const FALLBACK_URL = "http://localhost:8080/etendo";
->>>>>>> f5cfd0cd
+export const FALLBACK_URL = typeof window !== 'undefined' ? window.location.origin : 'http://localhost:3000';