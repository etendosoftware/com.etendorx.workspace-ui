--- conflicted
+++ resolved
@@ -1,9 +1,4 @@
-<<<<<<< HEAD
-import { API_METADATA_URL } from '@workspaceui/etendohookbinder/src/api/constants';
 import { delay } from '@/utils/form';
-=======
-import { delay } from '@/utils';
->>>>>>> 6c22825b
 import { logger } from '@/utils/logger';
 import { API_LOGIN_URL } from '@workspaceui/etendohookbinder/src/api/constants';
 
