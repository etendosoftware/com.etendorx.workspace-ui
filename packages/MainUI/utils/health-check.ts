<<<<<<< HEAD
import { delay } from '@/utils/form';
=======
import { API_LOGIN_URL } from '@workspaceui/etendohookbinder/src/api/constants';
import { delay } from '@/utils';
>>>>>>> c15b3880
import { logger } from '@/utils/logger';
import { API_LOGIN_URL } from '@workspaceui/etendohookbinder/src/api/constants';

export async function performHealthCheck(
  url: string,
  signal: AbortSignal,
  maxAttempts: number,
  delayMs: number,
  onSuccess: () => void,
  onError: () => void,
) {
  for (let attempt = 1; attempt <= maxAttempts; attempt++) {
    try {
      const response = await fetch(url + API_LOGIN_URL, {
        method: 'OPTIONS',
        signal,
        keepalive: false,
      });

      if (response.ok && !signal.aborted) {
        onSuccess();

        break;
      } else {
        throw new Error(response.statusText);
      }
    } catch (error) {
      if (signal.aborted) return;

      logger.warn(`Health check attempt ${attempt} failed:`, error);

      if (attempt === maxAttempts && !signal.aborted) {
        onError();
      }

      await delay(delayMs);
    }
  }
}<|MERGE_RESOLUTION|>--- conflicted
+++ resolved
@@ -1,11 +1,6 @@
-<<<<<<< HEAD
+import { API_LOGIN_URL } from '@workspaceui/etendohookbinder/src/api/constants';
 import { delay } from '@/utils/form';
-=======
-import { API_LOGIN_URL } from '@workspaceui/etendohookbinder/src/api/constants';
-import { delay } from '@/utils';
->>>>>>> c15b3880
 import { logger } from '@/utils/logger';
-import { API_LOGIN_URL } from '@workspaceui/etendohookbinder/src/api/constants';
 
 export async function performHealthCheck(
   url: string,
@@ -35,11 +30,11 @@
 
       logger.warn(`Health check attempt ${attempt} failed:`, error);
 
-      if (attempt === maxAttempts && !signal.aborted) {
+      if (attempt === maxAttempts) {
         onError();
+      } else {
+        await delay(delayMs);
       }
-
-      await delay(delayMs);
     }
   }
 }